/** $Id: overhead_line.cpp 1182 2008-12-22 22:08:36Z dchassin $
	Copyright (C) 2008 Battelle Memorial Institute
	@file overhead_line.cpp
	@addtogroup overhead_line
	@ingroup line

	@{
**/

#include "powerflow.h"
using namespace std;

CLASS* overhead_line::oclass = NULL;
CLASS* overhead_line::pclass = NULL;
overhead_line *overhead_line::defaults = NULL;

overhead_line::overhead_line(MODULE *mod) : line(mod)
{
	if(oclass == NULL)
	{
		pclass = line::oclass;

		oclass = gl_register_class(mod,"overhead_line",sizeof(overhead_line),PC_PRETOPDOWN|PC_BOTTOMUP|PC_POSTTOPDOWN|PC_UNSAFE_OVERRIDE_OMIT|PC_AUTOLOCK);
		if (oclass==NULL)
			throw "unable to register class overhead_line";
		else
			oclass->trl = TRL_PROVEN;

        if(gl_publish_variable(oclass,
			PT_INHERIT, "line",

            PT_double, "ice_thickness[in]", get_ice_thickness_offset(),
                PT_DESCRIPTION, "thickness of ice build-up on lines",

			NULL) < 1) GL_THROW("unable to publish overhead_line properties in %s",__FILE__);

		if (gl_publish_function(oclass,	"create_fault", (FUNCTIONADDR)create_fault_ohline)==NULL)
			GL_THROW("Unable to publish fault creation function");
		if (gl_publish_function(oclass,	"fix_fault", (FUNCTIONADDR)fix_fault_ohline)==NULL)
			GL_THROW("Unable to publish fault restoration function");

		//Publish deltamode functions
		if (gl_publish_function(oclass,	"interupdate_pwr_object", (FUNCTIONADDR)interupdate_link)==NULL)
			GL_THROW("Unable to publish overhead line deltamode function");
		if (gl_publish_function(oclass,	"recalc_distribution_line", (FUNCTIONADDR)recalc_overhead_line)==NULL)
			GL_THROW("Unable to publish overhead line recalc function");

		//Publish restoration-related function (current update)
		if (gl_publish_function(oclass,	"update_power_pwr_object", (FUNCTIONADDR)updatepowercalc_link)==NULL)
			GL_THROW("Unable to publish overhead line external power calculation function");
		if (gl_publish_function(oclass,	"check_limits_pwr_object", (FUNCTIONADDR)calculate_overlimit_link)==NULL)
			GL_THROW("Unable to publish overhead line external power limit calculation function");
	}
}

int overhead_line::create(void)
{
	int result = line::create();

	return result;
}

int overhead_line::init(OBJECT *parent)
{
	double *temp_rating_value = NULL;
	double temp_rating_continuous = 10000.0;
	double temp_rating_emergency = 20000.0;
	size_t index;
	OBJECT *temp_obj;
	line::init(parent);

	if (!configuration)
		throw "no overhead line configuration specified.";
		/*  TROUBLESHOOT
		No overhead line configuration was specified.  Please use object line_configuration
		with appropriate values to specify an overhead line configuration
		*/

	if (!gl_object_isa(configuration, "line_configuration"))
		throw "invalid line configuration for overhead line";
		/*  TROUBLESHOOT
		The object specified as the configuration for the overhead line is not a valid
		configuration object.  Please ensure you have a line_configuration object selected.
		*/

	//Test the phases
	line_configuration *config = OBJECTDATA(configuration, line_configuration);

	test_phases(config,'A');
	test_phases(config,'B');
	test_phases(config,'C');
	test_phases(config,'N');

	if ((!config->line_spacing || !gl_object_isa(config->line_spacing, "line_spacing")) && config->impedance11 == 0.0 && config->impedance22 == 0.0 && config->impedance33 == 0.0)
		throw "invalid or missing line spacing on overhead line";
		/*  TROUBLESHOOT
		The configuration object for the overhead line is missing the line_spacing configuration
		or the item specified in that location is invalid.
		*/

	recalc();

	//Values are populated now - populate link ratings parameter
	for (index=0; index<5; index++)
	{
		if (index==0)
		{
			temp_obj = configuration;
		}
		else if (index==1)
		{
			temp_obj = config->phaseA_conductor;
		}
		else if (index==2)
		{
			temp_obj = config->phaseB_conductor;
		}
		else if (index==3)
		{
			temp_obj = config->phaseC_conductor;
		}
		else	//Must be 3
		{
			temp_obj = config->phaseN_conductor;
		}

		//See if Phase exists
		if (temp_obj != NULL)
		{
			//Get continuous - summer
			temp_rating_value = get_double(temp_obj,"rating.summer.continuous");

			//Check if NULL
			if (temp_rating_value != NULL)
			{
				//Update - if necessary
				if (temp_rating_continuous > *temp_rating_value)
				{
					temp_rating_continuous = *temp_rating_value;
				}
			}

			//Get continuous - winter
			temp_rating_value = get_double(temp_obj,"rating.winter.continuous");

			//Check if NULL
			if (temp_rating_value != NULL)
			{
				//Update - if necessary
				if (temp_rating_continuous > *temp_rating_value)
				{
					temp_rating_continuous = *temp_rating_value;
				}
			}

			//Now get emergency - summer
			temp_rating_value = get_double(temp_obj,"rating.summer.emergency");

			//Check if NULL
			if (temp_rating_value != NULL)
			{
				//Update - if necessary
				if (temp_rating_emergency > *temp_rating_value)
				{
					temp_rating_emergency = *temp_rating_value;
				}
			}

			//Now get emergency - winter
			temp_rating_value = get_double(temp_obj,"rating.winter.emergency");

			//Check if NULL
			if (temp_rating_value != NULL)
			{
				//Update - if necessary
				if (temp_rating_emergency > *temp_rating_value)
				{
					temp_rating_emergency = *temp_rating_value;
				}
			}

			//Populate link array
			if (index < 3)
			{
				link_rating[0][index] = temp_rating_continuous;
				link_rating[1][index] = temp_rating_emergency;
			}
		}//End Phase valid
	}//End FOR

	return 1;
}

void overhead_line::recalc(void)
{
	line_configuration *config = OBJECTDATA(configuration, line_configuration);
	complex Zabc_mat[3][3], Yabc_mat[3][3];
	OBJECT *obj = THISOBJECTHDR;

	// Zero out Zabc_mat and Yabc_mat. Un-needed phases will be left zeroed.
	for (int i = 0; i < 3; i++)
	{
		for (int j = 0; j < 3; j++)
		{
			Zabc_mat[i][j] = 0.0;
			Yabc_mat[i][j] = 0.0;
		}
	}

	// Set auxillary matrices
	for (int i = 0; i < 3; i++) {
		for (int j = 0; j < 3; j++) {
			a_mat[i][j] = 0.0;
			d_mat[i][j] = 0.0;
			A_mat[i][j] = 0.0;
			c_mat[i][j] = 0.0;
			B_mat[i][j] = b_mat[i][j];
		}
	}

	if (config->impedance11 != 0 || config->impedance22 != 0 || config->impedance33 != 0)
	{
		// Load Zabc_mat and Yabc_mat based on the z11-z33 and c11-c33 line config parameters
		load_matrix_based_configuration(Zabc_mat, Yabc_mat);

		//Other auxilliary by phase
		if (has_phase(PHASE_A))
		{
			a_mat[0][0] = 1.0;
			d_mat[0][0] = 1.0;
			A_mat[0][0] = 1.0;
		}

		if (has_phase(PHASE_B))
		{
			a_mat[1][1] = 1.0;
			d_mat[1][1] = 1.0;
			A_mat[1][1] = 1.0;
		}

		if (has_phase(PHASE_C))
		{
			a_mat[2][2] = 1.0;
			d_mat[2][2] = 1.0;
			A_mat[2][2] = 1.0;
		}
	}
	else
	{
		// Use Kersting's equations to define the z-matrix
		double dab, dbc, dac, dan, dbn, dcn;
		double gmr_a, gmr_b, gmr_c, gmr_n, res_a, res_b, res_c, res_n;
		complex z_aa, z_ab, z_ac, z_an, z_bb, z_bc, z_bn, z_cc, z_cn, z_nn;
		double p_aa=0, p_ab=0, p_ac=0, p_an=0, p_bb=0, p_bc=0, p_bn=0, p_cc=0, p_cn=0, p_nn=0;
		double daap, dabp, dacp, danp, dbbp, dbcp, dbnp, dccp, dcnp, dnnp, diamA, diamB, diamC, diamN;
		complex P_mat[3][3];
		bool valid_capacitance = false;	//Assume capacitance is invalid by default
		double freq_coeff_real, freq_coeff_imag, freq_additive_term;
		line_spacing *spacing_val = NULL;
		double miles = length / 5280.0;
		double cap_coeff;
		complex cap_freq_mult;

		//Calculate coefficients for self and mutual impedance - incorporates frequency values
		//Per Kersting (4.39) and (4.40)
		if (enable_frequency_dependence == true)	//See if we may be updating due to frequency changes
		{
			freq_coeff_real = 0.00158836*current_frequency;
			freq_coeff_imag = 0.00202237*current_frequency;
			freq_additive_term = log(EARTH_RESISTIVITY/current_frequency)/2.0 + 7.6786;
		}
		else
		{
			freq_coeff_real = 0.00158836*nominal_frequency;
			freq_coeff_imag = 0.00202237*nominal_frequency;
			freq_additive_term = log(EARTH_RESISTIVITY/nominal_frequency)/2.0 + 7.6786;
		}

		#define GMR(ph) (has_phase(PHASE_##ph) && config->phase##ph##_conductor ? \
			OBJECTDATA(config->phase##ph##_conductor, overhead_line_conductor)->geometric_mean_radius : 0.0)
		#define RES(ph) (has_phase(PHASE_##ph) && config->phase##ph##_conductor ? \
			OBJECTDATA(config->phase##ph##_conductor, overhead_line_conductor)->resistance : 0.0)
		#define DIST(ph1, ph2) (has_phase(PHASE_##ph1) && has_phase(PHASE_##ph2) && config->line_spacing ? \
			OBJECTDATA(config->line_spacing, line_spacing)->distance_##ph1##to##ph2 : 0.0)
		#define DIAM(ph) (has_phase(PHASE_##ph) && config->phase##ph##_conductor ? \
			OBJECTDATA(config->phase##ph##_conductor, overhead_line_conductor)->cable_diameter : 0.0)

		gmr_a = GMR(A);
		gmr_b = GMR(B);
		gmr_c = GMR(C);
		gmr_n = GMR(N);
		//res_a = (status==IMPEDANCE_CHANGED && (affected_phases&PHASE_A)) ? resistance/miles : RES(A);
		//res_b = (status==IMPEDANCE_CHANGED && (affected_phases&PHASE_A)) ? resistance/miles : RES(B);
		//res_c = (status==IMPEDANCE_CHANGED && (affected_phases&PHASE_A)) ? resistance/miles : RES(C);
		//res_n = (status==IMPEDANCE_CHANGED && (affected_phases&PHASE_A)) ? resistance/miles : RES(N);
		res_a = RES(A);
		res_b = RES(B);
		res_c = RES(C);
		res_n = RES(N);
		dab = DIST(A, B);
		dbc = DIST(B, C);
		dac = DIST(A, C);
		dan = DIST(A, N);
		dbn = DIST(B, N);
		dcn = DIST(C, N);

		diamA = DIAM(A);
		diamB = DIAM(B);
		diamC = DIAM(C);
		diamN = DIAM(N);

		#undef GMR
		#undef RES
		#undef DIST
		#undef DIAM

		if (use_line_cap == true)
		{
			//If capacitance calculations desired, compute overall coefficient
			cap_coeff = 1.0/(PERMITIVITTY_AIR*2.0*PI);

			//Set capacitor frequency/distance/scaling factor (rad/s*S)
			if (enable_frequency_dependence == true)	//See which frequency to use
			{
				cap_freq_mult = complex(0,(2.0*PI*current_frequency*0.000001*miles));
			}
			else
			{
				cap_freq_mult = complex(0,(2.0*PI*nominal_frequency*0.000001*miles));
			}

			//Extract line spacing (nned for capacitance)
			spacing_val = OBJECTDATA(config->line_spacing, line_spacing);

			//Make sure it worked
			if (spacing_val == NULL)
			{
				GL_THROW("Line spacing not found, capacitance calculations failed!");
				/*  TROUBLESHOOT
				The line spacing values could not be properly mapped.  Capacitance values
				can not be calculated for this line (and other values may be in error).  Please
				specific a proper line spacing and try again.
				*/
			}

			//Start with the assumption the capacitance is valid for appropriate phases
			valid_capacitance = true;
		}
		//Defaulted else - not really needed, since if not use_line_cap, these values are irrelevant

		if (has_phase(PHASE_A)) {
			if (gmr_a > 0.0 && res_a > 0.0)
				z_aa = complex(res_a + freq_coeff_real, freq_coeff_imag * (log(1.0 / gmr_a) + freq_additive_term));
			else
				z_aa = 0.0;
			if (has_phase(PHASE_B) && dab > 0.0)
				z_ab = complex(freq_coeff_real, freq_coeff_imag * (log(1.0 / dab) + freq_additive_term));
			else
				z_ab = 0.0;
			if (has_phase(PHASE_C) && dac > 0.0)
				z_ac = complex(freq_coeff_real, freq_coeff_imag * (log(1.0 / dac) + freq_additive_term));
			else
				z_ac = 0.0;
			if (has_phase(PHASE_N) && dan > 0.0)
				z_an = complex(freq_coeff_real, freq_coeff_imag * (log(1.0 / dan) + freq_additive_term));
			else
				z_an = 0.0;

			//capacitance equations
			if (use_line_cap == true)
			{
				if ((diamA > 0.0) && (spacing_val->distance_AtoE > 0.0))
				{
					//Define values - self image
					daap = 2.0 * spacing_val->distance_AtoE;
					p_aa = cap_coeff * log(daap/diamA*24.0);

					//Get distances to relevant images
					if (has_phase(PHASE_B))
					{
						//Calc distance
						dabp = calc_image_dist(spacing_val->distance_AtoE,spacing_val->distance_BtoE,spacing_val->distance_AtoB);

						//calculate the contribution
						if (spacing_val->distance_AtoB != 0)
						{
							p_ab = cap_coeff * log(dabp/(spacing_val->distance_AtoB));
						}
						else
						{
							p_ab = 0.0;
						}
					}
					else
					{
						p_ab = 0.0;
					}

					if (has_phase(PHASE_C))
					{
						//Calculate distance
						dacp = calc_image_dist(spacing_val->distance_AtoE,spacing_val->distance_CtoE,spacing_val->distance_AtoC);

						//calculate the contribution
						if (spacing_val->distance_AtoC != 0)
						{
							p_ac = cap_coeff * log(dacp/(spacing_val->distance_AtoC));
						}
						else
						{
							p_ac = 0.0;
						}
					}
					else
					{
						p_ac = 0.0;
					}

					if (has_phase(PHASE_N))
					{
						//Calculate the distance
						danp = calc_image_dist(spacing_val->distance_AtoE,spacing_val->distance_NtoE,spacing_val->distance_AtoN);

						//calculate the contribution
						if (spacing_val->distance_AtoN != 0)
						{
							p_an = cap_coeff * log(danp/(spacing_val->distance_AtoN));
						}
						else
						{
							p_an = 0.0;
						}
					}
					else
					{
						p_an = 0.0;
					}
				}
				else	//If diamA is 0, nothing is valid, make all zero
				{
					valid_capacitance = false;	//Failed one line of it, so don't include capacitance anywhere
<<<<<<< HEAD

					gl_warning("Shunt capacitance of overhead line:%s not calculated - invalid values",THISOBJECTHDR->name);
=======
					
					warning("Shunt capacitance of overhead line:%s not calculated - invalid values",THISOBJECTHDR->name);
>>>>>>> aaeb92aa
					/*  TROUBLESHOOT
					While attempting to calculate the shunt capacitance for an overhead line, an invalid parameter was encountered.
					To calculate shunt capacitance, ensure the condutor to earth distance for each phase is defined, as well as the
					diameter of that phases's cable.
					*/

					p_aa = p_ab = p_ac = p_an = 0.0;
				}
			}
			//Defaulted else - not desired, so don't set anything
		} else {
			p_aa = p_ab = p_ac = p_an = 0.0;
			z_aa = z_ab = z_ac = z_an = 0.0;
		}

		if (has_phase(PHASE_B)) {
			if (gmr_b > 0.0 && res_b > 0.0)
				z_bb = complex(res_b + freq_coeff_real, freq_coeff_imag * (log(1.0 / gmr_b) + freq_additive_term));
			else
				z_bb = 0.0;
			if (has_phase(PHASE_C) && dbc > 0.0)
				z_bc = complex(freq_coeff_real, freq_coeff_imag * (log(1.0 / dbc) + freq_additive_term));
			else
				z_bc = 0.0;
			if (has_phase(PHASE_N) && dbn > 0.0)
				z_bn = complex(freq_coeff_real, freq_coeff_imag * (log(1.0 / dbn) + freq_additive_term));
			else
				z_bn = 0.0;

			//capacitance equations
			if (use_line_cap == true)
			{
				if ((diamB > 0.0) && (spacing_val->distance_BtoE > 0.0))
				{
					//Define values - self image
					dbbp = 2.0 * spacing_val->distance_BtoE;
					p_bb = cap_coeff * log(dbbp/diamB*24.0);

					//Get distances to relevant images - assuming weren't done above
					if (has_phase(PHASE_C))
					{
						//Calculate distance
						dbcp = calc_image_dist(spacing_val->distance_BtoE,spacing_val->distance_CtoE,spacing_val->distance_BtoC);

						//calculate the contribution
						if (spacing_val->distance_BtoC != 0)
						{
							p_bc = cap_coeff * log(dbcp/(spacing_val->distance_BtoC));
						}
						else
						{
							p_bc = 0.0;
						}
					}
					else
					{
						p_bc = 0.0;
					}

					if (has_phase(PHASE_N))
					{
						//Calculate distance
						dbnp = calc_image_dist(spacing_val->distance_BtoE,spacing_val->distance_NtoE,spacing_val->distance_BtoN);

						//calculate the contribution
						if (spacing_val->distance_BtoN != 0)
						{
							p_bn = cap_coeff * log(dbnp/(spacing_val->distance_BtoN));
						}
						else
						{
							p_bn = 0.0;
						}

					}
					else
					{
						p_bn = 0.0;
					}
				}
				else	//If diamb is 0, nothing is valid, make all zero
				{
					valid_capacitance = false;	//Failed one line of it, so don't include capacitance anywhere
<<<<<<< HEAD

					gl_warning("Shunt capacitance of overhead line:%s not calculated - invalid values",THISOBJECTHDR->name);
=======
					
					warning("Shunt capacitance of overhead line:%s not calculated - invalid values",THISOBJECTHDR->name);
>>>>>>> aaeb92aa
					//Defined above

					p_bb = p_bc = p_bn = 0.0;
				}
			}
			//Defaulted else - not desired, so don't set anything
		} else {
			p_bb = p_bc = p_bn = 0.0;
			z_bb = z_bc = z_bn = 0.0;
		}

		if (has_phase(PHASE_C)) {
			if (gmr_c > 0.0 && res_c > 0.0)
				z_cc = complex(res_c + freq_coeff_real, freq_coeff_imag * (log(1.0 / gmr_c) + freq_additive_term));
			else
				z_cc = 0.0;
			if (has_phase(PHASE_N) && dcn > 0.0)
				z_cn = complex(freq_coeff_real, freq_coeff_imag * (log(1.0 / dcn) + freq_additive_term));
			else
				z_cn = 0.0;

			//capacitance equations
			if (use_line_cap == true)
			{
				if ((diamC > 0.0) && (spacing_val->distance_CtoE > 0.0))
				{
					//Define values - self image
					dccp = 2.0 * spacing_val->distance_CtoE;
					p_cc = cap_coeff * log(dccp/diamC*24.0);

					//Get distances to relevant images - assuming weren't done above
					if (has_phase(PHASE_N))
					{
						//Calculate the distance
						dcnp = calc_image_dist(spacing_val->distance_CtoE,spacing_val->distance_NtoE,spacing_val->distance_CtoN);

						//calculate the contribution
						if (spacing_val->distance_CtoN != 0)
						{
							p_cn = cap_coeff * log(dcnp/(spacing_val->distance_CtoN));
						}
						else
						{
							p_cn = 0.0;
						}
					}
					else
					{
						p_cn = 0.0;
					}
				}
				else	//If diamC is 0, nothing is valid, make all zero
				{
					valid_capacitance = false;	//Failed one line of it, so don't include capacitance anywhere

					warning("Shunt capacitance of overhead line:%s not calculated - invalid values",THISOBJECTHDR->name);
					//Defined above

					p_cc = p_cn = 0.0;
				}
			}
			//Defaulted else - not desired, so don't set anything
		} else {
			p_cc = p_cn = 0.0;
			z_cc = z_cn = 0.0;
		}

		complex z_nn_inv = 0;
		if (has_phase(PHASE_N) && gmr_n > 0.0 && res_n > 0.0){
			z_nn = complex(res_n + freq_coeff_real, freq_coeff_imag * (log(1.0 / gmr_n) + freq_additive_term));
			z_nn_inv = z_nn^(-1.0);

			//capacitance equations
			if (use_line_cap == true)
			{
				if ((diamN > 0.0) && (spacing_val->distance_NtoE > 0.0))
				{
					//Define values - self image
					dnnp = 2.0 * spacing_val->distance_NtoE;
					p_nn = cap_coeff * log(dnnp/diamN*24.0);
				}
				else	//If diamN is 0, nothing is valid, make all zero
				{
					valid_capacitance = false;	//Failed one line of it, so don't include capacitance anywhere

					warning("Shunt capacitance of overhead line:%s not calculated - invalid values",THISOBJECTHDR->name);
					//Defined above

					p_nn = 0.0;
				}
			}
			//Defaulted else - not desired, so don't set anything
		}
		else
		{
			p_nn = 0.0;
			z_nn = 0.0;
		}

		//Update impedance
		Zabc_mat[0][0] = (z_aa - z_an * z_an * z_nn_inv) * miles;
		Zabc_mat[0][1] = (z_ab - z_an * z_bn * z_nn_inv) * miles;
		Zabc_mat[0][2] = (z_ac - z_an * z_cn * z_nn_inv) * miles;
		Zabc_mat[1][0] = (z_ab - z_bn * z_an * z_nn_inv) * miles;
		Zabc_mat[1][1] = (z_bb - z_bn * z_bn * z_nn_inv) * miles;
		Zabc_mat[1][2] = (z_bc - z_bn * z_cn * z_nn_inv) * miles;
		Zabc_mat[2][0] = (z_ac - z_cn * z_an * z_nn_inv) * miles;
		Zabc_mat[2][1] = (z_bc - z_cn * z_bn * z_nn_inv) * miles;
		Zabc_mat[2][2] = (z_cc - z_cn * z_cn * z_nn_inv) * miles;

		// If we have valid capacitance values and line capacitance is turned on then
		// calculate Yabc_mat otherwise just leave is zeroed out.

		if (valid_capacitance == true && use_line_cap == true)
		{
			if (p_nn != 0.0)
			{
				//Create the Pabc matrix
				P_mat[0][0] = p_aa - p_an*p_an/p_nn;
				P_mat[0][1] = P_mat[1][0] = p_ab - p_an*p_bn/p_nn;
				P_mat[0][2] = P_mat[2][0] = p_ac - p_an*p_cn/p_nn;

				P_mat[1][1] = p_bb - p_bn*p_bn/p_nn;
				P_mat[1][2] = P_mat[2][1] = p_bc - p_bn*p_cn/p_nn;

				P_mat[2][2] = p_cc - p_cn*p_cn/p_nn;
			}
			else //Neutral must have had issues, ignore it
			{
				//Create the Pabc matrix
				P_mat[0][0] = p_aa;
				P_mat[0][1] = P_mat[1][0] = p_ab;
				P_mat[0][2] = P_mat[2][0] = p_ac;

				P_mat[1][1] = p_bb;
				P_mat[1][2] = P_mat[2][1] = p_bc;

				P_mat[2][2] = p_cc;
			}

			//Now appropriately invert it - scale for frequency, distance, and microSiemens as well as per Kersting (5.14) and (5.15)
			if (has_phase(PHASE_A) && !has_phase(PHASE_B) && !has_phase(PHASE_C)) //only A
				Yabc_mat[0][0] = complex(1.0) / P_mat[0][0] * cap_freq_mult;
			else if (!has_phase(PHASE_A) && has_phase(PHASE_B) && !has_phase(PHASE_C)) //only B
				Yabc_mat[1][1] = complex(1.0) / P_mat[1][1] * cap_freq_mult;
			else if (!has_phase(PHASE_A) && !has_phase(PHASE_B) && has_phase(PHASE_C)) //only C
				Yabc_mat[2][2] = complex(1.0) / P_mat[2][2] * cap_freq_mult;
			else if (has_phase(PHASE_A) && !has_phase(PHASE_B) && has_phase(PHASE_C)) //has A & C
			{
				complex detvalue = P_mat[0][0]*P_mat[2][2] - P_mat[0][2]*P_mat[2][0];

				Yabc_mat[0][0] = P_mat[2][2] / detvalue * cap_freq_mult;
				Yabc_mat[0][2] = P_mat[0][2] * -1.0 / detvalue * cap_freq_mult;
				Yabc_mat[2][0] = P_mat[2][0] * -1.0 / detvalue * cap_freq_mult;
				Yabc_mat[2][2] = P_mat[0][0] / detvalue * cap_freq_mult;
			}
			else if (has_phase(PHASE_A) && has_phase(PHASE_B) && !has_phase(PHASE_C)) //has A & B
			{
				complex detvalue = P_mat[0][0]*P_mat[1][1] - P_mat[0][1]*P_mat[1][0];

				Yabc_mat[0][0] = P_mat[1][1] / detvalue * cap_freq_mult;
				Yabc_mat[0][1] = P_mat[0][1] * -1.0 / detvalue * cap_freq_mult;
				Yabc_mat[1][0] = P_mat[1][0] * -1.0 / detvalue * cap_freq_mult;
				Yabc_mat[1][1] = P_mat[0][0] / detvalue * cap_freq_mult;
			}
			else if (!has_phase(PHASE_A) && has_phase(PHASE_B) && has_phase(PHASE_C))	//has B & C
			{
				complex detvalue = P_mat[1][1]*P_mat[2][2] - P_mat[1][2]*P_mat[2][1];

				Yabc_mat[1][1] = P_mat[2][2] / detvalue * cap_freq_mult;
				Yabc_mat[1][2] = P_mat[1][2] * -1.0 / detvalue * cap_freq_mult;
				Yabc_mat[2][1] = P_mat[2][1] * -1.0 / detvalue * cap_freq_mult;
				Yabc_mat[2][2] = P_mat[1][1] / detvalue * cap_freq_mult;

				//Other auxilliary by phase
				if (has_phase(PHASE_A))
				{
					a_mat[0][0] = 1.0;
					d_mat[0][0] = 1.0;
					A_mat[0][0] = 1.0;
				}

				if (has_phase(PHASE_B))
				{
					a_mat[1][1] = 1.0;
					d_mat[1][1] = 1.0;
					A_mat[1][1] = 1.0;
				}

				if (has_phase(PHASE_C))
				{
					a_mat[2][2] = 1.0;
					d_mat[2][2] = 1.0;
					A_mat[2][2] = 1.0;
				}
			}
			else if ((has_phase(PHASE_A) && has_phase(PHASE_B) && has_phase(PHASE_C)) || (has_phase(PHASE_D))) //has ABC or D (D=ABC)
			{
				complex detvalue = P_mat[0][0]*P_mat[1][1]*P_mat[2][2] - P_mat[0][0]*P_mat[1][2]*P_mat[2][1] - P_mat[0][1]*P_mat[1][0]*P_mat[2][2] + P_mat[0][1]*P_mat[2][0]*P_mat[1][2] + P_mat[1][0]*P_mat[0][2]*P_mat[2][1] - P_mat[0][2]*P_mat[1][1]*P_mat[2][0];

				//Invert it
				Yabc_mat[0][0] = (P_mat[1][1]*P_mat[2][2] - P_mat[1][2]*P_mat[2][1]) / detvalue * cap_freq_mult;
				Yabc_mat[0][1] = (P_mat[0][2]*P_mat[2][1] - P_mat[0][1]*P_mat[2][2]) / detvalue * cap_freq_mult;
				Yabc_mat[0][2] = (P_mat[0][1]*P_mat[1][2] - P_mat[0][2]*P_mat[1][1]) / detvalue * cap_freq_mult;
				Yabc_mat[1][0] = (P_mat[2][0]*P_mat[1][2] - P_mat[1][0]*P_mat[2][2]) / detvalue * cap_freq_mult;
				Yabc_mat[1][1] = (P_mat[0][0]*P_mat[2][2] - P_mat[0][2]*P_mat[2][0]) / detvalue * cap_freq_mult;
				Yabc_mat[1][2] = (P_mat[1][0]*P_mat[0][2] - P_mat[0][0]*P_mat[1][2]) / detvalue * cap_freq_mult;
				Yabc_mat[2][0] = (P_mat[1][0]*P_mat[2][1] - P_mat[1][1]*P_mat[2][0]) / detvalue * cap_freq_mult;
				Yabc_mat[2][1] = (P_mat[0][1]*P_mat[2][0] - P_mat[0][0]*P_mat[2][1]) / detvalue * cap_freq_mult;
				Yabc_mat[2][2] = (P_mat[0][0]*P_mat[1][1] - P_mat[0][1]*P_mat[1][0]) / detvalue * cap_freq_mult;
			}

			//Other auxilliary by phase
			if (has_phase(PHASE_A))
			{
				a_mat[0][0] = 1.0;
				d_mat[0][0] = 1.0;
				A_mat[0][0] = 1.0;
			}

			if (has_phase(PHASE_B))
			{
				a_mat[1][1] = 1.0;
				d_mat[1][1] = 1.0;
				A_mat[1][1] = 1.0;
			}

			if (has_phase(PHASE_C))
			{
				a_mat[2][2] = 1.0;
				d_mat[2][2] = 1.0;
				A_mat[2][2] = 1.0;
			}
		}
	}

	// Calculate line matrixies A_mat, B_mat, a_mat, b_mat, c_mat and d_mat based on Zabc_mat and Yabc_mat
	recalc_line_matricies(Zabc_mat, Yabc_mat);

	//Check for negative resistance in the line's impedance matrix
	bool neg_res = false;
	for (int n = 0; n < 3; n++){
		for (int m = 0; m < 3; m++){
			if(b_mat[n][m].Re() < 0.0){
				neg_res = true;
			}
		}
	}

	if(neg_res == true){
		warning("INIT: overhead_line:%s has a negative resistance in it's impedance matrix. This will result in unusual behavior. Please check the line's geometry and cable parameters.", obj->name);
		/*  TROUBLESHOOT
		A negative resistance value was found for one or more the real parts of the overhead_line's impedance matrix.
		While this is numerically possible, it is a physical impossibility. This resulted most likely from a improperly
		defined conductor cable. Please check and modify the conductor objects used for this line to correct this issue.
		*/
	}

#ifdef _TESTING
	if (show_matrix_values)
	{
		OBJECT *obj = GETOBJECT(this);

		gl_testmsg("overhead_line: %s a matrix",obj->name);
		print_matrix(a_mat);

		gl_testmsg("overhead_line: %s A matrix",obj->name);
		print_matrix(A_mat);

		gl_testmsg("overhead_line: %s b matrix",obj->name);
		print_matrix(b_mat);

		gl_testmsg("overhead_line: %s B matrix",obj->name);
		print_matrix(B_mat);

		gl_testmsg("overhead_line: %s c matrix",obj->name);
		print_matrix(c_mat);

		gl_testmsg("overhead_line: %s d matrix",obj->name);
		print_matrix(d_mat);
	}
#endif
}

int overhead_line::isa(char *classname)
{
	return strcmp(classname,"overhead_line")==0 || line::isa(classname);
}

/**
* test_phases is called to ensure all necessary conductors are included in the
* configuration object and are of the proper type.
*
* @param config the line configuration object
* @param ph the phase to check
*/
void overhead_line::test_phases(line_configuration *config, const char ph)
{
	bool condCheck = false, condNotPres = false;
	OBJECT *obj = GETOBJECT(this);

	if (ph=='A')
	{
		if (config->impedance11 == 0.0)
		{
			condCheck = (config->phaseA_conductor && !gl_object_isa(config->phaseA_conductor, "overhead_line_conductor","powerflow"));
			condNotPres = ((!config->phaseA_conductor) && has_phase(PHASE_A));
		}
		else
		{
			condCheck = false;
			condNotPres = false;
		}
	}
	else if (ph=='B')
	{
		if (config->impedance22 == 0.0)
		{
			condCheck = (config->phaseB_conductor && !gl_object_isa(config->phaseB_conductor, "overhead_line_conductor","powerflow"));
			condNotPres = ((!config->phaseB_conductor) && has_phase(PHASE_B));
		}
		else
		{
			condCheck = false;
			condNotPres = false;
		}
	}
	else if (ph=='C')
	{
		if (config->impedance33 == 0.0)
		{
			condCheck = (config->phaseC_conductor && !gl_object_isa(config->phaseC_conductor, "overhead_line_conductor","powerflow"));
			condNotPres = ((!config->phaseC_conductor) && has_phase(PHASE_C));
		}
		else
		{
			condCheck = false;
			condNotPres = false;
		}
	}
	else if (ph=='N')
	{
		if (config->impedance11 == 0.0 && config->impedance22 == 0.0 && config->impedance33 == 0.0)
		{
			condCheck = (config->phaseN_conductor && !gl_object_isa(config->phaseN_conductor, "overhead_line_conductor","powerflow"));
			condNotPres = ((!config->phaseN_conductor) && has_phase(PHASE_N));
		}
		else
		{
			condCheck = false;
			condNotPres = false;
		}
	}
	//Nothing else down here.  Should never get anything besides ABCN to check

	if (condCheck==true)
		GL_THROW("invalid conductor for phase %c of overhead line %s",ph,obj->name);
		/*	TROUBLESHOOT  The conductor specified for the indicated phase is not necessarily an overhead line conductor, it may be an underground or triplex-line only conductor */

	if (condNotPres==true)
		GL_THROW("missing conductor for phase %c of overhead line %s",ph,obj->name);
		/*  TROUBLESHOOT
		The conductor specified for the indicated phase for the overhead line is missing
		or invalid.
		*/
}

/**
* determines distance to images for calculation of
* line capacitance calculations
*
* Calculates from line 1 to line 2
*
* * Inputs *
* dist1_to_e - distance from line 1 to earth
* dist2_to_e - distance from line 2 to earth
* dist1_to_2 - distance from line 1 to line 2
*
* * Outputs *
* dist1_to_2p - distance from line 1 to line 2's image - same as line 2 to line 1's image (isosceles trapezoid)
*/
double overhead_line::calc_image_dist(double dist1_to_e, double dist2_to_e, double dist1_to_2)
{
	double dist1_to_1p, dist2_to_2p, dist1_to_2p;

	//Distance to self images
	dist1_to_1p = 2.0 * dist1_to_e;	//Image to 1 is just reflection underground
	dist2_to_2p = 2.0 * dist2_to_e;	//image to 2 is just reflection underground

	//Diagonals should be the same, since forms isosceles trapezoid - sqrt(c^2 + ab) - a & b are double sides (above ground to its image)
	dist1_to_2p = sqrt(dist1_to_2*dist1_to_2 + dist1_to_1p*dist2_to_2p);	//sqrt(c^2 + ab)

	//Put the value back
	return dist1_to_2p;
}

//////////////////////////////////////////////////////////////////////////
// IMPLEMENTATION OF CORE LINKAGE: overhead_line
//////////////////////////////////////////////////////////////////////////

/**
* REQUIRED: allocate and initialize an object.
*
* @param obj a pointer to a pointer of the last object in the list
* @param parent a pointer to the parent of this object
* @return 1 for a successfully created object, 0 for error
*/


/* This can be added back in after tape has been moved to commit

EXPORT TIMESTAMP commit_overhead_line(OBJECT *obj, TIMESTAMP t1, TIMESTAMP t2)
{
	if ((solver_method==SM_FBS) || (solver_method==SM_NR))
	{
		overhead_line *plink = OBJECTDATA(obj,overhead_line);
		plink->calculate_power();
	}
	return TS_NEVER;
}
*/
EXPORT int create_overhead_line(OBJECT **obj, OBJECT *parent)
{
	try
	{
		*obj = gl_create_object(overhead_line::oclass);
		if (*obj!=NULL)
		{
			overhead_line *my = OBJECTDATA(*obj,overhead_line);
			gl_set_parent(*obj,parent);
			return my->create();
		}
		else
			return 0;
	}
	CREATE_CATCHALL(overhead_line);
}

EXPORT TIMESTAMP sync_overhead_line(OBJECT *obj, TIMESTAMP t0, PASSCONFIG pass)
{
	try {
		overhead_line *pObj = OBJECTDATA(obj,overhead_line);
		TIMESTAMP t1 = TS_NEVER;
		switch (pass) {
		case PC_PRETOPDOWN:
			return pObj->presync(t0);
		case PC_BOTTOMUP:
			return pObj->sync(t0);
		case PC_POSTTOPDOWN:
			t1 = pObj->postsync(t0);
			obj->clock = t0;
			return t1;
		default:
			throw "invalid pass request";
		}
	}
	SYNC_CATCHALL(overhead_line);
}

EXPORT int init_overhead_line(OBJECT *obj)
{
	try {
		overhead_line *my = OBJECTDATA(obj,overhead_line);
		return my->init(obj->parent);
	}
	INIT_CATCHALL(overhead_line);
}

EXPORT int isa_overhead_line(OBJECT *obj, char *classname)
{
	return OBJECTDATA(obj,line)->isa(classname);
}

EXPORT int recalc_overhead_line(OBJECT *obj)
{
	OBJECTDATA(obj,overhead_line)->recalc();
	return 1;
}
EXPORT int create_fault_ohline(OBJECT *thisobj, OBJECT **protect_obj, char *fault_type, int *implemented_fault, TIMESTAMP *repair_time, void *Extra_Data)
{
	int retval;

	//Link to ourselves
	overhead_line *thisline = OBJECTDATA(thisobj,overhead_line);

	//Try to fault up
	retval = thisline->link_fault_on(protect_obj, fault_type, implemented_fault, repair_time, Extra_Data);

	return retval;
}
EXPORT int fix_fault_ohline(OBJECT *thisobj, int *implemented_fault, char *imp_fault_name, void* Extra_Data)
{
	int retval;

	//Link to ourselves
	overhead_line *thisline = OBJECTDATA(thisobj,overhead_line);

	//Clear the fault
	retval = thisline->link_fault_off(implemented_fault, imp_fault_name, Extra_Data);

	//Clear the fault type
	*implemented_fault = -1;

	return retval;
}
/**@}**/<|MERGE_RESOLUTION|>--- conflicted
+++ resolved
@@ -439,13 +439,7 @@
 				else	//If diamA is 0, nothing is valid, make all zero
 				{
 					valid_capacitance = false;	//Failed one line of it, so don't include capacitance anywhere
-<<<<<<< HEAD
-
-					gl_warning("Shunt capacitance of overhead line:%s not calculated - invalid values",THISOBJECTHDR->name);
-=======
-					
 					warning("Shunt capacitance of overhead line:%s not calculated - invalid values",THISOBJECTHDR->name);
->>>>>>> aaeb92aa
 					/*  TROUBLESHOOT
 					While attempting to calculate the shunt capacitance for an overhead line, an invalid parameter was encountered.
 					To calculate shunt capacitance, ensure the condutor to earth distance for each phase is defined, as well as the
@@ -529,13 +523,7 @@
 				else	//If diamb is 0, nothing is valid, make all zero
 				{
 					valid_capacitance = false;	//Failed one line of it, so don't include capacitance anywhere
-<<<<<<< HEAD
-
-					gl_warning("Shunt capacitance of overhead line:%s not calculated - invalid values",THISOBJECTHDR->name);
-=======
-					
 					warning("Shunt capacitance of overhead line:%s not calculated - invalid values",THISOBJECTHDR->name);
->>>>>>> aaeb92aa
 					//Defined above
 
 					p_bb = p_bc = p_bn = 0.0;

// powerflow/pole.cpp
// Copyright (C) 2018, Regents of the Leland Stanford Junior University
//
// Processing sequence for pole failure analysis:
//
// Commit (random):
//  - pole          update weather/degredation/resisting moment
//  - pole_mount    get initial equipment status
//
// Presync (top-down):
//  - pole          initialize moment accumulators,
//  - pole_mount    set interim equipment status
//
// Sync (bottom-up)
//  - pole_mount    update moment accumulators
//  - pole          (nop)
//
// Postsync (top-down):
//  - pole          calculate total moment and failure status
//  - pole_mount    set interim equipment status
//
// Commit (random):
//  - pole          finalize pole status
//  - pole_mount    finalize equipment status
//

#include "powerflow.h"
using namespace std;

EXPORT_CREATE(pole)
EXPORT_INIT(pole)
EXPORT_PRECOMMIT(pole)
EXPORT_SYNC(pole)
EXPORT_COMMIT(pole)

CLASS *pole::oclass = NULL;
CLASS *pole::pclass = NULL;
pole *pole::defaults = NULL;

static char32 wind_speed_name = "wind_speed";
static char32 wind_dir_name = "wind_dir";
static char32 wind_gust_name = "wind_gust";
static double default_repair_time = 24.0;
static bool stop_on_pole_failure = false;

pole::pole(MODULE *mod)
{
	if ( oclass == NULL )
	{
		pclass = node::oclass;
		oclass = gl_register_class(mod,"pole",sizeof(pole),PC_PRETOPDOWN|PC_POSTTOPDOWN|PC_UNSAFE_OVERRIDE_OMIT|PC_AUTOLOCK);
		if ( oclass == NULL )
			throw "unable to register class pole";
		oclass->trl = TRL_PROTOTYPE;
		if ( gl_publish_variable(oclass,
<<<<<<< HEAD
			PT_INHERIT, "node",
			PT_enumeration, "pole_status", PADDR(pole_status), PT_DESCRIPTION, "pole status",
				PT_KEYWORD, "OK", (enumeration)PS_OK,
				PT_KEYWORD, "FAILED", (enumeration)PS_FAILED,
			PT_double, "tilt_angle[rad]", PADDR(tilt_angle), PT_DESCRIPTION, "tilt angle of pole",
			PT_double, "tilt_direction[deg]", PADDR(tilt_direction), PT_DESCRIPTION, "tilt direction of pole",
			PT_object, "weather", PADDR(weather), PT_DESCRIPTION, "weather data",
			PT_object, "configuration", PADDR(configuration), PT_DESCRIPTION, "configuration data",
			PT_double, "equipment_area[sf]", PADDR(equipment_area), PT_DESCRIPTION, "equipment cross sectional area",
			PT_double, "equipment_height[ft]", PADDR(equipment_height), PT_DESCRIPTION, "equipment height on pole",
			PT_double, "pole_stress[pu]", PADDR(pole_stress), PT_DESCRIPTION, "ratio of actual stress to critical stress",
			PT_double, "pole_stress_polynomial_a[ft*lb]", PADDR(pole_stress_polynomial_a), PT_DESCRIPTION, "constant a of the pole stress polynomial function",
			PT_double, "pole_stress_polynomial_b[ft*lb]", PADDR(pole_stress_polynomial_b), PT_DESCRIPTION, "constant b of the pole stress polynomial function",
			PT_double, "pole_stress_polynomial_c[ft*lb]", PADDR(pole_stress_polynomial_c), PT_DESCRIPTION, "constant c of the pole stress polynomial function",
			PT_double, "susceptibility[pu*s/m]", PADDR(susceptibility), PT_DESCRIPTION, "susceptibility of pole to wind stress (derivative of pole stress w.r.t wind speed)",
			PT_double, "total_moment[ft*lb]", PADDR(total_moment), PT_DESCRIPTION, "the total moment on the pole.",
			PT_double, "resisting_moment[ft*lb]", PADDR(resisting_moment), PT_DESCRIPTION, "the resisting moment on the pole.",
			PT_double, "critical_wind_speed[m/s]", PADDR(critical_wind_speed), PT_DESCRIPTION, "wind speed at pole failure",
			PT_int32, "install_year", PADDR(install_year), PT_DESCRIPTION, "the year of pole was installed",
			PT_double, "repair_time[h]", PADDR(repair_time), PT_DESCRIPTION, "typical repair time after pole failure",
			PT_double, "wind_pressure[ft/lb/lb]", PADDR(wind_pressure), PT_DESCRIPTION, "wind pressure on pole",
			NULL) < 1 ) throw "unable to publish properties in " __FILE__;
=======

			PT_enumeration, "status", get_pole_status_offset(),
                PT_KEYWORD, "OK", (enumeration)PS_OK,
                PT_KEYWORD, "FAILED", (enumeration)PS_FAILED,
                PT_DEFAULT, "OK",
                PT_DESCRIPTION, "pole status",

            PT_double, "tilt_angle[deg]", get_tilt_angle_offset(),
                PT_DEFAULT, "0.0 deg",
                PT_DESCRIPTION, "tilt angle of pole",

            PT_double, "tilt_direction[deg]", get_tilt_direction_offset(),
                PT_DEFAULT, "0.0 deg",
                PT_DESCRIPTION, "tilt direction of pole",

            PT_object, "weather", get_weather_offset(),
                PT_DESCRIPTION, "weather data",

            PT_object, "configuration", get_configuration_offset(),
                PT_REQUIRED,
                PT_DESCRIPTION, "configuration data",

            PT_int32, "install_year", get_install_year_offset(),
                PT_REQUIRED,
                PT_DESCRIPTION, "the year of pole was installed",

            PT_double, "repair_time[h]", get_repair_time_offset(),
                PT_DESCRIPTION, "typical repair time after pole failure",

            PT_double, "wind_speed[m/s]", get_wind_speed_offset(),
                PT_DEFAULT, "0 m/s",
                PT_DESCRIPTION, "local wind speed",

            PT_double, "wind_direction[deg]", get_wind_direction_offset(),
                PT_DEFAULT, "0 deg",
                PT_DESCRIPTION, "local wind direction",

            PT_double, "wind_gusts[m/s]", get_wind_gusts_offset(),
                PT_DEFAULT, "0 m/s",
                PT_DESCRIPTION, "local wind gusts",

            PT_double, "pole_stress[pu]", get_pole_stress_offset(),
                PT_OUTPUT,
                PT_DESCRIPTION, "ratio of actual stress to critical stress",

            PT_double, "pole_stress_polynomial_a[ft*lb]", get_pole_stress_polynomial_a_offset(),
                PT_OUTPUT,
                PT_DESCRIPTION, "constant a of the pole stress polynomial function",
            PT_double, "pole_stress_polynomial_b[ft*lb]", get_pole_stress_polynomial_b_offset(),
                PT_OUTPUT,
                PT_DESCRIPTION, "constant b of the pole stress polynomial function",

            PT_double, "pole_stress_polynomial_c[ft*lb]", get_pole_stress_polynomial_c_offset(),
                PT_OUTPUT,
                PT_DESCRIPTION, "constant c of the pole stress polynomial function",

            PT_double, "susceptibility[pu*s/m]", get_susceptibility_offset(),
                PT_OUTPUT,
                PT_DESCRIPTION, "susceptibility of pole to wind stress (derivative of pole stress w.r.t wind speed)",

            PT_double, "total_moment[ft*lb]", get_total_moment_offset(),
                PT_OUTPUT,
                PT_DESCRIPTION, "the total moment on the pole",

            PT_double, "resisting_moment[ft*lb]", get_resisting_moment_offset(),
                PT_OUTPUT,
                PT_DESCRIPTION, "the resisting moment on the pole",

            PT_double, "pole_moment[ft*lb]", get_pole_moment_offset(),
                PT_OUTPUT,
                PT_DESCRIPTION, "the moment of the pole",

            PT_double, "pole_moment_nowind[ft*lb]", get_pole_moment_nowind_offset(),
                PT_OUTPUT,
                PT_DESCRIPTION, "the moment of the pole without wind",

            PT_double, "equipment_moment[ft*lb]", get_equipment_moment_offset(),
                PT_OUTPUT,
                PT_DESCRIPTION, "the moment of the equipment",

            PT_double, "equipment_moment_nowind[ft*lb]", get_equipment_moment_nowind_offset(),
                PT_OUTPUT,
                PT_DESCRIPTION, "the moment of the equipment without wind",

            PT_double, "critical_wind_speed[m/s]", get_critical_wind_speed_offset(),
                PT_OUTPUT,
                PT_DESCRIPTION, "wind speed at pole failure",

            PT_double, "wire_moment[ft*lb]", get_wire_moment_offset(),
                PT_OUTPUT,
                PT_DESCRIPTION, "wind moment at current wind speed",

            PT_double, "wire_tension[ft*lb]", get_wire_tension_offset(),
                PT_OUTPUT,
                PT_DESCRIPTION, "wind tension at current wind speed",

            PT_double, "guy_height[ft]", get_guy_height_offset(),
                PT_DEFAULT, "0 ft",
                PT_DESCRIPTION, "guy wire attachment height",

            NULL) < 1 ) throw "unable to publish properties in " __FILE__;
>>>>>>> 39af6bf3
		gl_global_create("powerflow::repair_time[h]",PT_double,&default_repair_time,NULL);
        gl_global_create("powerflow::wind_speed_name",PT_char32,&wind_speed_name,NULL);
        gl_global_create("powerflow::wind_dir_name",PT_char32,&wind_dir_name,NULL);
        gl_global_create("powerflow::wind_gust_name",PT_char32,&wind_gust_name,NULL);
        gl_global_create("powerflow::stop_on_pole_failure",PT_bool,&stop_on_pole_failure,NULL);
	}
}

void pole::reset_commit_accumulators()
{
	equipment_moment_nowind = 0.0;
	wire_load_nowind = 0.0;
	wire_moment_nowind = 0.0;
}

void pole::reset_sync_accumulators()
{
    pole_moment = 0.0;
    equipment_moment = 0.0;
    wire_moment = 0.0;
    wire_tension = 0.0;
    wire_load = 0.0;
}

int pole::create(void)
{
	configuration = NULL;
	is_deadend = FALSE;
	config = NULL;
	last_wind_speed = 0.0;
	last_wind_speed = 0.0;
	down_time = TS_NEVER;
	current_hollow_diameter = 0.0;
    total_moment = 0.0;
    wind_pressure = 0.0;
    pole_stress = 0.0;
    critical_wind_speed = 0.0;
    susceptibility = 0.0;
    pole_moment_nowind = 0.0;
    reset_commit_accumulators();
    reset_sync_accumulators();
    wind_speed_ref = NULL;
    wind_direction_ref = NULL;
    wind_gusts_ref = NULL;
	return 1;
}

int pole::init(OBJECT *parent)
{
	// configuration
	if ( configuration == NULL || ! gl_object_isa(configuration,"pole_configuration") )
	{
		error("configuration is not set to a pole_configuration object");
		return 0;
	}
	config = OBJECTDATA(configuration,pole_configuration);
    verbose("configuration = %s",configuration->name);

	if ( repair_time <= 0.0 )
	{
		double *pRepairTime = (double*)gl_get_addr(configuration, "repair_time");
		if ( pRepairTime && *pRepairTime > 0 )
		{
			repair_time = *pRepairTime;
		}
		else if ( default_repair_time > 0 )
		{
			repair_time = default_repair_time;
		}
		else
		{
			exception("pole::default_repair_time must be positive");
		}

    }
    verbose("repair_time = %g hr",repair_time);

    // weather check
    if ( weather )
    {
        wind_speed_ref = new gld_property(weather,(const char*)wind_speed_name);
        if ( ! wind_speed_ref->is_valid() )
        {
            warning("weather data does not include %s, using local wind %s data only",(const char*)wind_speed_name,"speed");
            delete wind_speed_ref;
            wind_speed_ref = NULL;
        }
        else if ( wind_speed != 0.0 )
        {
            warning("weather data will overwrite local wind %s data","speed");
        }
        else
        {
            verbose("wind_speed = %g m/s (ref '%s')", wind_speed, weather->name);
        }

        wind_direction_ref = new gld_property(weather,(const char*)wind_dir_name);
        if ( ! wind_direction_ref->is_valid() )
        {
            warning("weather data does not include %s, using local wind %s data only",(const char*)wind_dir_name,"direction");
            delete wind_direction_ref;
            wind_direction_ref = NULL;
        }
        else if ( wind_direction != 0.0 )
        {
            warning("weather data will overwrite local wind %s data","direction");
        }
        else
        {
            verbose("wind_direction = %g deg (ref '%s')", wind_direction, weather->name);
        }

        wind_gusts_ref = new gld_property(weather,(const char*)wind_gust_name);
        if ( ! wind_gusts_ref->is_valid() )
        {
            warning("weather data does not include %s, using local wind %s data only",(const char*)wind_gust_name,"gusts");
            delete wind_gusts_ref;
            wind_gusts_ref = NULL;
        }
        else if ( wind_gusts != 0.0 )
        {
            warning("weather data will overwrite local wind %s data","gusts");
        }
        else
        {
            verbose("wind_gusts = %g m/s (ref '%s')", wind_gusts, weather->name);
        }
    }

	// tilt
	if ( tilt_angle < 0 || tilt_angle > 90 )
	{
		error("pole tilt angle is not between and 0 and 90 degrees");
		return 0;
	}
    verbose("tilt_angle = %g deg",tilt_angle);
	if ( tilt_direction < 0 || tilt_direction >= 360 )
	{
		error("pole tilt direction is not between 0 and 360 degrees");
		return 0;
	}
    verbose("tilt_direction = %g deg",tilt_direction);

    // effective pole height
    height = config->pole_length - config->pole_depth - guy_height;
    verbose("height = %g ft",height);

	// calculation resisting moment
    double diameter = config->ground_diameter 
        - height/(config->pole_length - config->pole_depth)
            *(config->ground_diameter-config->top_diameter);
	resisting_moment = 0.008186
		* config->strength_factor_250b_wood
		* config->fiber_strength
		* ( diameter * diameter * diameter);
	verbose("resisting_moment = %.0f ft*lb",resisting_moment);

    // pole moment per unit of wind pressure
	pole_moment_nowind = height * height * (config->ground_diameter+2*config->top_diameter)/72 * config->overload_factor_transverse_general;
    verbose("pole_moment_nowind = %g ft.lb",pole_moment_nowind);

    // check install year
	if ( install_year > gl_globalclock )
		warning("pole install year in the future are assumed to be current time");
    verbose("install_year = %d",(int)install_year);
	return 1;
}

<<<<<<< HEAD
TIMESTAMP pole::sync(TIMESTAMP t0)
=======
TIMESTAMP pole::precommit(TIMESTAMP t0)
>>>>>>> 39af6bf3
{
    reset_commit_accumulators();

    // wind data
    if ( wind_speed_ref )
    {
        wind_speed = wind_speed_ref->get_double();
    }
    if ( wind_direction_ref )
    {
        wind_direction = wind_direction_ref->get_double();
    }
    if ( wind_gusts_ref )
    {
        wind_gusts = wind_gusts_ref->get_double();
    }

    double t0_year = 1970 + (int)(t0/86400/365.24);
	double age = t0_year - install_year;
    if ( age > 0 && config->degradation_rate > 0 )
	{
		if ( age > 0 )
			current_hollow_diameter = 2.0 * age * config->degradation_rate;
		else
			current_hollow_diameter = 0.0; // ignore future installation years
        verbose("current_hollow_diameter = %g in",current_hollow_diameter);

    }
    else
    {
        verbose("pole degradation model disabled (age=%g, degradation_rate=%g)", age,config->degradation_rate);
    }

    // update resisting moment
    // TODO: check constants and unit conversion of diameters
    resisting_moment = 0.008186 // constant * pi^3
        * config->strength_factor_250b_wood
        * config->fiber_strength
        * (( config->ground_diameter * config->ground_diameter * config->ground_diameter)
            - (current_hollow_diameter * current_hollow_diameter * current_hollow_diameter));
    verbose("resisting moment %.0f ft*lb",resisting_moment);

    if ( pole_status == PS_FAILED && (gl_globalclock-down_time)/3600.0 > repair_time )
	{
        verbose("pole repair time has arrived");
		tilt_angle = 0.0;
		tilt_direction = 0.0;
		pole_status = PS_OK;
		install_year = 1970 + (unsigned int)(t0/86400/365.24);
        verbose("install_year = %d (pole repaired)", install_year);

        recalc = true;
        verbose("setting pole recalculation flag");
	}
	else if ( pole_status == PS_OK && last_wind_speed != wind_speed )
	{
        if ( resisting_moment < 0 )
        {
            warning("pole has degraded past point of static failure");;
            resisting_moment = 0.0;
        }

        verbose("wind_speed = %g m/s",wind_speed);
        verbose("wind speed change requires update of pole analysis");

        if ( tilt_angle > 0.0 )
        {
            const double D1 = config->top_diameter/12;
            const double D0 = config->ground_diameter/12;
            const double DD = (D0-D1) / 2;
            const double H = height;
            const double rho = config->material_density;
            pole_moment += 0.125 * rho * PI * (H*H) * (D0*D0 - DD*DD) * sin(tilt_angle/180*PI);
        }
        verbose("pole_moment = %g ft.lb (tilt moment)",pole_moment);

        // TODO: this needs to be moved to commit in order to consider equipment and wire wind susceptibility
        wind_pressure = 0.00256*2.24 * (wind_speed)*(wind_speed); //2.24 account for m/s to mph conversion
        pole_moment_nowind = height * height * (config->ground_diameter+2*config->top_diameter)/72 * config->overload_factor_transverse_general;
		double wind_pressure_failure = (resisting_moment - wire_tension) / (pole_moment_nowind + equipment_moment_nowind + wire_moment_nowind);
		critical_wind_speed = sqrt(wind_pressure_failure / (0.00256 * 2.24));
<<<<<<< HEAD
	}
	
	TIMESTAMP t1 = node::sync(t0);
	TIMESTAMP t2 = ( pole_status == PS_FAILED ? down_time + (int)(repair_time*3600) : TS_NEVER );
	return ( t1 > t0 && t2 < t1 ) ? t1 : t2;
=======
        verbose("wind_pressure = %g psi",wind_pressure); // TODO: units?
        verbose("pole_moment_nowind = %g ft.lb.s/m",pole_moment_nowind); // TODO: units?
        verbose("wind_pressure_failure = %g psi",wind_pressure_failure); // TODO: units?
        verbose("critical_wind_speed = %g m/s",critical_wind_speed); // TODO: units?
        last_wind_speed = wind_speed;

        double wind_moment = 0.0;
        if ( wind_pressure > 0.0 )
        {
            double beta = (tilt_direction-wind_direction)/180*PI; // wind angle on pole
            verbose("wind_angle = %g rad",beta);
            wind_moment = wind_pressure * height * height * (config->ground_diameter/12+2*config->top_diameter/12)/72 * config->overload_factor_transverse_general;
            double x = pole_moment + wind_moment*cos(beta);
            verbose("x = %g ft.lb",x);
            double y = wind_moment*sin(beta);
            verbose("y = %g ft.lb",y);
            pole_moment = sqrt(x*x+y*y);
        }
        verbose("wind_moment = %g ft.lb",wind_moment);
        verbose("pole_moment = %g ft.lb (with wind)",pole_moment);

        recalc = true;
        verbose("setting pole recalculation flag");
    }

    // next event
    return TS_NEVER;
>>>>>>> 39af6bf3
}

TIMESTAMP pole::presync(TIMESTAMP t0)
{
<<<<<<< HEAD
	return node::presync(t0);
=======
    if ( recalc )
    {
        reset_sync_accumulators();
    }
	return TS_NEVER;
>>>>>>> 39af6bf3
}

TIMESTAMP pole::sync(TIMESTAMP t0)
{
    //  - pole          (nop)

	return TS_NEVER;
}

TIMESTAMP pole::postsync(TIMESTAMP t0)
{
    //  - pole          calculate total moment and failure status
    if ( recalc )
    {
        verbose("pole_moment = %g ft.lb",pole_moment);
        verbose("equipment_moment = %g ft.lb",equipment_moment);
        verbose("wire_moment = %g ft.lb",wire_moment);
        verbose("wire_tension = %g psi",wire_tension);

		total_moment = pole_moment + equipment_moment + wire_moment + wire_tension;
        verbose("total_moment = %g ft.lb",total_moment);

        if ( wind_speed > 0.0 )
			susceptibility = 2*(pole_moment+equipment_moment+wire_moment)/resisting_moment/(wind_speed)/(0.00256)/(2.24);
		else
			susceptibility = 0.0;
        verbose("susceptibility = %g ft.lb.s/m",susceptibility);

        if ( resisting_moment > 0.0 )
        {
            pole_stress = total_moment/resisting_moment;
        }
        else
        {
            pole_stress = INFINITY;
        }
        verbose("pole_stress = %g %%",pole_stress);

        pole_status = ( pole_stress < 1.0 ? PS_OK : PS_FAILED );
        verbose("pole_status = %d",pole_status);
        if ( pole_status == PS_FAILED )
        {
            verbose("pole failed at %.0f%% stress, time to repair is %g h",pole_stress*100,repair_time);
            down_time = gl_globalclock;
            verbose("down_time = %lld", down_time);
        }

        // M = a * V^2 + b * V + c
        pole_stress_polynomial_a = pole_moment_nowind+equipment_moment_nowind+wire_moment_nowind;
        pole_stress_polynomial_b = 0.0;
        pole_stress_polynomial_c = wire_tension;

        TIMESTAMP next_event = pole_status == PS_FAILED ? down_time + (int)(repair_time*3600) : TS_NEVER;
        verbose("next_event = %lld", next_event);
        recalc = false;
        return stop_on_pole_failure ? TS_INVALID : next_event;
	}
    else
    {
        verbose("no pole recalculation flagged");
        return TS_NEVER;
    }
}

TIMESTAMP pole::commit(TIMESTAMP t1, TIMESTAMP t2)
{
    //  - pole          finalize pole status
    // TODO
    verbose("clearing pole recalculation flag");
	return TS_NEVER;
}<|MERGE_RESOLUTION|>--- conflicted
+++ resolved
@@ -53,30 +53,6 @@
 			throw "unable to register class pole";
 		oclass->trl = TRL_PROTOTYPE;
 		if ( gl_publish_variable(oclass,
-<<<<<<< HEAD
-			PT_INHERIT, "node",
-			PT_enumeration, "pole_status", PADDR(pole_status), PT_DESCRIPTION, "pole status",
-				PT_KEYWORD, "OK", (enumeration)PS_OK,
-				PT_KEYWORD, "FAILED", (enumeration)PS_FAILED,
-			PT_double, "tilt_angle[rad]", PADDR(tilt_angle), PT_DESCRIPTION, "tilt angle of pole",
-			PT_double, "tilt_direction[deg]", PADDR(tilt_direction), PT_DESCRIPTION, "tilt direction of pole",
-			PT_object, "weather", PADDR(weather), PT_DESCRIPTION, "weather data",
-			PT_object, "configuration", PADDR(configuration), PT_DESCRIPTION, "configuration data",
-			PT_double, "equipment_area[sf]", PADDR(equipment_area), PT_DESCRIPTION, "equipment cross sectional area",
-			PT_double, "equipment_height[ft]", PADDR(equipment_height), PT_DESCRIPTION, "equipment height on pole",
-			PT_double, "pole_stress[pu]", PADDR(pole_stress), PT_DESCRIPTION, "ratio of actual stress to critical stress",
-			PT_double, "pole_stress_polynomial_a[ft*lb]", PADDR(pole_stress_polynomial_a), PT_DESCRIPTION, "constant a of the pole stress polynomial function",
-			PT_double, "pole_stress_polynomial_b[ft*lb]", PADDR(pole_stress_polynomial_b), PT_DESCRIPTION, "constant b of the pole stress polynomial function",
-			PT_double, "pole_stress_polynomial_c[ft*lb]", PADDR(pole_stress_polynomial_c), PT_DESCRIPTION, "constant c of the pole stress polynomial function",
-			PT_double, "susceptibility[pu*s/m]", PADDR(susceptibility), PT_DESCRIPTION, "susceptibility of pole to wind stress (derivative of pole stress w.r.t wind speed)",
-			PT_double, "total_moment[ft*lb]", PADDR(total_moment), PT_DESCRIPTION, "the total moment on the pole.",
-			PT_double, "resisting_moment[ft*lb]", PADDR(resisting_moment), PT_DESCRIPTION, "the resisting moment on the pole.",
-			PT_double, "critical_wind_speed[m/s]", PADDR(critical_wind_speed), PT_DESCRIPTION, "wind speed at pole failure",
-			PT_int32, "install_year", PADDR(install_year), PT_DESCRIPTION, "the year of pole was installed",
-			PT_double, "repair_time[h]", PADDR(repair_time), PT_DESCRIPTION, "typical repair time after pole failure",
-			PT_double, "wind_pressure[ft/lb/lb]", PADDR(wind_pressure), PT_DESCRIPTION, "wind pressure on pole",
-			NULL) < 1 ) throw "unable to publish properties in " __FILE__;
-=======
 
 			PT_enumeration, "status", get_pole_status_offset(),
                 PT_KEYWORD, "OK", (enumeration)PS_OK,
@@ -178,7 +154,6 @@
                 PT_DESCRIPTION, "guy wire attachment height",
 
             NULL) < 1 ) throw "unable to publish properties in " __FILE__;
->>>>>>> 39af6bf3
 		gl_global_create("powerflow::repair_time[h]",PT_double,&default_repair_time,NULL);
         gl_global_create("powerflow::wind_speed_name",PT_char32,&wind_speed_name,NULL);
         gl_global_create("powerflow::wind_dir_name",PT_char32,&wind_dir_name,NULL);
@@ -347,11 +322,7 @@
 	return 1;
 }
 
-<<<<<<< HEAD
-TIMESTAMP pole::sync(TIMESTAMP t0)
-=======
 TIMESTAMP pole::precommit(TIMESTAMP t0)
->>>>>>> 39af6bf3
 {
     reset_commit_accumulators();
 
@@ -433,13 +404,6 @@
         pole_moment_nowind = height * height * (config->ground_diameter+2*config->top_diameter)/72 * config->overload_factor_transverse_general;
 		double wind_pressure_failure = (resisting_moment - wire_tension) / (pole_moment_nowind + equipment_moment_nowind + wire_moment_nowind);
 		critical_wind_speed = sqrt(wind_pressure_failure / (0.00256 * 2.24));
-<<<<<<< HEAD
-	}
-	
-	TIMESTAMP t1 = node::sync(t0);
-	TIMESTAMP t2 = ( pole_status == PS_FAILED ? down_time + (int)(repair_time*3600) : TS_NEVER );
-	return ( t1 > t0 && t2 < t1 ) ? t1 : t2;
-=======
         verbose("wind_pressure = %g psi",wind_pressure); // TODO: units?
         verbose("pole_moment_nowind = %g ft.lb.s/m",pole_moment_nowind); // TODO: units?
         verbose("wind_pressure_failure = %g psi",wind_pressure_failure); // TODO: units?
@@ -467,20 +431,15 @@
 
     // next event
     return TS_NEVER;
->>>>>>> 39af6bf3
 }
 
 TIMESTAMP pole::presync(TIMESTAMP t0)
 {
-<<<<<<< HEAD
-	return node::presync(t0);
-=======
     if ( recalc )
     {
         reset_sync_accumulators();
     }
 	return TS_NEVER;
->>>>>>> 39af6bf3
 }
 
 TIMESTAMP pole::sync(TIMESTAMP t0)

--- conflicted
+++ resolved
@@ -107,10 +107,6 @@
 	set phases;				/**< device phases (see PHASE codes) */
 	double nominal_voltage;	/**< nominal voltage */
 	set violation_detected; /**< a rating or limit was violated */
-<<<<<<< HEAD
-	char1024 supernode; 	/**< internal reference for hierarchical models */
-=======
->>>>>>> ef75f095
 #ifdef SUPPORT_OUTAGES
 	set condition;			/**< operating condition (see OC codes) */
 	enumeration solution;	/**< solution code (PS_NORMAL=0, class-specific solution mode code>0) */

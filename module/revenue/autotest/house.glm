--- conflicted
+++ resolved
@@ -18,8 +18,7 @@
 	name "bill${ID}";
 	meter "meter${ID}";
 	tariff "${TARIFF}";
-<<<<<<< HEAD
-	baseline_demand 11 kWh/day;
+	baseline_demand 8.2 kWh/day;
 }
 
 module tape
@@ -32,13 +31,5 @@
 	file "billing${ID}.csv";
 	property "billing_days,energy_charges,total_charges,total_bill";
 	interval -1;
-=======
-	baseline_demand 8.2 kWh/day;
-	// User input based on furnace technology 
-	//summer baseline 6.8 kWh/day;
-	//winter baseline 8.5 kWh/day;
-
-
->>>>>>> 25727464
 }
 

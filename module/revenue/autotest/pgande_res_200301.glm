--- conflicted
+++ resolved
@@ -71,13 +71,6 @@
 	minimum_daily_charge 0.32854 $/day;
 	discount 0.06181 $;
 	minimum_average_rate_limit 0.04892 $/kWh;
-<<<<<<< HEAD
-	energy_charge_base 0.24373 $/kWh;
-	energy_charge_100 0.30672 $/kWh;
-	energy_charge_400 0.38340 $/kWh;
-	average_total_rate 0.26249 $/kWh;
-}
-=======
 	energy_charge_base 0.23522 $/kWh;
 	energy_charge_100 0.29600 $/kWh;
 	energy_charge_400 0.51860 $/kWh;
@@ -128,5 +121,4 @@
 // 	energy_charge_100 0.29600 $/kWh;  // g3 
 // 	energy_charge_400 0.51860 $/kWh;  // h3 
 // 	average_total_rate 0.25659 $/kWh;  // k3 
-// }
->>>>>>> 25727464
+// }
from datetime import *
from csv import *
from dateutil import parser
import gridlabd 
<<<<<<< HEAD
=======

csvfile = open("billing.csv","w")
csvwriter = writer(csvfile);
csvwriter.writerow(["datetime","meter","tariff","billing_days","energy","demand","charges"])
>>>>>>> 25727464

def to_float(x):
	return float(x.split(' ')[0])   

def to_datetime(x,format):
	return parser.parse(x)

def compute_bill(gridlabd,**kwargs):

	global csvwriter
	verbose = gridlabd.get_global("verbose")=="TRUE"

	# get data
	classname = kwargs['classname']
	id = kwargs['id']
	data = kwargs['data']
	bill_name = f"{classname}:{id}"
	bill = gridlabd.get_object(bill_name)
	bill_name = bill["name"]
	baseline = to_float(bill["baseline_demand"])
	tariff = gridlabd.get_object(bill["tariff"])
	meter = gridlabd.get_object(bill["meter"])
<<<<<<< HEAD
	energy = to_float(meter["measured_real_energy"])/1000  # units in kW
=======
	energy = to_float(meter["measured_real_energy"])/1000
	#heating = gridlabd.get_object("house")
	#print(heating)

>>>>>>> 25727464

	# get duration
	clock = to_datetime(gridlabd.get_global('clock'),'%Y-%m-%d %H:%M:%S %Z')

	if not "lastreading" in data.keys():
		duration = timedelta(0)
	else:
		duration = clock - data["lastreading"]
	data["lastreading"] = clock
	billing_days = (duration.total_seconds()/86400) # seconds in a day 

	# compute energy usage
	if not "lastenergy" in data.keys():
		usage = 0.0
	else:
		usage = energy - data["lastenergy"]
	data["lastenergy"] = energy

	# calculate bill
	tariff_name = tariff["name"]
	meter_name = meter["name"]
	if verbose:
<<<<<<< HEAD
		gridlabd.output(f"Bill '{bill_name}' for meter '{meter_name}' on tariff '{tariff_name}' at time '{clock}':")
		gridlabd.output(f"  Billing days..... %5.0f    days" % (billing_days))
		gridlabd.output(f"  Meter reading.... %7.1f  kWh" % (energy))
	if baseline == 0.0:
=======
		print(f"Bill '{bill_name}' for meter '{meter_name}' on tariff '{tariff_name}' at time '{clock}':")
		print(f"  Billing days..... %5.0f    days" % (billing_days))
		print(f"  Meter reading.... %7.1f  kWh" % (energy))

	if baseline == 0.0:    
		
>>>>>>> 25727464
		if verbose:
			gridlabd.output(f"  Energy usage..... %7.1f  kWh" % (usage))
		charges = usage * to_float(tariff["energy_charge_base"])
	else:
		tier1 = min(usage,baseline*billing_days)
		tier2 = min(usage-tier1,baseline*billing_days*4)
		tier3 = usage-tier1-tier2
		if verbose:
			gridlabd.output(f"  Tier 1 usage..... %7.1f  kWh" % (tier1))
			if tier2 > 0:
				gridlabd.output(f"  Tier 2 usage..... %7.1f  kWh" % (tier2))
			if tier3 > 0:
				gridlabd.output(f"  Tier 3 usage..... %7.1f  kWh" % (tier3))
		charges = tier1 * to_float(tariff["energy_charge_base"]) + tier2 *	to_float(tariff["energy_charge_100"]) + tier3 * to_float(tariff["energy_charge_400"])	

	# apply discount, if any
	discount = to_float(tariff["discount"])
	if discount > 0:
		charges -= usage * discount;

	# apply daily minimum
	minimum = to_float(tariff["minimum_daily_charge"])
	if charges < minimum * billing_days:
		charges = minimum * billing_days
	if verbose:
		gridlabd.output(f"  Energy charges... %8.2f US$" % (charges))

	# update billing data
	gridlabd.set_value(bill_name,"total_bill",str(to_float(bill["total_bill"])+charges))
	gridlabd.set_value(bill_name,"billing_days",str(billing_days))
	gridlabd.set_value(bill_name,"energy_charges",str(to_float(bill["energy_charges"])+charges))
	gridlabd.set_value(bill_name,"total_charges",str(to_float(bill["total_charges"])+charges))<|MERGE_RESOLUTION|>--- conflicted
+++ resolved
@@ -2,13 +2,10 @@
 from csv import *
 from dateutil import parser
 import gridlabd 
-<<<<<<< HEAD
-=======
 
 csvfile = open("billing.csv","w")
 csvwriter = writer(csvfile);
 csvwriter.writerow(["datetime","meter","tariff","billing_days","energy","demand","charges"])
->>>>>>> 25727464
 
 def to_float(x):
 	return float(x.split(' ')[0])   
@@ -31,14 +28,7 @@
 	baseline = to_float(bill["baseline_demand"])
 	tariff = gridlabd.get_object(bill["tariff"])
 	meter = gridlabd.get_object(bill["meter"])
-<<<<<<< HEAD
 	energy = to_float(meter["measured_real_energy"])/1000  # units in kW
-=======
-	energy = to_float(meter["measured_real_energy"])/1000
-	#heating = gridlabd.get_object("house")
-	#print(heating)
-
->>>>>>> 25727464
 
 	# get duration
 	clock = to_datetime(gridlabd.get_global('clock'),'%Y-%m-%d %H:%M:%S %Z')
@@ -61,19 +51,10 @@
 	tariff_name = tariff["name"]
 	meter_name = meter["name"]
 	if verbose:
-<<<<<<< HEAD
 		gridlabd.output(f"Bill '{bill_name}' for meter '{meter_name}' on tariff '{tariff_name}' at time '{clock}':")
 		gridlabd.output(f"  Billing days..... %5.0f    days" % (billing_days))
 		gridlabd.output(f"  Meter reading.... %7.1f  kWh" % (energy))
 	if baseline == 0.0:
-=======
-		print(f"Bill '{bill_name}' for meter '{meter_name}' on tariff '{tariff_name}' at time '{clock}':")
-		print(f"  Billing days..... %5.0f    days" % (billing_days))
-		print(f"  Meter reading.... %7.1f  kWh" % (energy))
-
-	if baseline == 0.0:    
-		
->>>>>>> 25727464
 		if verbose:
 			gridlabd.output(f"  Energy usage..... %7.1f  kWh" % (usage))
 		charges = usage * to_float(tariff["energy_charge_base"])

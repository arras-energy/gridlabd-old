from datetime import *
from csv import *
from dateutil import parser
import gridlabd 

csvfile = open("billing.csv","w")
csvwriter = writer(csvfile);
csvwriter.writerow(["datetime","meter","tariff","billing_days","energy","demand","charges"])

def to_float(x):
	return float(x.split(' ')[0])   

def to_datetime(x,format):
	return parser.parse(x)

def compute_bill(gridlabd,**kwargs):

	global csvwriter
<<<<<<< HEAD
	verbose = gridlabd.get_global("verbose")=="TRUE"
=======
	global csvfile
>>>>>>> bcfc7d26

	# get data
	classname = kwargs['classname']
	id = kwargs['id']
	data = kwargs['data']
	bill_name = f"{classname}:{id}"
	bill = gridlabd.get_object(bill_name)
	bill_name = bill["name"]
	baseline = to_float(bill["baseline_demand"])
	tariff = gridlabd.get_object(bill["tariff"])
	meter = gridlabd.get_object(bill["meter"])
	energy = to_float(meter["measured_real_energy"])/1000  # units in kW

	# get duration
	clock = to_datetime(gridlabd.get_global('clock'),'%Y-%m-%d %H:%M:%S %Z')

	if not "lastreading" in data.keys():
		duration = timedelta(0)
	else:
		duration = clock - data["lastreading"]
	data["lastreading"] = clock
	billing_days = (duration.total_seconds()/86400) # seconds in a day 

	# compute energy usage
	if not "lastenergy" in data.keys():
		usage = 0.0
	else:
		usage = energy - data["lastenergy"]
	data["lastenergy"] = energy

	# calculate bill
	tariff_name = tariff["name"]
	meter_name = meter["name"]
	if verbose:
		gridlabd.output(f"Bill '{bill_name}' for meter '{meter_name}' on tariff '{tariff_name}' at time '{clock}':")
		gridlabd.output(f"  Billing days..... %5.0f    days" % (billing_days))
		gridlabd.output(f"  Meter reading.... %7.1f  kWh" % (energy))
	if baseline == 0.0:
		if verbose:
			gridlabd.output(f"  Energy usage..... %7.1f  kWh" % (usage))
		charges = usage * to_float(tariff["energy_charge_base"])
	else:
		tier1 = min(usage,baseline*billing_days)
		tier2 = min(usage-tier1,baseline*billing_days*4)
		tier3 = usage-tier1-tier2
		if verbose:
			gridlabd.output(f"  Tier 1 usage..... %7.1f  kWh" % (tier1))
			if tier2 > 0:
				gridlabd.output(f"  Tier 2 usage..... %7.1f  kWh" % (tier2))
			if tier3 > 0:
				gridlabd.output(f"  Tier 3 usage..... %7.1f  kWh" % (tier3))
		charges = tier1 * to_float(tariff["energy_charge_base"]) + tier2 *	to_float(tariff["energy_charge_100"]) + tier3 * to_float(tariff["energy_charge_400"])	

	# apply discount, if any
	discount = to_float(tariff["discount"])
	if discount > 0:
		charges -= usage * discount;

	# apply daily minimum
	minimum = to_float(tariff["minimum_daily_charge"])
	if charges < minimum * billing_days:
		charges = minimum * billing_days
	if verbose:
<<<<<<< HEAD
		gridlabd.output(f"  Energy charges... %8.2f US$" % (charges))
=======
		print(f"  Energy charges... %8.2f US$" % (charges))

	# output billing record only if charges are non-zero
	if charges > 0:
		csvwriter.writerow([clock,meter_name,tariff_name,int(billing_days),round(usage,1),0,round(charges,2)])
		csvfile.flush()
>>>>>>> bcfc7d26

	# update billing data
	gridlabd.set_value(bill_name,"total_bill",str(to_float(bill["total_bill"])+charges))
	gridlabd.set_value(bill_name,"billing_days",str(billing_days))
	gridlabd.set_value(bill_name,"energy_charges",str(to_float(bill["energy_charges"])+charges))
	gridlabd.set_value(bill_name,"total_charges",str(to_float(bill["total_charges"])+charges))<|MERGE_RESOLUTION|>--- conflicted
+++ resolved
@@ -16,11 +16,8 @@
 def compute_bill(gridlabd,**kwargs):
 
 	global csvwriter
-<<<<<<< HEAD
 	verbose = gridlabd.get_global("verbose")=="TRUE"
-=======
 	global csvfile
->>>>>>> bcfc7d26
 
 	# get data
 	classname = kwargs['classname']
@@ -84,16 +81,12 @@
 	if charges < minimum * billing_days:
 		charges = minimum * billing_days
 	if verbose:
-<<<<<<< HEAD
 		gridlabd.output(f"  Energy charges... %8.2f US$" % (charges))
-=======
-		print(f"  Energy charges... %8.2f US$" % (charges))
 
 	# output billing record only if charges are non-zero
 	if charges > 0:
 		csvwriter.writerow([clock,meter_name,tariff_name,int(billing_days),round(usage,1),0,round(charges,2)])
 		csvfile.flush()
->>>>>>> bcfc7d26
 
 	# update billing data
 	gridlabd.set_value(bill_name,"total_bill",str(to_float(bill["total_bill"])+charges))

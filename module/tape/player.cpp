/** $Id: player.c 1182 2008-12-22 22:08:36Z dchassin $
	Copyright (C) 2008 Battelle Memorial Institute
	@file player.c
	@addtogroup player Players
	@ingroup tapes

	Tape players use the following properties
	- \p file specifies the source of the data.  The format of a file specs is
	[\p type]\p name[:\p flags]
	The default \p type is \p file
	The default \p name is the target (parent) objects \p classname-\p id
	The default \p flags is \p "r"
	- \p filetype specifies the source file extension, default is \p "txt".  Valid types are \p txt, \p odbc, and \p memory.
	- \p property is the target (parent) that is written to
	- \p loop is the number of times the tape is to be repeated

	The following is an example of a typical tape:
	\verbatim
	2000-01-01 0:00:00,-1.00-0.2j
	+1h,-1.1-0.1j
	+1h,-1.2-0.0j
	+1h,-1.3-0.1j
	+1h,-1.2-0.2j
	+1h,-1.1-0.3j
	+1h,-1.0-0.2j
	\endverbatim
	The first line specifies the starting time of the tape and the initial value.  The value must be formatted as a
	string that is readable for the type of the data that is to receive the recording.  The remaining lines may
	have either absolute timestamps or relative times (indicated by a leading + sign).  Relative times are useful
	if the \p loop parameter is used.  When a loop is performed, only lines with relative timestamps are read and all
	absolute times are ignored.
 @{
 **/

#include <stdlib.h>
#include <stdio.h>
#include <errno.h>
#include <ctype.h>
#include "gridlabd.h"
#include "object.h"
#include "aggregate.h"

#include "tape.h"
#include "file.h"
#include "odbc.h"

CLASS *player_class = NULL;
static OBJECT *last_player = NULL;

extern TIMESTAMP delta_mode_needed;

PROPERTY *player_link_properties(struct player *player, OBJECT *obj, char *property_list)
{
	char *item;
	PROPERTY *first=NULL, *last=NULL;
	UNIT *unit = NULL;
	PROPERTY *prop;
	PROPERTY *target;
	char buffer[4096], *list=buffer;
	complex oblig;
	double scale;
	char256 pstr, ustr;
	char *cpart = 0;
	int64 cid = -1;

	if ( property_list && strcmp(property_list,"(undefined)") != 0 )
	{
		strcpy(list,property_list); /* avoid destroying orginal list */
	}
	else if ( player->ops->read(player, buffer, sizeof(buffer)) != NULL )
	{
		/* read property list from CSV header */
		list = strchr(buffer,',');
		if ( list == NULL )
		{
			gl_error("player:%d CSV header missing required property names",obj->id);
			return NULL;
		}
		char *end = list + strlen(list) - 1;
		while ( isspace(*end) )
		{
			*end-- = '\0'; /* strip off training LF */
		}
		strcpy(property_list,list+1);
	}
	else
	{
		gl_error("player:%d missing either property list of CSV header",obj->id);
		return NULL;
	}
	char *last_token;
	for ( item = strtok_r(list,",",&last_token) ; item != NULL ; item = strtok_r(NULL,",",&last_token) )
	{
		prop = NULL;
		target = NULL;
		scale = 1.0;
		unit = NULL;
		cpart = 0;
		cid = -1;

		// everything that looks like a property name, then read units up to ]
		while (isspace(*item)) item++;
		if ( sscanf(item,"%[A-Za-z0-9_.][%[^]\n,]]", (char*)pstr, (char*)ustr) == 2)
		{
			unit = gl_find_unit(ustr);
			if ( unit == NULL )
			{
				gl_error("sync_player:%d: unable to find unit '%s' for property '%s'",obj->id, (char*)ustr,(char*)pstr);
				return NULL;
			}
			item = pstr;
		}
		prop = (PROPERTY*)malloc(sizeof(PROPERTY));
		
		/* branch: test to see if we're trying to split up a complex property */
		/* must occur w/ *cpart=0 before gl_get_property in order to properly reformat the property name string */
		cpart = strchr(item, '.');
		if ( cpart != NULL )
		{
			if ( strcmp("imag", cpart+1) == 0 )
			{
				cid = (int)((int64)&(oblig.Im()) - (int64)&oblig);
				*cpart = 0;
			} 
			else if ( strcmp("real", cpart+1) == 0 )
			{
				cid = (int)((int64)&(oblig.Re()) - (int64)&oblig);
				*cpart = 0;
			} 
		}

		target = gl_get_property(obj,item,NULL);

		if ( prop != NULL && target != NULL )
		{
			if ( unit != NULL && target->unit == NULL )
			{
				gl_error("sync_player:%d: property '%s' is unitless, ignoring unit conversion", obj->id, item);
			}
			else if ( unit != NULL && 0 == gl_convert_ex(target->unit, unit, &scale) )
			{
				gl_error("sync_player:%d: unable to convert property '%s' units to '%s'", obj->id, item, (char*)ustr);
				return NULL;
			}
			if ( first == NULL ) 
			{
				first=prop; 
			}
			else 
			{
				last->next=prop;
			}
			last=prop;
			memcpy(prop,target,sizeof(PROPERTY));
			prop->unit = unit;
			prop->next = NULL;
		}
		else
		{
			gl_error("sync_player: property '%s' not found", item);
			return NULL;
		}
		if ( cid >= 0 )
		{ 
			/* doing the complex part thing */
			prop->ptype = PT_double;
			(prop->addr) = (PROPERTYADDR)((int64)(prop->addr) + cid);
		}
	}
	return first;
}

int player_write_properties(struct player *my, OBJECT *obj, PROPERTY *prop, const char *buffer)
{
	int count=0;
	const char delim[] = ",\n\r\t";
	char1024 bufcpy;
	memcpy(bufcpy, buffer, sizeof(char1024));
	char *next;
	char *token = strtok_s(bufcpy, delim, &next);
	PROPERTY *p=NULL;
	for ( p = prop ; p != NULL ; p = p->next )
	{
		if ( token == NULL )
		{
			gl_error("sync_player:%d: not enough values on line: %s", obj->id, buffer);
			return count;
		}		
		gl_set_value(obj,GETADDR(obj,p),token,p);
		count++;
		token = strtok_s(NULL, delim, &next);
	}
	return count;
}

EXPORT int create_player(OBJECT **obj, OBJECT *parent)
{
	*obj = gl_create_object(player_class);
	if ( *obj != NULL )
	{
		struct player *my = OBJECTDATA(*obj,struct player);
		last_player = *obj;
		gl_set_parent(*obj,parent);
		strcpy(my->file,"");
		strcpy(my->filetype,"txt");
		strcpy(my->mode, "file");
		strcpy(my->property,"(undefined)");
		my->next.ts = TS_ZERO;
		strcpy(my->next.value,"");
		my->loopnum = 0;
		my->loop = 0;
		my->status = TS_INIT;
		my->target = gl_get_property(*obj,my->property,NULL);
		my->delta_track.ns = 0;
		my->delta_track.ts = TS_NEVER;
		my->delta_track.value[0] = '\0';
		return 1;
	}
	return 0;
}

static int player_open(OBJECT *obj)
{
	char1024 fname="";
	char32 flags="r";
	struct player *my = OBJECTDATA(obj,struct player);
	TAPEFUNCS *tf = 0;
	int retvalue;

	strcpy(fname,my->file);

	/* if no filename given */
	if (strcmp(fname,"")==0)

		/* use object name-id as default file name */
		sprintf(fname,"%s-%d.%s",obj->parent->oclass->name,obj->parent->id, (char*)(my->filetype));

	/* if type is file or file is stdin */
	tf = get_ftable(my->mode);
	if(tf == NULL)
		return 0;
	my->ops = tf->player;
	if(my->ops == NULL)
		return 0;

	/* access the input stream to the player */
	if ( (my->ops->open)(my, fname, flags)==1 )
	{
		/* set up the delta_mode recorder if enabled */
		if ( (obj->flags)&OF_DELTAMODE )
		{
			extern int delta_add_tape_device(OBJECT *obj, DELTATAPEOBJ tape_type);
			retvalue = delta_add_tape_device(obj,PLAYER);

			/* Make sure it worked */
			if (retvalue == 0)
			{
				/* Error message is inside the delta_add_tape_device function, just fail us */
				return 0;
			}
		}
		return 1; /* success */
	}
	else
	{
		return 0; /* failure */
	}
}

static void rewind_player(struct player *my)
{
	(*my->ops->rewind)(my);
}

static void close_player(struct player *my)
{
	(my->ops->close)(my);
}

static void trim(char *str, char *to){
	int i = 0, j = 0;
	if ( str == 0 )
	{
		return;
	}
	while ( str[i] != 0 && isspace(str[i]) )
	{
		++i;
	}
	while ( str[i] != 0 )
	{
		to[j] = str[i];
		++j;
		++i;
	}
	--j;
	while ( j > 0 && isspace(to[j]) )
	{
		to[j] = 0; // remove trailing whitespace
		--j;
	}
}

CDECL TIMESTAMP player_read(OBJECT *obj)
{
	char buffer[1024];
	char timebuf[64], valbuf[1024], tbuf[64];
	char tz[6];
	int Y=0, m=0, d=0, H=0, M=0;
	double S=0;
	struct player *my = OBJECTDATA(obj,struct player);
	char unit[2];
	TIMESTAMP t1;
	char *result=NULL;
	char1024 value;
	int voff=0;

	/* TODO move this to tape.c and make the variable available to all classes in tape */
	static enum {UNKNOWN,ISO,US,EURO} dateformat = UNKNOWN;
	if ( dateformat==UNKNOWN )
	{
		static char global_dateformat[8]="";
		gl_global_getvar("dateformat",global_dateformat,sizeof(global_dateformat));
		if (strcmp(global_dateformat,"ISO")==0) dateformat = ISO;
		else if (strcmp(global_dateformat,"US")==0) dateformat = US;
		else if (strcmp(global_dateformat,"EURO")==0) dateformat = EURO;
		else dateformat = ISO;
	}

Retry:
	/* post this value */
	if ( my->target == NULL )
	{
		my->target = player_link_properties(my, obj->parent, my->property);
	}
	if ( my->target == NULL )
	{
		gl_error("sync_player: Unable to find property \"%s\" in object %s", (char*)(my->property), obj->name?obj->name:"(anon)");
		my->status = TS_ERROR;
	}
	result = my->ops->read(my, buffer, sizeof(buffer));

	memset(timebuf, 0, 64);
	memset(valbuf, 0, 1024);
	memset(tbuf, 0, 64);
	memset(value, 0, 1024);
	memset(tz, 0, 6);
	if ( result == NULL )
	{
		if ( my->loopnum > 0 )
		{
			rewind_player(my);
			my->loopnum--;
			goto Retry;
		}
		else 
		{
			close_player(my);
			my->status=TS_DONE;
			my->next.ts = TS_NEVER;
			my->next.ns = 0;
			goto Done;
		}
	}
	if ( result[0] == '#' || result[0] == '\n' ) 
	{
		/* ignore comments and blank lines */
		goto Retry;
	}

	if ( sscanf(result, "%32[^,],%1024[^\n\r;]", tbuf, valbuf) == 2 )
	{
		trim(tbuf, timebuf);
		trim(valbuf, value);
		if ( sscanf(timebuf,"%d-%d-%d %d:%d:%lf %4s",&Y,&m,&d,&H,&M,&S, tz) == 7 )
		{
			DATETIME dt;
			switch ( dateformat ) 
			{
			case ISO:
				dt.year = Y;
				dt.month = m;
				dt.day = d;
				break;
			case US:
				dt.year = d;
				dt.month = Y;
				dt.day = m;
				break;
			case EURO:
				dt.year = d;
				dt.month = m;
				dt.day = Y;
				break;
			case UNKNOWN:
			default:
				break;
			}
			dt.hour = H;
			dt.minute = M;
			dt.second = (unsigned short)S;
			dt.nanosecond = (unsigned int)(1e9*(S-dt.second));
			strcpy(dt.tz, tz);
			t1 = (TIMESTAMP)gl_mktime(&dt);
			if ( (obj->flags&OF_DELTAMODE) == OF_DELTAMODE )	
			{
				/* Only request deltamode if we're explicitly enabled */
				enable_deltamode(dt.nanosecond==0?TS_NEVER:t1);
			}
			if ( t1 != TS_INVALID && my->loop==my->loopnum )
			{
				my->next.ts = t1;
				my->next.ns = dt.nanosecond;
				while ( value[voff] == ' ' )
				{
					++voff;
				}
				strcpy(my->next.value, value+voff);
			}
		}
		else if ( sscanf(timebuf,"%d-%d-%d %d:%d:%lf",&Y,&m,&d,&H,&M,&S) >= 4 )
		{
			//struct tm dt = {S,M,H,d,m-1,Y-1900,0,0,0};
			DATETIME dt;
			switch ( dateformat ) 
			{
			case ISO:
				dt.year = Y;
				dt.month = m;
				dt.day = d;
				break;
			case US:
				dt.year = d;
				dt.month = Y;
				dt.day = m;
				break;
			case EURO:
				dt.year = d;
				dt.month = m;
				dt.day = Y;
				break;
			case UNKNOWN:
			default:
				break;
			}
			dt.hour = H;
			dt.minute = M;
			dt.second = (unsigned short)S;
			dt.tz[0] = 0;
			dt.nanosecond = (unsigned int)(1e9*(S-dt.second));
			t1 = (TIMESTAMP)gl_mktime(&dt);
			if ( (obj->flags&OF_DELTAMODE) == OF_DELTAMODE)	
			{
				/* Only request deltamode if we're explicitly enabled */
				enable_deltamode(dt.nanosecond==0?TS_NEVER:t1);
			}
			if ( t1 != TS_INVALID && my->loop==my->loopnum )
			{
				my->next.ts = t1;
				my->next.ns = dt.nanosecond;
				while ( value[voff] == ' ' )
				{
					++voff;
				}
				strcpy(my->next.value, value+voff);
			}
		}
		else if ( sscanf(timebuf,"%" FMT_INT64 "d%1s", &t1, unit) == 2 )
		{
			{
				int64 scale=1;
				switch(unit[0]) {
				case 's': scale=TS_SECOND; break;
				case 'm': scale=60*TS_SECOND; break;
				case 'h': scale=3600*TS_SECOND; break;
				case 'd': scale=86400*TS_SECOND; break;
				default: break;
				}
				t1 *= scale;
				if ( result[0] == '+' )
				{
					/* timeshifts have leading + */
					my->next.ts += t1;
					while(value[voff] == ' '){
						++voff;
					}
					strcpy(my->next.value, value+voff);
				} 
				else if (my->loop==my->loopnum)
				{ 
					/* absolute times are ignored on all but first loops */
					my->next.ts = t1;
					while ( value[voff] == ' ' )
					{
						++voff;
					}
					strcpy(my->next.value, value+voff);
				}
			}
		}
		else if ( sscanf(timebuf,"%lf", &S) == 1 )
		{
<<<<<<< HEAD
			if (my->loop==my->loopnum) {
=======
			if ( my->loop == my->loopnum ) 
			{
>>>>>>> 1ee293fc
				my->next.ts = (TIMESTAMP)S;
				my->next.ns = (unsigned int)(1e9*(S-my->next.ts));
				if ( (obj->flags&OF_DELTAMODE) == OF_DELTAMODE )	/* Only request deltamode if we're explicitly enabled */
					enable_deltamode(my->next.ns==0?TS_NEVER:t1);
				while(value[voff] == ' '){
					++voff;
				}
				strcpy(my->next.value, value+voff);
			}
		}
		else
		{
			gl_warning("player was unable to parse timestamp \'%s\'", result);
		}
	} 
	else 
	{
		gl_warning("player was unable to split input string \'%s\'", result);
	}

Done:
	return my->next.ns==0 ? my->next.ts : (my->next.ts+1);
}

EXPORT TIMESTAMP sync_player(OBJECT *obj, TIMESTAMP t0, PASSCONFIG pass)
{
	struct player *my = OBJECTDATA(obj,struct player);
	TIMESTAMP t1 = (TS_OPEN == my->status) ? my->next.ts : TS_NEVER;
	TIMESTAMP temp_t =0;

	if ( my->status == TS_INIT )
	{

		/* get local target if remote is not used and "value" is defined by the user at runtime */
		if ( my->target==NULL && obj->parent == NULL )
		{
			my->target = gl_get_property(obj,"value",NULL);
		}

		if ( player_open(obj) == 0 )
		{
			gl_error("sync_player: Unable to open player file '%s' for object '%s'", (char*)(my->file), obj->name?obj->name:"(anon)");
		}
		else
		{
			t1 = player_read(obj);
		}
	}
	while ( my->status == TS_OPEN 
		&& t1 <= t0
		&& my->next.ns == 0 ) /* only use this method when not operating in subsecond mode */
	{	
		/* post this value */
		if ( my->target == NULL )
		{
			my->target = player_link_properties(my, obj->parent, my->property);
		}
		if ( my->target == NULL )
		{
			gl_error("sync_player: Unable to find property \"%s\" in object %s", (char*)(my->property), obj->name?obj->name:"(anon)");
			my->status = TS_ERROR;
		}
		if ( my->target != NULL )
		{
			OBJECT *target = obj->parent ? obj->parent : obj; /* target myself if no parent */
			player_write_properties(my, target, my->target, my->next.value);
		}
		
		/* Copy the current value into our "tracking" variable */
		my->delta_track.ns = my->next.ns;
		my->delta_track.ts = my->next.ts;
		memcpy(my->delta_track.value,my->next.value,sizeof(char1024));

		t1 = player_read(obj);
	}

	/* Apply an intermediate value, if necessary - mainly for "DELTA players in non-delta situations" */
	if ( my->target != NULL && my->delta_track.ts < t0 && my->delta_track.ns != 0 )
	{
		OBJECT *target = obj->parent ? obj->parent : obj; /* target myself if no parent */
		player_write_properties(my, target, my->target, my->delta_track.value);
	}

	/* Delta-mode catch - if we're not explicitly in delta mode and a nano-second values pops up, try to advance past it */
	if ( (obj->flags&OF_DELTAMODE) != OF_DELTAMODE && my->next.ns != 0 && my->status == TS_OPEN )
	{
		/* Initial value for next time */
		temp_t = t1;

		/* Copied verbatim from above - just in case it still needs to be done - if a first timestep is a deltamode timestep */
		if ( my->target == NULL )
		{
			my->target = player_link_properties(my, obj->parent, my->property);
		}
		if ( my->target == NULL )
		{
			gl_error("sync_player: Unable to find property \"%s\" in object %s", (char*)(my->property), obj->name?obj->name:"(anon)");
			my->status = TS_ERROR;
		}

		/* Advance to a zero */
		while ( my->next.ns != 0 && my->next.ts <= t0 )
		{
			/* Post the value as we go, so the "final" is correct */
			/* Apply the "current value", if it is relevant (player_next_value contains the previous, so this will override it) */
			if ( my->target != NULL && my->next.ts < t0 )
			{
				OBJECT *target = obj->parent ? obj->parent : obj; /* target myself if no parent */
				player_write_properties(my, target, my->target, my->next.value);
			}

			/* Copy the value into the tracking variable */
			my->delta_track.ns = my->next.ns;
			my->delta_track.ts = my->next.ts;
			memcpy(my->delta_track.value,my->next.value,sizeof(char1024));

			/* Perform the update */
			temp_t = player_read(obj);
		}

		/* Apply the update */
		t1 = temp_t;
	}
	else if ( (obj->flags&OF_DELTAMODE) == OF_DELTAMODE && delta_mode_needed < t0 )
	{
		/* Code to catch when gets stuck in deltamode (exits early) */
		if (my->next.ts<t0)
		{
			/* Advance to a value bigger than t0 */
			while ( my->next.ns != 0 && my->next.ts <= t0 )
			{
				/* Post the value as we go, so the "final" is correct */
				/* Apply the "current value", if it is relevant (player_next_value contains the previous, so this will override it) */
				if ( my->target != NULL && my->next.ts < t0 )
				{
					OBJECT *target = obj->parent ? obj->parent : obj; /* target myself if no parent */
					player_write_properties(my, target, my->target, my->next.value);			
				}

				/* Copy the value into the tracking variable */
				my->delta_track.ns = my->next.ns;
				my->delta_track.ts = my->next.ts;
				memcpy(my->delta_track.value,my->next.value,sizeof(char1024));

				/* Perform the update */
				temp_t = player_read(obj);
			}

			/* Do the adjustment of return */
			if ( t1 < t0 )	/* Sometimes gets stuck */
			{
				/* Force it forward */
				t1 = temp_t;
			}
			else	/* Equal or greater than next time */
			{
				if ( temp_t < t1 && temp_t > t0 )
				{
					t1 = temp_t;
				}
			}
		}
		else if ( my->next.ts == t0 )
		{
			/* Roll it once */
			/* Copy the value into the tracking variable */
			my->delta_track.ns = my->next.ns;
			my->delta_track.ts = my->next.ts;
			memcpy(my->delta_track.value,my->next.value,sizeof(char1024));

			/* Perform the update */
			temp_t = player_read(obj);
		}
	}

	/* See if we need to push a sooner update (DELTA round)*/
	if ( my->delta_track.ts != TS_NEVER &&  my->delta_track.ns != 0 )
	{
		/* Round the timestep up */
		temp_t = my->delta_track.ts+1;

		/* Make sure it is still valid - don't want to get stuck iterating */
		if ((temp_t<t1) && (temp_t>t0))
		{
			t1 = temp_t;
		}
	}

	/* Catch for next delta instances that may occur -- if doesn't pass a reiteration, gets missed when nothing driving*/
	if ( (obj->flags&OF_DELTAMODE) == OF_DELTAMODE )
	{
		if ( t1 > t0 && my->next.ts == t0 && my->next.ns != 0 )
		{
			/* Return us here, deltamode should have been flagged */
			t1 = t0;
		}

		/* Check for a final stoppping point -- if player value goes ns beyond current stop time, it will get stuck and iterate */
		if ( my->next.ts == gl_globalstoptime && my->next.ns != 0 && t1 == gl_globalstoptime )
		{
			/* Push it one second forward, just so GLD thinks it's done and can get out */
			t1 = t1 + 1;
		}
	}

	obj->clock = t0;
	return t1;
}

/**@}*/<|MERGE_RESOLUTION|>--- conflicted
+++ resolved
@@ -500,12 +500,8 @@
 		}
 		else if ( sscanf(timebuf,"%lf", &S) == 1 )
 		{
-<<<<<<< HEAD
-			if (my->loop==my->loopnum) {
-=======
 			if ( my->loop == my->loopnum ) 
 			{
->>>>>>> 1ee293fc
 				my->next.ts = (TIMESTAMP)S;
 				my->next.ns = (unsigned int)(1e9*(S-my->next.ts));
 				if ( (obj->flags&OF_DELTAMODE) == OF_DELTAMODE )	/* Only request deltamode if we're explicitly enabled */

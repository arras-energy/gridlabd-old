--- conflicted
+++ resolved
@@ -574,14 +574,9 @@
 	OBJECT *objBattery = NULL;
 	size_t index = 0;
 
-<<<<<<< HEAD
 	if ( parent != NULL )
 	{
 		if ( (parent->flags & OF_INIT) != OF_INIT )
-=======
-	if(parent != NULL){
-		if((parent->flags & OF_INIT) != OF_INIT)
->>>>>>> 445708f8
 		{
 			verbose("init() deferring initialization");
 			return 2; // defer
@@ -938,12 +933,8 @@
 					//std::string tempV = "";
 					tempV = "";
 					tempQ = "";
-<<<<<<< HEAD
-					for(size_t i = 0; i < VoltVArSchedInput.length(); i++)	{
-=======
 					for( size_t i = 0; i < VoltVArSchedInput.length() ; i++ )	
 					{
->>>>>>> 445708f8
 						if(VoltVArSchedInput[i] != ',')	{
 							if(cntr % 2 == 0)
 								tempV += VoltVArSchedInput[i];
@@ -980,12 +971,8 @@
 					int cntr = 0;
 					tempf = "";
 					tempP = "";
-<<<<<<< HEAD
-					for(size_t i = 0; i < freq_pwrSchedInput.length(); i++)	{
-=======
 					for( size_t i = 0 ; i < freq_pwrSchedInput.length() ; i++ )	
 					{
->>>>>>> 445708f8
 						if(freq_pwrSchedInput[i] != ',')	{
 							if(cntr % 2 == 0)
 								tempf += freq_pwrSchedInput[i];
@@ -2901,11 +2888,7 @@
 		else	//FOUR_QUADRANT code
 		{
 			//FOUR_QUADRANT model (originally written for NAS/CES, altered for PV)
-<<<<<<< HEAD
 			double VA_Efficiency, temp_PF, temp_QVal, P_in = 0.0, net_eff = 0.0; //Ab added last two
-=======
-			double VA_Efficiency, temp_PF, temp_QVal, P_in = 0, net_eff = 0; //Ab added last two
->>>>>>> 445708f8
 			complex temp_VA;
 			complex battery_power_out = complex(0,0);
 			if (four_quadrant_control_mode != FQM_VOLT_VAR) {
@@ -3839,11 +3822,7 @@
 	TIMESTAMP t2 = TS_NEVER;		//By default, we're done forever!
 	LOAD_FOLLOW_STATUS new_lf_status = IDLE;
 	PF_REG_STATUS new_pf_reg_status = PFRS_UNKNOWN;
-<<<<<<< HEAD
 	double new_lf_dispatch_power = 0.0, curr_power_val, diff_power_val;				
-=======
-	double new_lf_dispatch_power = 0, curr_power_val, diff_power_val;				
->>>>>>> 445708f8
 	double new_pf_reg_distpatch_VAR = 0.0, curr_real_power_val, curr_reactive_power_val, curr_pf, Q_out, Q_available;
 	double scaling_factor, Q_target;
 	complex temp_current_val[3];
@@ -4914,13 +4893,8 @@
 	double prev_error_ed;
 	double prev_error_eq;
 	bool ramp_change;
-<<<<<<< HEAD
-	int i = 0;
+	size_t i = 0;
 	double ieee_1547_double = 0.0;
-=======
-	size_t i = 0;
-	double ieee_1547_double = 0;
->>>>>>> 445708f8
 	complex temp_current_val[3];
 	complex power_val[3];
 
@@ -6195,12 +6169,10 @@
 							pred_state.P_Out[i] = (pCircuit_V[i] * ~(I_Out[i])).Re();
 							pred_state.Q_Out[i] = (pCircuit_V[i] * ~(I_Out[i])).Im();
 
-<<<<<<< HEAD
-=======
 							// if (Pref > 0) {
 							// 	int stop_temp = 0;
 							// }
->>>>>>> 445708f8
+
 							if (pCircuit_V[i].Mag() > 0.0)
 							{
 								pred_state.ed[i] = ((~(complex(Pref/3.0, Qref_PI[i])/(pCircuit_V[i]))) - (~(complex(pred_state.P_Out[i],pred_state.Q_Out[i])/(pCircuit_V[i])))).Re();


<div class="cell markdown">

# GridLAB-D Geodata Subcommand Tutorial

</div>

<div class="cell markdown">

As of version 4.2.21, HiPAS GridLAB-D supports the handling of
geographic data. This document provides a tutorial for using the
`geodata` subcommand in GridLAB-D.

</div>

<div class="cell markdown">

## System Preparation

The following command checks that the version of GridLAB-D supports the
`geodata` subcommand.

</div>

<div class="cell code" execution_count="87">

``` python
bash% gridlabd --version='-ge 4.2.26'
bash% gridlabd requirements
```

<div class="output stream stdout">

    DEPRECATION: Configuring installation scheme with distutils config files is deprecated and will no longer work in the near future. If you are using a Homebrew or Linuxbrew Python, please see discussion at https://github.com/Homebrew/homebrew-core/issues/76621
    Requirement already satisfied: matplotlib_inline in /usr/local/lib/python3.9/site-packages (0.1.2)
    Requirement already satisfied: traitlets in /usr/local/lib/python3.9/site-packages (from matplotlib_inline) (5.0.5)
    Requirement already satisfied: ipython-genutils in /usr/local/lib/python3.9/site-packages (from traitlets->matplotlib_inline) (0.2.0)

</div>

</div>

<div class="cell markdown">

# General Usage

The `geodata` subcommand uses the general syntax
`gridlabd geodata OPTIONS DIRECTIVE [ARGUMENTS]`.

</div>

<div class="cell markdown">

## Creating location data

There are two basic types of geodata entities in GridLAB-D:

1.  an unordered collection of points each specified by a
    `latitude,longitude` tuple; and

2.  an ordered series of waypoints along a path specified by a sequence
    of `latitude,longitude` tuples.

The interpretation of an entity is left to the dataset processor, but it
can be specified using the `location` or `position` keys, for unordered
and ordered geodata entities, respectively. A geodata entity can be
converted from one to another by simply changing the key (see **Geodata
Indexing** below).

</div>

<div class="cell markdown">

The `create` directive is used to create a new geodata entity. The
general syntax is `gridlabd geodata create LOCATIONS ...`.

There are two methods of introducing locations. The first method
introduces one or more `latitude,longitude` tuples directly in the
command line. For example, the following command creates a geodata
entity with the approximate location of SLAC's main gate.

</div>

<div class="cell code" execution_count="86">

``` python
bash% gridlabd geodata create 37.415,-122.20
```

<div class="output stream stdout">

    id,latitude,longitude
    0,37.415,-122.2

</div>

</div>

<div class="cell markdown">

Multiple locations can be introduced by adding them to the command line,
for example:

</div>

<div class="cell code" execution_count="3">

``` python
bash% gridlabd geodata create 37.410,-122.20 37.420,-122.21
```

<div class="output stream stdout">

    Traceback (most recent call last):
      File "/usr/local/opt/gridlabd/4.2.25-210808-develop_add_model_browser/bin/gridlabd-geodata", line 358, in <module>
        import matplotlib.pyplot as plt
      File "/usr/local/lib/python3.9/site-packages/matplotlib/pyplot.py", line 2336, in <module>
        switch_backend(rcParams["backend"])
      File "/usr/local/lib/python3.9/site-packages/matplotlib/pyplot.py", line 276, in switch_backend
        class backend_mod(matplotlib.backend_bases._Backend):
      File "/usr/local/lib/python3.9/site-packages/matplotlib/pyplot.py", line 277, in backend_mod
        locals().update(vars(importlib.import_module(backend_name)))
      File "/usr/local/Cellar/python@3.9/3.9.6/Frameworks/Python.framework/Versions/3.9/lib/python3.9/importlib/__init__.py", line 127, in import_module
        return _bootstrap._gcd_import(name[level:], package, level)
    ModuleNotFoundError: No module named 'matplotlib_inline'

</div>

</div>

<div class="cell markdown">

The second method uses an input file with locations and associated data,
such as this example CSV file:

</div>

<div class="cell code" execution_count="4">

``` python
bash% head -n 4 path_example.csv
```

<div class="output stream stdout">

    latitude,longitude,configuration,pole_height
    37.415045141688054,-122.2056472090359,flat3,18.0
    37.414698020593065,-122.20848749028133,sideT,20.0
    37.414454093051745,-122.21044282065421,sideT,21.0

</div>

</div>

<div class="cell markdown">

To use this file, the following command can be used:

</div>

<div class="cell code" execution_count="5">

``` python
bash% gridlabd geodata create path_example.csv | head -n 4
```

<div class="output stream stdout">

    Traceback (most recent call last):
      File "/usr/local/opt/gridlabd/4.2.25-210808-develop_add_model_browser/bin/gridlabd-geodata", line 358, in <module>
        import matplotlib.pyplot as plt
      File "/usr/local/lib/python3.9/site-packages/matplotlib/pyplot.py", line 2336, in <module>
        switch_backend(rcParams["backend"])
      File "/usr/local/lib/python3.9/site-packages/matplotlib/pyplot.py", line 276, in switch_backend
        class backend_mod(matplotlib.backend_bases._Backend):
      File "/usr/local/lib/python3.9/site-packages/matplotlib/pyplot.py", line 277, in backend_mod
        locals().update(vars(importlib.import_module(backend_name)))
      File "/usr/local/Cellar/python@3.9/3.9.6/Frameworks/Python.framework/Versions/3.9/lib/python3.9/importlib/__init__.py", line 127, in import_module
        return _bootstrap._gcd_import(name[level:], package, level)
    ModuleNotFoundError: No module named 'matplotlib_inline'

</div>

</div>

<div class="cell markdown">

Note that if multiple locations are provided they are sequenced in the
order in which they are presented, including if locations are provided
directly on the command line or from data files.

</div>

<div class="cell markdown">

If no location information is given, then the geodata is read from
`/dev/stdin`, e.g.,

</div>

<div class="cell code" execution_count="6">

``` python
bash% head -n 4 path_example.csv | cut -f1-2 -d, | gridlabd geodata create
```

<div class="output stream stdout">

    Traceback (most recent call last):
      File "/usr/local/opt/gridlabd/4.2.25-210808-develop_add_model_browser/bin/gridlabd-geodata", line 358, in <module>
        import matplotlib.pyplot as plt
      File "/usr/local/lib/python3.9/site-packages/matplotlib/pyplot.py", line 2336, in <module>
        switch_backend(rcParams["backend"])
      File "/usr/local/lib/python3.9/site-packages/matplotlib/pyplot.py", line 276, in switch_backend
        class backend_mod(matplotlib.backend_bases._Backend):
      File "/usr/local/lib/python3.9/site-packages/matplotlib/pyplot.py", line 277, in backend_mod
        locals().update(vars(importlib.import_module(backend_name)))
      File "/usr/local/Cellar/python@3.9/3.9.6/Frameworks/Python.framework/Versions/3.9/lib/python3.9/importlib/__init__.py", line 127, in import_module
        return _bootstrap._gcd_import(name[level:], package, level)
    ModuleNotFoundError: No module named 'matplotlib_inline'

</div>

</div>

<div class="cell markdown">

Additional fields can be added using an expanded command-line syntax,
e.g.,

</div>

<div class="cell code" execution_count="7">

``` python
bash% gridlabd geodata create name=obj1+latitude=37.4205+longitude=-122.2046 name=obj2+latitude=37.5205+longitude=-122.3046
```

<div class="output stream stdout">

    Traceback (most recent call last):
      File "/usr/local/opt/gridlabd/4.2.25-210808-develop_add_model_browser/bin/gridlabd-geodata", line 358, in <module>
        import matplotlib.pyplot as plt
      File "/usr/local/lib/python3.9/site-packages/matplotlib/pyplot.py", line 2336, in <module>
        switch_backend(rcParams["backend"])
      File "/usr/local/lib/python3.9/site-packages/matplotlib/pyplot.py", line 276, in switch_backend
        class backend_mod(matplotlib.backend_bases._Backend):
      File "/usr/local/lib/python3.9/site-packages/matplotlib/pyplot.py", line 277, in backend_mod
        locals().update(vars(importlib.import_module(backend_name)))
      File "/usr/local/Cellar/python@3.9/3.9.6/Frameworks/Python.framework/Versions/3.9/lib/python3.9/importlib/__init__.py", line 127, in import_module
        return _bootstrap._gcd_import(name[level:], package, level)
    ModuleNotFoundError: No module named 'matplotlib_inline'

</div>

</div>

<div class="cell markdown">

The default input delimiter is the `+` character. This can be changed
using the `--input_delimiter=STRING` option, e.g.,

</div>

<div class="cell code" execution_count="8">

``` python
bash% gridlabd geodata create --input_delimiter=',' 'name=obj1,latitude=37.4205,longitude=-122.2046' 'name=obj2,latitude=37.5205,longitude=-122.3046'
```

<div class="output stream stdout">

    Traceback (most recent call last):
      File "/usr/local/opt/gridlabd/4.2.25-210808-develop_add_model_browser/bin/gridlabd-geodata", line 358, in <module>
        import matplotlib.pyplot as plt
      File "/usr/local/lib/python3.9/site-packages/matplotlib/pyplot.py", line 2336, in <module>
        switch_backend(rcParams["backend"])
      File "/usr/local/lib/python3.9/site-packages/matplotlib/pyplot.py", line 276, in switch_backend
        class backend_mod(matplotlib.backend_bases._Backend):
      File "/usr/local/lib/python3.9/site-packages/matplotlib/pyplot.py", line 277, in backend_mod
        locals().update(vars(importlib.import_module(backend_name)))
      File "/usr/local/Cellar/python@3.9/3.9.6/Frameworks/Python.framework/Versions/3.9/lib/python3.9/importlib/__init__.py", line 127, in import_module
        return _bootstrap._gcd_import(name[level:], package, level)
    ModuleNotFoundError: No module named 'matplotlib_inline'

</div>

</div>

<div class="cell markdown">

Note that the input delimiter must be set *before* it is used, and thus
it can be changed as command line data is presented.

</div>

<div class="cell markdown">

**Caveat**: The input delimiter can affect how strings are interpreted.
One common problem is setting the input delimiter to any character that
is typically found in an address and then attempting to reverse resolve
the address using the `address` dataset. This can result in corrupted
addresses being used.

</div>

<div class="cell markdown">

## Some useful options

</div>

<div class="cell markdown">

The default precision with which latitudes and longitudes are output is
5 decimals, which is approximately 1 meter resolution. You can change
the precision with which latitudes and longitudes are output using the
`-p` or `--precision` option, e.g.,

</div>

<div class="cell code" execution_count="9">

``` python
bash% gridlabd geodata create 37.410,-122.20 37.420,-122.20 37.420,-122.21 -p 4
```

<div class="output stream stdout">

    Traceback (most recent call last):
      File "/usr/local/opt/gridlabd/4.2.25-210808-develop_add_model_browser/bin/gridlabd-geodata", line 358, in <module>
        import matplotlib.pyplot as plt
      File "/usr/local/lib/python3.9/site-packages/matplotlib/pyplot.py", line 2336, in <module>
        switch_backend(rcParams["backend"])
      File "/usr/local/lib/python3.9/site-packages/matplotlib/pyplot.py", line 276, in switch_backend
        class backend_mod(matplotlib.backend_bases._Backend):
      File "/usr/local/lib/python3.9/site-packages/matplotlib/pyplot.py", line 277, in backend_mod
        locals().update(vars(importlib.import_module(backend_name)))
      File "/usr/local/Cellar/python@3.9/3.9.6/Frameworks/Python.framework/Versions/3.9/lib/python3.9/importlib/__init__.py", line 127, in import_module
        return _bootstrap._gcd_import(name[level:], package, level)
    ModuleNotFoundError: No module named 'matplotlib_inline'

</div>

</div>

<div class="cell markdown">

This option actually changes the `precision.geolocation` option, which
can also be set using the direct option set syntax, e.g.,

</div>

<div class="cell code" execution_count="10">

``` python
bash% gridlabd geodata create 37.410,-122.20 37.420,-122.20 37.420,-122.21 --precision.geolocation=4
```

<div class="output stream stdout">

    Traceback (most recent call last):
      File "/usr/local/opt/gridlabd/4.2.25-210808-develop_add_model_browser/bin/gridlabd-geodata", line 358, in <module>
        import matplotlib.pyplot as plt
      File "/usr/local/lib/python3.9/site-packages/matplotlib/pyplot.py", line 2336, in <module>
        switch_backend(rcParams["backend"])
      File "/usr/local/lib/python3.9/site-packages/matplotlib/pyplot.py", line 276, in switch_backend
        class backend_mod(matplotlib.backend_bases._Backend):
      File "/usr/local/lib/python3.9/site-packages/matplotlib/pyplot.py", line 277, in backend_mod
        locals().update(vars(importlib.import_module(backend_name)))
      File "/usr/local/Cellar/python@3.9/3.9.6/Frameworks/Python.framework/Versions/3.9/lib/python3.9/importlib/__init__.py", line 127, in import_module
        return _bootstrap._gcd_import(name[level:], package, level)
    ModuleNotFoundError: No module named 'matplotlib_inline'

</div>

</div>

<div class="cell markdown">

The default field separator for RAW output is a space. You can change
this to any string using the `--fieldsep STRING` option, e.g.,

</div>

<div class="cell code" execution_count="11">

``` python
bash% gridlabd geodata create 37.410,-122.20 37.420,-122.20 37.420,-122.21 -f RAW --fieldsep ','
```

<div class="output stream stdout">

    Traceback (most recent call last):
      File "/usr/local/opt/gridlabd/4.2.25-210808-develop_add_model_browser/bin/gridlabd-geodata", line 358, in <module>
        import matplotlib.pyplot as plt
      File "/usr/local/lib/python3.9/site-packages/matplotlib/pyplot.py", line 2336, in <module>
        switch_backend(rcParams["backend"])
      File "/usr/local/lib/python3.9/site-packages/matplotlib/pyplot.py", line 276, in switch_backend
        class backend_mod(matplotlib.backend_bases._Backend):
      File "/usr/local/lib/python3.9/site-packages/matplotlib/pyplot.py", line 277, in backend_mod
        locals().update(vars(importlib.import_module(backend_name)))
      File "/usr/local/Cellar/python@3.9/3.9.6/Frameworks/Python.framework/Versions/3.9/lib/python3.9/importlib/__init__.py", line 127, in import_module
        return _bootstrap._gcd_import(name[level:], package, level)
    ModuleNotFoundError: No module named 'matplotlib_inline'

</div>

</div>

<div class="cell markdown">

This is equivalent to directly setting the field separator option using
`--field_separator=','`.

</div>

<div class="cell markdown">

Similarly the default record separator for RAW output is a newline. You
can change this to any string using the `--recordsep STRING` option,
e.g.,

</div>

<div class="cell code" execution_count="12">

``` python
bash% gridlabd geodata create 37.410,-122.20 37.420,-122.20 37.420,-122.21 -f RAW --fieldsep ',' --recordsep ';'
```

<div class="output stream stdout">

    Traceback (most recent call last):
      File "/usr/local/opt/gridlabd/4.2.25-210808-develop_add_model_browser/bin/gridlabd-geodata", line 358, in <module>
        import matplotlib.pyplot as plt
      File "/usr/local/lib/python3.9/site-packages/matplotlib/pyplot.py", line 2336, in <module>
        switch_backend(rcParams["backend"])
      File "/usr/local/lib/python3.9/site-packages/matplotlib/pyplot.py", line 276, in switch_backend
        class backend_mod(matplotlib.backend_bases._Backend):
      File "/usr/local/lib/python3.9/site-packages/matplotlib/pyplot.py", line 277, in backend_mod
        locals().update(vars(importlib.import_module(backend_name)))
      File "/usr/local/Cellar/python@3.9/3.9.6/Frameworks/Python.framework/Versions/3.9/lib/python3.9/importlib/__init__.py", line 127, in import_module
        return _bootstrap._gcd_import(name[level:], package, level)
    ModuleNotFoundError: No module named 'matplotlib_inline'

</div>

</div>

<div class="cell markdown">

This is equivalent to directly setting the record separator option using
`--record_separator=';'`.

</div>

<div class="cell markdown">

## Configurations

There are three locations where configuration settings are maintained:
(1) the system shared folder, (2) the user's home folder, and (3) the
local folder. These are consulted in this order so that the system
configuration overrides the default configuration, the user
configuration override the system, and the local configuration overrides
the user configuration.

By default the configuration files are named `geodata.conf`. The system
configuration is stored in `$GLD_ETC/geodata/geodata.conf` folder. The
user configuration is stored in `$HOME/.gridlabd/geodata/geodata.conf`
and the local configuration is stored in `$PWD/geodata.conf`.

Any additional configuration file name can be consulted using the
`-C FILENAME` or `--configfile FILENAME` option.

</div>

<div class="cell markdown">

You can manage the current configuration using the `config` directive,
e.g., to set the local configuration parameter `name` to `value`, use
the `set` option

</div>

<div class="cell code" execution_count="13">

``` python
bash% gridlabd geodata config set name local_value -w
```

<div class="output stream stdout">

    Traceback (most recent call last):
      File "/usr/local/opt/gridlabd/4.2.25-210808-develop_add_model_browser/bin/gridlabd-geodata", line 358, in <module>
        import matplotlib.pyplot as plt
      File "/usr/local/lib/python3.9/site-packages/matplotlib/pyplot.py", line 2336, in <module>
        switch_backend(rcParams["backend"])
      File "/usr/local/lib/python3.9/site-packages/matplotlib/pyplot.py", line 276, in switch_backend
        class backend_mod(matplotlib.backend_bases._Backend):
      File "/usr/local/lib/python3.9/site-packages/matplotlib/pyplot.py", line 277, in backend_mod
        locals().update(vars(importlib.import_module(backend_name)))
      File "/usr/local/Cellar/python@3.9/3.9.6/Frameworks/Python.framework/Versions/3.9/lib/python3.9/importlib/__init__.py", line 127, in import_module
        return _bootstrap._gcd_import(name[level:], package, level)
    ModuleNotFoundError: No module named 'matplotlib_inline'

</div>

</div>

<div class="cell markdown">

Note that if the file in which the parameter is stored does not already
exist, you will get a warning before it is created. This behavior can be
suppressed using the `-w` or `--warn` option, e.g.,

</div>

<div class="cell code" execution_count="14">

``` python
bash% gridlabd geodata config set name local_value -w
```

<div class="output stream stdout">

    Traceback (most recent call last):
      File "/usr/local/opt/gridlabd/4.2.25-210808-develop_add_model_browser/bin/gridlabd-geodata", line 358, in <module>
        import matplotlib.pyplot as plt
      File "/usr/local/lib/python3.9/site-packages/matplotlib/pyplot.py", line 2336, in <module>
        switch_backend(rcParams["backend"])
      File "/usr/local/lib/python3.9/site-packages/matplotlib/pyplot.py", line 276, in switch_backend
        class backend_mod(matplotlib.backend_bases._Backend):
      File "/usr/local/lib/python3.9/site-packages/matplotlib/pyplot.py", line 277, in backend_mod
        locals().update(vars(importlib.import_module(backend_name)))
      File "/usr/local/Cellar/python@3.9/3.9.6/Frameworks/Python.framework/Versions/3.9/lib/python3.9/importlib/__init__.py", line 127, in import_module
        return _bootstrap._gcd_import(name[level:], package, level)
    ModuleNotFoundError: No module named 'matplotlib_inline'

</div>

</div>

<div class="cell markdown">

To get the value, use the `get` option:

</div>

<div class="cell code" execution_count="15">

``` python
bash% gridlabd geodata config get name
```

<div class="output stream stdout">

    Traceback (most recent call last):
      File "/usr/local/opt/gridlabd/4.2.25-210808-develop_add_model_browser/bin/gridlabd-geodata", line 358, in <module>
        import matplotlib.pyplot as plt
      File "/usr/local/lib/python3.9/site-packages/matplotlib/pyplot.py", line 2336, in <module>
        switch_backend(rcParams["backend"])
      File "/usr/local/lib/python3.9/site-packages/matplotlib/pyplot.py", line 276, in switch_backend
        class backend_mod(matplotlib.backend_bases._Backend):
      File "/usr/local/lib/python3.9/site-packages/matplotlib/pyplot.py", line 277, in backend_mod
        locals().update(vars(importlib.import_module(backend_name)))
      File "/usr/local/Cellar/python@3.9/3.9.6/Frameworks/Python.framework/Versions/3.9/lib/python3.9/importlib/__init__.py", line 127, in import_module
        return _bootstrap._gcd_import(name[level:], package, level)
    ModuleNotFoundError: No module named 'matplotlib_inline'

</div>

</div>

<div class="cell markdown">

To show all the configuration values, use the `show` option:

</div>

<div class="cell code" execution_count="16">

``` python
bash% gridlabd geodata config show
```

<div class="output stream stdout">

    Traceback (most recent call last):
      File "/usr/local/opt/gridlabd/4.2.25-210808-develop_add_model_browser/bin/gridlabd-geodata", line 358, in <module>
        import matplotlib.pyplot as plt
      File "/usr/local/lib/python3.9/site-packages/matplotlib/pyplot.py", line 2336, in <module>
        switch_backend(rcParams["backend"])
      File "/usr/local/lib/python3.9/site-packages/matplotlib/pyplot.py", line 276, in switch_backend
        class backend_mod(matplotlib.backend_bases._Backend):
      File "/usr/local/lib/python3.9/site-packages/matplotlib/pyplot.py", line 277, in backend_mod
        locals().update(vars(importlib.import_module(backend_name)))
      File "/usr/local/Cellar/python@3.9/3.9.6/Frameworks/Python.framework/Versions/3.9/lib/python3.9/importlib/__init__.py", line 127, in import_module
        return _bootstrap._gcd_import(name[level:], package, level)
    ModuleNotFoundError: No module named 'matplotlib_inline'

</div>

</div>

<div class="cell markdown">

To set a user configuration, use the `user.` prefix, e.g.,

</div>

<div class="cell code" execution_count="17">

``` python
bash% gridlabd geodata config set user.name user_value
bash% gridlabd geodata config show
```

<div class="output stream stdout">

    Traceback (most recent call last):
      File "/usr/local/opt/gridlabd/4.2.25-210808-develop_add_model_browser/bin/gridlabd-geodata", line 358, in <module>
        import matplotlib.pyplot as plt
      File "/usr/local/lib/python3.9/site-packages/matplotlib/pyplot.py", line 2336, in <module>
        switch_backend(rcParams["backend"])
      File "/usr/local/lib/python3.9/site-packages/matplotlib/pyplot.py", line 276, in switch_backend
        class backend_mod(matplotlib.backend_bases._Backend):
      File "/usr/local/lib/python3.9/site-packages/matplotlib/pyplot.py", line 277, in backend_mod
        locals().update(vars(importlib.import_module(backend_name)))
      File "/usr/local/Cellar/python@3.9/3.9.6/Frameworks/Python.framework/Versions/3.9/lib/python3.9/importlib/__init__.py", line 127, in import_module
        return _bootstrap._gcd_import(name[level:], package, level)
    ModuleNotFoundError: No module named 'matplotlib_inline'
    Traceback (most recent call last):
      File "/usr/local/opt/gridlabd/4.2.25-210808-develop_add_model_browser/bin/gridlabd-geodata", line 358, in <module>
        import matplotlib.pyplot as plt
      File "/usr/local/lib/python3.9/site-packages/matplotlib/pyplot.py", line 2336, in <module>
        switch_backend(rcParams["backend"])
      File "/usr/local/lib/python3.9/site-packages/matplotlib/pyplot.py", line 276, in switch_backend
        class backend_mod(matplotlib.backend_bases._Backend):
      File "/usr/local/lib/python3.9/site-packages/matplotlib/pyplot.py", line 277, in backend_mod
        locals().update(vars(importlib.import_module(backend_name)))
      File "/usr/local/Cellar/python@3.9/3.9.6/Frameworks/Python.framework/Versions/3.9/lib/python3.9/importlib/__init__.py", line 127, in import_module
        return _bootstrap._gcd_import(name[level:], package, level)
    ModuleNotFoundError: No module named 'matplotlib_inline'

</div>

</div>

<div class="cell markdown">

The same syntax is used for system configuration values, e.g.,

</div>

<div class="cell code" execution_count="18">

``` python
bash% gridlabd geodata config set system.name system_value
bash% gridlabd geodata config show
```

<div class="output stream stdout">

    Traceback (most recent call last):
      File "/usr/local/opt/gridlabd/4.2.25-210808-develop_add_model_browser/bin/gridlabd-geodata", line 358, in <module>
        import matplotlib.pyplot as plt
      File "/usr/local/lib/python3.9/site-packages/matplotlib/pyplot.py", line 2336, in <module>
        switch_backend(rcParams["backend"])
      File "/usr/local/lib/python3.9/site-packages/matplotlib/pyplot.py", line 276, in switch_backend
        class backend_mod(matplotlib.backend_bases._Backend):
      File "/usr/local/lib/python3.9/site-packages/matplotlib/pyplot.py", line 277, in backend_mod
        locals().update(vars(importlib.import_module(backend_name)))
      File "/usr/local/Cellar/python@3.9/3.9.6/Frameworks/Python.framework/Versions/3.9/lib/python3.9/importlib/__init__.py", line 127, in import_module
        return _bootstrap._gcd_import(name[level:], package, level)
    ModuleNotFoundError: No module named 'matplotlib_inline'
    Traceback (most recent call last):
      File "/usr/local/opt/gridlabd/4.2.25-210808-develop_add_model_browser/bin/gridlabd-geodata", line 358, in <module>
        import matplotlib.pyplot as plt
      File "/usr/local/lib/python3.9/site-packages/matplotlib/pyplot.py", line 2336, in <module>
        switch_backend(rcParams["backend"])
      File "/usr/local/lib/python3.9/site-packages/matplotlib/pyplot.py", line 276, in switch_backend
        class backend_mod(matplotlib.backend_bases._Backend):
      File "/usr/local/lib/python3.9/site-packages/matplotlib/pyplot.py", line 277, in backend_mod
        locals().update(vars(importlib.import_module(backend_name)))
      File "/usr/local/Cellar/python@3.9/3.9.6/Frameworks/Python.framework/Versions/3.9/lib/python3.9/importlib/__init__.py", line 127, in import_module
        return _bootstrap._gcd_import(name[level:], package, level)
    ModuleNotFoundError: No module named 'matplotlib_inline'

</div>

</div>

<div class="cell markdown">

To remove a value, use the `unset` option, e.g.,

</div>

<div class="cell code" execution_count="19">

``` python
bash% gridlabd geodata config unset name
bash% gridlabd geodata config show
```

<div class="output stream stdout">

    Traceback (most recent call last):
      File "/usr/local/opt/gridlabd/4.2.25-210808-develop_add_model_browser/bin/gridlabd-geodata", line 358, in <module>
        import matplotlib.pyplot as plt
      File "/usr/local/lib/python3.9/site-packages/matplotlib/pyplot.py", line 2336, in <module>
        switch_backend(rcParams["backend"])
      File "/usr/local/lib/python3.9/site-packages/matplotlib/pyplot.py", line 276, in switch_backend
        class backend_mod(matplotlib.backend_bases._Backend):
      File "/usr/local/lib/python3.9/site-packages/matplotlib/pyplot.py", line 277, in backend_mod
        locals().update(vars(importlib.import_module(backend_name)))
      File "/usr/local/Cellar/python@3.9/3.9.6/Frameworks/Python.framework/Versions/3.9/lib/python3.9/importlib/__init__.py", line 127, in import_module
        return _bootstrap._gcd_import(name[level:], package, level)
    ModuleNotFoundError: No module named 'matplotlib_inline'
    Traceback (most recent call last):
      File "/usr/local/opt/gridlabd/4.2.25-210808-develop_add_model_browser/bin/gridlabd-geodata", line 358, in <module>
        import matplotlib.pyplot as plt
      File "/usr/local/lib/python3.9/site-packages/matplotlib/pyplot.py", line 2336, in <module>
        switch_backend(rcParams["backend"])
      File "/usr/local/lib/python3.9/site-packages/matplotlib/pyplot.py", line 276, in switch_backend
        class backend_mod(matplotlib.backend_bases._Backend):
      File "/usr/local/lib/python3.9/site-packages/matplotlib/pyplot.py", line 277, in backend_mod
        locals().update(vars(importlib.import_module(backend_name)))
      File "/usr/local/Cellar/python@3.9/3.9.6/Frameworks/Python.framework/Versions/3.9/lib/python3.9/importlib/__init__.py", line 127, in import_module
        return _bootstrap._gcd_import(name[level:], package, level)
    ModuleNotFoundError: No module named 'matplotlib_inline'

</div>

</div>

<div class="cell markdown">

To remove all the local configuration values, simply delete the
`geodata.conf` file:

</div>

<div class="cell code" execution_count="20">

``` python
bash% rm geodata.conf
```

<div class="output stream stdout">

    rm: geodata.conf: No such file or directory

</div>

</div>

<div class="cell markdown">

## Geodata formatting

The output format can be changed using the `-f` or `--format` option.
The valid formats are `CSV`, `JSON`, `RAW`, `POS`, `GLM`, `FIELD`,
`PLOT`, `GDF`, `XLSX`, and `TABLE`. `CSV` format is the default, and it
can be explicitly specified as follows:

</div>

<div class="cell code" execution_count="21">

``` python
bash% gridlabd geodata create 37.410,-122.20 37.420,-122.20 37.420,-122.21 -f CSV
```

<div class="output stream stdout">

    Traceback (most recent call last):
      File "/usr/local/opt/gridlabd/4.2.25-210808-develop_add_model_browser/bin/gridlabd-geodata", line 358, in <module>
        import matplotlib.pyplot as plt
      File "/usr/local/lib/python3.9/site-packages/matplotlib/pyplot.py", line 2336, in <module>
        switch_backend(rcParams["backend"])
      File "/usr/local/lib/python3.9/site-packages/matplotlib/pyplot.py", line 276, in switch_backend
        class backend_mod(matplotlib.backend_bases._Backend):
      File "/usr/local/lib/python3.9/site-packages/matplotlib/pyplot.py", line 277, in backend_mod
        locals().update(vars(importlib.import_module(backend_name)))
      File "/usr/local/Cellar/python@3.9/3.9.6/Frameworks/Python.framework/Versions/3.9/lib/python3.9/importlib/__init__.py", line 127, in import_module
        return _bootstrap._gcd_import(name[level:], package, level)
    ModuleNotFoundError: No module named 'matplotlib_inline'

</div>

</div>

<div class="cell markdown">

JSON output looks like this:

</div>

<div class="cell code" execution_count="22">

``` python
bash% gridlabd geodata create 37.410,-122.20 37.420,-122.20 37.420,-122.21 -f JSON
```

<div class="output stream stdout">

    Traceback (most recent call last):
      File "/usr/local/opt/gridlabd/4.2.25-210808-develop_add_model_browser/bin/gridlabd-geodata", line 358, in <module>
        import matplotlib.pyplot as plt
      File "/usr/local/lib/python3.9/site-packages/matplotlib/pyplot.py", line 2336, in <module>
        switch_backend(rcParams["backend"])
      File "/usr/local/lib/python3.9/site-packages/matplotlib/pyplot.py", line 276, in switch_backend
        class backend_mod(matplotlib.backend_bases._Backend):
      File "/usr/local/lib/python3.9/site-packages/matplotlib/pyplot.py", line 277, in backend_mod
        locals().update(vars(importlib.import_module(backend_name)))
      File "/usr/local/Cellar/python@3.9/3.9.6/Frameworks/Python.framework/Versions/3.9/lib/python3.9/importlib/__init__.py", line 127, in import_module
        return _bootstrap._gcd_import(name[level:], package, level)
    ModuleNotFoundError: No module named 'matplotlib_inline'

</div>

</div>

<div class="cell markdown">

JSON output can be structured using the `pandas` `to_json()` `orient`
options `index`, `split`, `records`, `columns`, `values`, or `table`,
e.g.,

</div>

<div class="cell code" execution_count="23">

``` python
bash% gridlabd geodata create 37.410,-122.20 37.420,-122.20 37.420,-122.21 -f JSON --json.orient=table
```

<div class="output stream stdout">

    Traceback (most recent call last):
      File "/usr/local/opt/gridlabd/4.2.25-210808-develop_add_model_browser/bin/gridlabd-geodata", line 358, in <module>
        import matplotlib.pyplot as plt
      File "/usr/local/lib/python3.9/site-packages/matplotlib/pyplot.py", line 2336, in <module>
        switch_backend(rcParams["backend"])
      File "/usr/local/lib/python3.9/site-packages/matplotlib/pyplot.py", line 276, in switch_backend
        class backend_mod(matplotlib.backend_bases._Backend):
      File "/usr/local/lib/python3.9/site-packages/matplotlib/pyplot.py", line 277, in backend_mod
        locals().update(vars(importlib.import_module(backend_name)))
      File "/usr/local/Cellar/python@3.9/3.9.6/Frameworks/Python.framework/Versions/3.9/lib/python3.9/importlib/__init__.py", line 127, in import_module
        return _bootstrap._gcd_import(name[level:], package, level)
    ModuleNotFoundError: No module named 'matplotlib_inline'

</div>

</div>

<div class="cell markdown">

Other JSON options include `data_format`, `double_precision`,
`force_ascii`, and `date_unit`. See
<https://pandas.pydata.org/docs/reference/api/pandas.DataFrame.to_json.html>
for details.

</div>

<div class="cell markdown">

RAW output is generated as follows

</div>

<div class="cell code" execution_count="24">

``` python
bash% gridlabd geodata create 37.410,-122.20 37.420,-122.20 37.420,-122.21 -f RAW
```

<div class="output stream stdout">

    Traceback (most recent call last):
      File "/usr/local/opt/gridlabd/4.2.25-210808-develop_add_model_browser/bin/gridlabd-geodata", line 358, in <module>
        import matplotlib.pyplot as plt
      File "/usr/local/lib/python3.9/site-packages/matplotlib/pyplot.py", line 2336, in <module>
        switch_backend(rcParams["backend"])
      File "/usr/local/lib/python3.9/site-packages/matplotlib/pyplot.py", line 276, in switch_backend
        class backend_mod(matplotlib.backend_bases._Backend):
      File "/usr/local/lib/python3.9/site-packages/matplotlib/pyplot.py", line 277, in backend_mod
        locals().update(vars(importlib.import_module(backend_name)))
      File "/usr/local/Cellar/python@3.9/3.9.6/Frameworks/Python.framework/Versions/3.9/lib/python3.9/importlib/__init__.py", line 127, in import_module
        return _bootstrap._gcd_import(name[level:], package, level)
    ModuleNotFoundError: No module named 'matplotlib_inline'

</div>

</div>

<div class="cell markdown">

TABLE output is generated for easy reading:

</div>

<div class="cell code" execution_count="25">

``` python
bash% gridlabd geodata create 37.410,-122.20 37.420,-122.20 37.420,-122.21 -f TABLE
```

<div class="output stream stdout">

    Traceback (most recent call last):
      File "/usr/local/opt/gridlabd/4.2.25-210808-develop_add_model_browser/bin/gridlabd-geodata", line 358, in <module>
        import matplotlib.pyplot as plt
      File "/usr/local/lib/python3.9/site-packages/matplotlib/pyplot.py", line 2336, in <module>
        switch_backend(rcParams["backend"])
      File "/usr/local/lib/python3.9/site-packages/matplotlib/pyplot.py", line 276, in switch_backend
        class backend_mod(matplotlib.backend_bases._Backend):
      File "/usr/local/lib/python3.9/site-packages/matplotlib/pyplot.py", line 277, in backend_mod
        locals().update(vars(importlib.import_module(backend_name)))
      File "/usr/local/Cellar/python@3.9/3.9.6/Frameworks/Python.framework/Versions/3.9/lib/python3.9/importlib/__init__.py", line 127, in import_module
        return _bootstrap._gcd_import(name[level:], package, level)
    ModuleNotFoundError: No module named 'matplotlib_inline'

</div>

</div>

<div class="cell markdown">

Output formats typically can include an ordered field list, such as

</div>

<div class="cell code" execution_count="26">

``` python
bash% gridlabd geodata create 37.410,-122.20 37.420,-122.20 37.420,-122.21 -f RAW:longitude,latitude --fieldsep ,
```

<div class="output stream stdout">

    Traceback (most recent call last):
      File "/usr/local/opt/gridlabd/4.2.25-210808-develop_add_model_browser/bin/gridlabd-geodata", line 358, in <module>
        import matplotlib.pyplot as plt
      File "/usr/local/lib/python3.9/site-packages/matplotlib/pyplot.py", line 2336, in <module>
        switch_backend(rcParams["backend"])
      File "/usr/local/lib/python3.9/site-packages/matplotlib/pyplot.py", line 276, in switch_backend
        class backend_mod(matplotlib.backend_bases._Backend):
      File "/usr/local/lib/python3.9/site-packages/matplotlib/pyplot.py", line 277, in backend_mod
        locals().update(vars(importlib.import_module(backend_name)))
      File "/usr/local/Cellar/python@3.9/3.9.6/Frameworks/Python.framework/Versions/3.9/lib/python3.9/importlib/__init__.py", line 127, in import_module
        return _bootstrap._gcd_import(name[level:], package, level)
    ModuleNotFoundError: No module named 'matplotlib_inline'

</div>

</div>

<div class="cell markdown">

## Geodata indexing

The output can be indexed using one of several standards keys, or keys
from the data. The default key is `id` which is the row number, as seen
in the examples so far. This key can be explicitly specified as follows:

</div>

<div class="cell code" execution_count="27">

``` python
bash% gridlabd geodata create 37.410,-122.20 37.420,-122.20 37.420,-122.21 -k id
```

<div class="output stream stdout">

    Traceback (most recent call last):
      File "/usr/local/opt/gridlabd/4.2.25-210808-develop_add_model_browser/bin/gridlabd-geodata", line 358, in <module>
        import matplotlib.pyplot as plt
      File "/usr/local/lib/python3.9/site-packages/matplotlib/pyplot.py", line 2336, in <module>
        switch_backend(rcParams["backend"])
      File "/usr/local/lib/python3.9/site-packages/matplotlib/pyplot.py", line 276, in switch_backend
        class backend_mod(matplotlib.backend_bases._Backend):
      File "/usr/local/lib/python3.9/site-packages/matplotlib/pyplot.py", line 277, in backend_mod
        locals().update(vars(importlib.import_module(backend_name)))
      File "/usr/local/Cellar/python@3.9/3.9.6/Frameworks/Python.framework/Versions/3.9/lib/python3.9/importlib/__init__.py", line 127, in import_module
        return _bootstrap._gcd_import(name[level:], package, level)
    ModuleNotFoundError: No module named 'matplotlib_inline'

</div>

</div>

<div class="cell markdown">

The `location` key generates a geohash code:

</div>

<div class="cell code" execution_count="28">

``` python
bash% gridlabd geodata create 37.410,-122.20 37.420,-122.20 37.420,-122.21 -k location
```

<div class="output stream stdout">

    Traceback (most recent call last):
      File "/usr/local/opt/gridlabd/4.2.25-210808-develop_add_model_browser/bin/gridlabd-geodata", line 358, in <module>
        import matplotlib.pyplot as plt
      File "/usr/local/lib/python3.9/site-packages/matplotlib/pyplot.py", line 2336, in <module>
        switch_backend(rcParams["backend"])
      File "/usr/local/lib/python3.9/site-packages/matplotlib/pyplot.py", line 276, in switch_backend
        class backend_mod(matplotlib.backend_bases._Backend):
      File "/usr/local/lib/python3.9/site-packages/matplotlib/pyplot.py", line 277, in backend_mod
        locals().update(vars(importlib.import_module(backend_name)))
      File "/usr/local/Cellar/python@3.9/3.9.6/Frameworks/Python.framework/Versions/3.9/lib/python3.9/importlib/__init__.py", line 127, in import_module
        return _bootstrap._gcd_import(name[level:], package, level)
    ModuleNotFoundError: No module named 'matplotlib_inline'

</div>

</div>

<div class="cell markdown">

The `position` key generates a distance index, treating the data rows as
a series of waypoints along a path. When this key is used, a distance
and a heading column are also generated.

</div>

<div class="cell code" execution_count="29">

``` python
bash% gridlabd geodata create 37.410,-122.20 37.420,-122.20 37.420,-122.21 -k position
```

<div class="output stream stdout">

    Traceback (most recent call last):
      File "/usr/local/opt/gridlabd/4.2.25-210808-develop_add_model_browser/bin/gridlabd-geodata", line 358, in <module>
        import matplotlib.pyplot as plt
      File "/usr/local/lib/python3.9/site-packages/matplotlib/pyplot.py", line 2336, in <module>
        switch_backend(rcParams["backend"])
      File "/usr/local/lib/python3.9/site-packages/matplotlib/pyplot.py", line 276, in switch_backend
        class backend_mod(matplotlib.backend_bases._Backend):
      File "/usr/local/lib/python3.9/site-packages/matplotlib/pyplot.py", line 277, in backend_mod
        locals().update(vars(importlib.import_module(backend_name)))
      File "/usr/local/Cellar/python@3.9/3.9.6/Frameworks/Python.framework/Versions/3.9/lib/python3.9/importlib/__init__.py", line 127, in import_module
        return _bootstrap._gcd_import(name[level:], package, level)
    ModuleNotFoundError: No module named 'matplotlib_inline'

</div>

</div>

<div class="cell markdown">

Any field or set of fields may be used for indexing, e.g.,

</div>

<div class="cell code" execution_count="30">

``` python
bash% gridlabd geodata create 37.410,-122.20 37.420,-122.20 37.420,-122.21 -k latitude,longitude
```

<div class="output stream stdout">

    Traceback (most recent call last):
      File "/usr/local/opt/gridlabd/4.2.25-210808-develop_add_model_browser/bin/gridlabd-geodata", line 358, in <module>
        import matplotlib.pyplot as plt
      File "/usr/local/lib/python3.9/site-packages/matplotlib/pyplot.py", line 2336, in <module>
        switch_backend(rcParams["backend"])
      File "/usr/local/lib/python3.9/site-packages/matplotlib/pyplot.py", line 276, in switch_backend
        class backend_mod(matplotlib.backend_bases._Backend):
      File "/usr/local/lib/python3.9/site-packages/matplotlib/pyplot.py", line 277, in backend_mod
        locals().update(vars(importlib.import_module(backend_name)))
      File "/usr/local/Cellar/python@3.9/3.9.6/Frameworks/Python.framework/Versions/3.9/lib/python3.9/importlib/__init__.py", line 127, in import_module
        return _bootstrap._gcd_import(name[level:], package, level)
    ModuleNotFoundError: No module named 'matplotlib_inline'

</div>

</div>

<div class="cell markdown">

Universally unique identifiers can be also be generated using the
special `uuid` key, e.g.,

</div>

<div class="cell code" execution_count="31">

``` python
bash% gridlabd geodata create 37.410,-122.20 37.420,-122.20 37.420,-122.21 -k uuid
```

<div class="output stream stdout">

<<<<<<< HEAD
    uuid,latitude,longitude,id
    d10fcfe39542489eaee5b200efb6ce03,37.41,-122.2,0
    990f2d31bd8d43a98991f939bc47db10,37.42,-122.2,1
    cd62a255068643d38436567adf84f65b,37.42,-122.21,2
=======
    Traceback (most recent call last):
      File "/usr/local/opt/gridlabd/4.2.25-210808-develop_add_model_browser/bin/gridlabd-geodata", line 358, in <module>
        import matplotlib.pyplot as plt
      File "/usr/local/lib/python3.9/site-packages/matplotlib/pyplot.py", line 2336, in <module>
        switch_backend(rcParams["backend"])
      File "/usr/local/lib/python3.9/site-packages/matplotlib/pyplot.py", line 276, in switch_backend
        class backend_mod(matplotlib.backend_bases._Backend):
      File "/usr/local/lib/python3.9/site-packages/matplotlib/pyplot.py", line 277, in backend_mod
        locals().update(vars(importlib.import_module(backend_name)))
      File "/usr/local/Cellar/python@3.9/3.9.6/Frameworks/Python.framework/Versions/3.9/lib/python3.9/importlib/__init__.py", line 127, in import_module
        return _bootstrap._gcd_import(name[level:], package, level)
    ModuleNotFoundError: No module named 'matplotlib_inline'
>>>>>>> 3aac267b

</div>

</div>

<div class="cell markdown">

The default `uuid` type is a random number, i.e., `--uuid_type=4`. Using
`--uuid_type=1` generates a unique identified based on the host,
sequence number, and time, e.g.,

</div>

<div class="cell code" execution_count="32">

``` python
bash% gridlabd geodata create 37.410,-122.20 37.420,-122.20 37.420,-122.21 -k uuid --uuid_type=1
```

<div class="output stream stdout">

<<<<<<< HEAD
    uuid,latitude,longitude,id
    e4d14266f85111eb913bacde48001122,37.41,-122.2,0
    e4d1431af85111eb913bacde48001122,37.42,-122.2,1
    e4d1434cf85111eb913bacde48001122,37.42,-122.21,2
=======
    Traceback (most recent call last):
      File "/usr/local/opt/gridlabd/4.2.25-210808-develop_add_model_browser/bin/gridlabd-geodata", line 358, in <module>
        import matplotlib.pyplot as plt
      File "/usr/local/lib/python3.9/site-packages/matplotlib/pyplot.py", line 2336, in <module>
        switch_backend(rcParams["backend"])
      File "/usr/local/lib/python3.9/site-packages/matplotlib/pyplot.py", line 276, in switch_backend
        class backend_mod(matplotlib.backend_bases._Backend):
      File "/usr/local/lib/python3.9/site-packages/matplotlib/pyplot.py", line 277, in backend_mod
        locals().update(vars(importlib.import_module(backend_name)))
      File "/usr/local/Cellar/python@3.9/3.9.6/Frameworks/Python.framework/Versions/3.9/lib/python3.9/importlib/__init__.py", line 127, in import_module
        return _bootstrap._gcd_import(name[level:], package, level)
    ModuleNotFoundError: No module named 'matplotlib_inline'
>>>>>>> 3aac267b

</div>

</div>

<div class="cell markdown">

## Path waypoints

Waypoints can be generated along a path using the `-r` or `--resolution`
option. For example, 250-meter waypoints are generated using the
following syntax:

</div>

<div class="cell code" execution_count="33">

``` python
bash% gridlabd geodata create 37.410,-122.20 37.420,-122.20 37.420,-122.21 -r 250 -f TABLE
```

<div class="output stream stdout">

    Traceback (most recent call last):
      File "/usr/local/opt/gridlabd/4.2.25-210808-develop_add_model_browser/bin/gridlabd-geodata", line 358, in <module>
        import matplotlib.pyplot as plt
      File "/usr/local/lib/python3.9/site-packages/matplotlib/pyplot.py", line 2336, in <module>
        switch_backend(rcParams["backend"])
      File "/usr/local/lib/python3.9/site-packages/matplotlib/pyplot.py", line 276, in switch_backend
        class backend_mod(matplotlib.backend_bases._Backend):
      File "/usr/local/lib/python3.9/site-packages/matplotlib/pyplot.py", line 277, in backend_mod
        locals().update(vars(importlib.import_module(backend_name)))
      File "/usr/local/Cellar/python@3.9/3.9.6/Frameworks/Python.framework/Versions/3.9/lib/python3.9/importlib/__init__.py", line 127, in import_module
        return _bootstrap._gcd_import(name[level:], package, level)
    ModuleNotFoundError: No module named 'matplotlib_inline'

</div>

</div>

<div class="cell markdown">

This is equivalent to setting the `resolution` option value, e.g.,

</div>

<div class="cell code" execution_count="34">

``` python
bash% gridlabd geodata create 37.410,-122.20 37.420,-122.20 37.420,-122.21 --resolution=250 -f TABLE
```

<div class="output stream stdout">

    Traceback (most recent call last):
      File "/usr/local/opt/gridlabd/4.2.25-210808-develop_add_model_browser/bin/gridlabd-geodata", line 358, in <module>
        import matplotlib.pyplot as plt
      File "/usr/local/lib/python3.9/site-packages/matplotlib/pyplot.py", line 2336, in <module>
        switch_backend(rcParams["backend"])
      File "/usr/local/lib/python3.9/site-packages/matplotlib/pyplot.py", line 276, in switch_backend
        class backend_mod(matplotlib.backend_bases._Backend):
      File "/usr/local/lib/python3.9/site-packages/matplotlib/pyplot.py", line 277, in backend_mod
        locals().update(vars(importlib.import_module(backend_name)))
      File "/usr/local/Cellar/python@3.9/3.9.6/Frameworks/Python.framework/Versions/3.9/lib/python3.9/importlib/__init__.py", line 127, in import_module
        return _bootstrap._gcd_import(name[level:], package, level)
    ModuleNotFoundError: No module named 'matplotlib_inline'

</div>

</div>

<div class="cell markdown">

The `distance` and `heading` columns are added to provide the distance
and heading to each waypoint from the last position. When using
waypoints, the key is automatically set to `position`, which provides
the distance from the first point. The use of other keys is not
supported. In addition, any waypoint added in the process is not
assigned a row `id` in order to protect the original row ids.

</div>

<div class="cell markdown">

To assign key values to the generated positions, use `--resolution_id`
options, e.g.,

</div>

<div class="cell code" execution_count="35">

``` python
bash% gridlabd geodata create 37.410,-122.20 37.420,-122.20 37.420,-122.21 -f TABLE -r 250  --resolution_id
```

<div class="output stream stdout">

    Traceback (most recent call last):
      File "/usr/local/opt/gridlabd/4.2.25-210808-develop_add_model_browser/bin/gridlabd-geodata", line 358, in <module>
        import matplotlib.pyplot as plt
      File "/usr/local/lib/python3.9/site-packages/matplotlib/pyplot.py", line 2336, in <module>
        switch_backend(rcParams["backend"])
      File "/usr/local/lib/python3.9/site-packages/matplotlib/pyplot.py", line 276, in switch_backend
        class backend_mod(matplotlib.backend_bases._Backend):
      File "/usr/local/lib/python3.9/site-packages/matplotlib/pyplot.py", line 277, in backend_mod
        locals().update(vars(importlib.import_module(backend_name)))
      File "/usr/local/Cellar/python@3.9/3.9.6/Frameworks/Python.framework/Versions/3.9/lib/python3.9/importlib/__init__.py", line 127, in import_module
        return _bootstrap._gcd_import(name[level:], package, level)
    ModuleNotFoundError: No module named 'matplotlib_inline'

</div>

</div>

<div class="cell markdown">

The new id values are generated as a fraction of the distance from the
first to the last waypoint.

</div>

<div class="cell markdown">

The precision of the new id values can be changed, e.g.,

</div>

<div class="cell code" execution_count="36">

``` python
bash% gridlabd geodata create 37.410,-122.20 37.420,-122.20 37.420,-122.21 -f TABLE -r 250  --resolution_id --precision.resolution_id=5
```

<div class="output stream stdout">

    Traceback (most recent call last):
      File "/usr/local/opt/gridlabd/4.2.25-210808-develop_add_model_browser/bin/gridlabd-geodata", line 358, in <module>
        import matplotlib.pyplot as plt
      File "/usr/local/lib/python3.9/site-packages/matplotlib/pyplot.py", line 2336, in <module>
        switch_backend(rcParams["backend"])
      File "/usr/local/lib/python3.9/site-packages/matplotlib/pyplot.py", line 276, in switch_backend
        class backend_mod(matplotlib.backend_bases._Backend):
      File "/usr/local/lib/python3.9/site-packages/matplotlib/pyplot.py", line 277, in backend_mod
        locals().update(vars(importlib.import_module(backend_name)))
      File "/usr/local/Cellar/python@3.9/3.9.6/Frameworks/Python.framework/Versions/3.9/lib/python3.9/importlib/__init__.py", line 127, in import_module
        return _bootstrap._gcd_import(name[level:], package, level)
    ModuleNotFoundError: No module named 'matplotlib_inline'

</div>

</div>

<div class="cell markdown">

The index can be changed with the `-k` or `--key` options using a pipe.
Sometimes this is necessary when one option used implicitly precludes
the use of a desired key, such as when path resolution is used but
location is indexing is desired, e.g.,

</div>

<div class="cell code" execution_count="37">

``` python
bash% gridlabd geodata create 37.410,-122.20 37.420,-122.20 37.420,-122.21 -r 250 | gridlabd geodata create -k location -f TABLE
```

<div class="output stream stdout">

    Traceback (most recent call last):
      File "/usr/local/opt/gridlabd/4.2.25-210808-develop_add_model_browser/bin/gridlabd-geodata", line 358, in <module>
        import matplotlib.pyplot as plt
      File "/usr/local/lib/python3.9/site-packages/matplotlib/pyplot.py", line 2336, in <module>
        switch_backend(rcParams["backend"])
      File "/usr/local/lib/python3.9/site-packages/matplotlib/pyplot.py", line 276, in switch_backend
        class backend_mod(matplotlib.backend_bases._Backend):
      File "/usr/local/lib/python3.9/site-packages/matplotlib/pyplot.py", line 277, in backend_mod
        locals().update(vars(importlib.import_module(backend_name)))
      File "/usr/local/Cellar/python@3.9/3.9.6/Frameworks/Python.framework/Versions/3.9/lib/python3.9/importlib/__init__.py", line 127, in import_module
        return _bootstrap._gcd_import(name[level:], package, level)
    ModuleNotFoundError: No module named 'matplotlib_inline'
    Traceback (most recent call last):
      File "/usr/local/opt/gridlabd/4.2.25-210808-develop_add_model_browser/bin/gridlabd-geodata", line 358, in <module>
        import matplotlib.pyplot as plt
      File "/usr/local/lib/python3.9/site-packages/matplotlib/pyplot.py", line 2336, in <module>
        switch_backend(rcParams["backend"])
      File "/usr/local/lib/python3.9/site-packages/matplotlib/pyplot.py", line 276, in switch_backend
        class backend_mod(matplotlib.backend_bases._Backend):
      File "/usr/local/lib/python3.9/site-packages/matplotlib/pyplot.py", line 277, in backend_mod
        locals().update(vars(importlib.import_module(backend_name)))
      File "/usr/local/Cellar/python@3.9/3.9.6/Frameworks/Python.framework/Versions/3.9/lib/python3.9/importlib/__init__.py", line 127, in import_module
        return _bootstrap._gcd_import(name[level:], package, level)
    ModuleNotFoundError: No module named 'matplotlib_inline'

</div>

</div>

<div class="cell markdown">

## Output

By default all output is written to `/dev/stdout`. The output can be
written to a file using the `-o` or `--output` option, e.g.,

</div>

<div class="cell code" execution_count="38">

``` python
bash% gridlabd geodata create 37.410,-122.20 37.420,-122.20 37.420,-122.21 -o /tmp/test.csv
bash% cat /tmp/test.csv
```

<div class="output stream stdout">

    Traceback (most recent call last):
      File "/usr/local/opt/gridlabd/4.2.25-210808-develop_add_model_browser/bin/gridlabd-geodata", line 358, in <module>
        import matplotlib.pyplot as plt
      File "/usr/local/lib/python3.9/site-packages/matplotlib/pyplot.py", line 2336, in <module>
        switch_backend(rcParams["backend"])
      File "/usr/local/lib/python3.9/site-packages/matplotlib/pyplot.py", line 276, in switch_backend
        class backend_mod(matplotlib.backend_bases._Backend):
      File "/usr/local/lib/python3.9/site-packages/matplotlib/pyplot.py", line 277, in backend_mod
        locals().update(vars(importlib.import_module(backend_name)))
      File "/usr/local/Cellar/python@3.9/3.9.6/Frameworks/Python.framework/Versions/3.9/lib/python3.9/importlib/__init__.py", line 127, in import_module
        return _bootstrap._gcd_import(name[level:], package, level)
    ModuleNotFoundError: No module named 'matplotlib_inline'
    cat: /tmp/test.csv: No such file or directory

</div>

</div>

<div class="cell markdown">

GridLAB-D `geodata` entities can be output to GeoPandas using the `GDF`
output format. If the entity does not include any geometry data, it is
automatically created from the latitude and longitude fields, e.g.,

</div>

<div class="cell code" execution_count="39">

``` python
bash% gridlabd geodata create 37.410,-122.20 37.420,-122.20 37.420,-122.21 -o /tmp/test.gdf -f GDF
```

<div class="output stream stdout">

    Traceback (most recent call last):
      File "/usr/local/opt/gridlabd/4.2.25-210808-develop_add_model_browser/bin/gridlabd-geodata", line 358, in <module>
        import matplotlib.pyplot as plt
      File "/usr/local/lib/python3.9/site-packages/matplotlib/pyplot.py", line 2336, in <module>
        switch_backend(rcParams["backend"])
      File "/usr/local/lib/python3.9/site-packages/matplotlib/pyplot.py", line 276, in switch_backend
        class backend_mod(matplotlib.backend_bases._Backend):
      File "/usr/local/lib/python3.9/site-packages/matplotlib/pyplot.py", line 277, in backend_mod
        locals().update(vars(importlib.import_module(backend_name)))
      File "/usr/local/Cellar/python@3.9/3.9.6/Frameworks/Python.framework/Versions/3.9/lib/python3.9/importlib/__init__.py", line 127, in import_module
        return _bootstrap._gcd_import(name[level:], package, level)
    ModuleNotFoundError: No module named 'matplotlib_inline'

</div>

</div>

<div class="cell markdown">

The following python code can be used to load the output file:

</div>

<div class="cell code" execution_count="40">

``` python
import geopandas
geopandas.read_file("/tmp/test.gdf")
```

<div class="output execute_result" execution_count="40">

       id  latitude  longitude                     geometry
    0   0     37.41    -122.20  POINT (-122.20000 37.41000)
    1   1     37.42    -122.20  POINT (-122.20000 37.42000)
    2   2     37.42    -122.21  POINT (-122.21000 37.42000)

</div>

</div>

<div class="cell markdown">

------------------------------------------------------------------------

# Datasets

The `merge` directive is used to merge a dataset into an existing
`geodata` entity. The general syntax is
`gridlabd geodata merge -D DATASET [OPTIONS ...]`

</div>

<div class="cell markdown">

## Distance

The `distance` dataset provide great-circle distance calculations. For
example, the following calculates the distance from the first point in
the series.

</div>

<div class="cell code" execution_count="41">

``` python
bash% gridlabd geodata merge -D distance 37.410,-122.20 37.420,-122.20 37.420,-122.21 -f TABLE
```

<div class="output stream stdout">

    Traceback (most recent call last):
      File "/usr/local/opt/gridlabd/4.2.25-210808-develop_add_model_browser/bin/gridlabd-geodata", line 358, in <module>
        import matplotlib.pyplot as plt
      File "/usr/local/lib/python3.9/site-packages/matplotlib/pyplot.py", line 2336, in <module>
        switch_backend(rcParams["backend"])
      File "/usr/local/lib/python3.9/site-packages/matplotlib/pyplot.py", line 276, in switch_backend
        class backend_mod(matplotlib.backend_bases._Backend):
      File "/usr/local/lib/python3.9/site-packages/matplotlib/pyplot.py", line 277, in backend_mod
        locals().update(vars(importlib.import_module(backend_name)))
      File "/usr/local/Cellar/python@3.9/3.9.6/Frameworks/Python.framework/Versions/3.9/lib/python3.9/importlib/__init__.py", line 127, in import_module
        return _bootstrap._gcd_import(name[level:], package, level)
    ModuleNotFoundError: No module named 'matplotlib_inline'

</div>

</div>

<div class="cell markdown">

The distance can be calculated relative to the previous location in the
series using the `--relative` options, e.g.,

</div>

<div class="cell code" execution_count="42" scrolled="true">

``` python
bash% gridlabd geodata merge -D distance 37.410,-122.20 37.420,-122.20 37.420,-122.21 --relative -f TABLE
```

<div class="output stream stdout">

    Traceback (most recent call last):
      File "/usr/local/opt/gridlabd/4.2.25-210808-develop_add_model_browser/bin/gridlabd-geodata", line 358, in <module>
        import matplotlib.pyplot as plt
      File "/usr/local/lib/python3.9/site-packages/matplotlib/pyplot.py", line 2336, in <module>
        switch_backend(rcParams["backend"])
      File "/usr/local/lib/python3.9/site-packages/matplotlib/pyplot.py", line 276, in switch_backend
        class backend_mod(matplotlib.backend_bases._Backend):
      File "/usr/local/lib/python3.9/site-packages/matplotlib/pyplot.py", line 277, in backend_mod
        locals().update(vars(importlib.import_module(backend_name)))
      File "/usr/local/Cellar/python@3.9/3.9.6/Frameworks/Python.framework/Versions/3.9/lib/python3.9/importlib/__init__.py", line 127, in import_module
        return _bootstrap._gcd_import(name[level:], package, level)
    ModuleNotFoundError: No module named 'matplotlib_inline'

</div>

</div>

<div class="cell markdown">

The `distance` dataset support different units, include `meters` or `m`,
`kilometers` or `km`, `feet` or `ft`, `yards` or `yd`, `miles` or `mi`.
For example, the following calculates the distances in feet:

</div>

<div class="cell code" execution_count="43">

``` python
bash% gridlabd geodata merge -D distance 37.410,-122.20 37.420,-122.20 37.420,-122.21 --units=feet -f TABLE
```

<div class="output stream stdout">

    Traceback (most recent call last):
      File "/usr/local/opt/gridlabd/4.2.25-210808-develop_add_model_browser/bin/gridlabd-geodata", line 358, in <module>
        import matplotlib.pyplot as plt
      File "/usr/local/lib/python3.9/site-packages/matplotlib/pyplot.py", line 2336, in <module>
        switch_backend(rcParams["backend"])
      File "/usr/local/lib/python3.9/site-packages/matplotlib/pyplot.py", line 276, in switch_backend
        class backend_mod(matplotlib.backend_bases._Backend):
      File "/usr/local/lib/python3.9/site-packages/matplotlib/pyplot.py", line 277, in backend_mod
        locals().update(vars(importlib.import_module(backend_name)))
      File "/usr/local/Cellar/python@3.9/3.9.6/Frameworks/Python.framework/Versions/3.9/lib/python3.9/importlib/__init__.py", line 127, in import_module
        return _bootstrap._gcd_import(name[level:], package, level)
    ModuleNotFoundError: No module named 'matplotlib_inline'

</div>

</div>

<div class="cell markdown">

Note that the default precision with which distances are calculated in 0
decimals. Thus the distance in `km` is rounded:

</div>

<div class="cell code" execution_count="44">

``` python
bash% gridlabd geodata merge -D distance 37.410,-122.20 37.420,-122.20 37.420,-122.21 --units=km -f TABLE # precision too low
```

<div class="output stream stdout">

    Traceback (most recent call last):
      File "/usr/local/opt/gridlabd/4.2.25-210808-develop_add_model_browser/bin/gridlabd-geodata", line 358, in <module>
        import matplotlib.pyplot as plt
      File "/usr/local/lib/python3.9/site-packages/matplotlib/pyplot.py", line 2336, in <module>
        switch_backend(rcParams["backend"])
      File "/usr/local/lib/python3.9/site-packages/matplotlib/pyplot.py", line 276, in switch_backend
        class backend_mod(matplotlib.backend_bases._Backend):
      File "/usr/local/lib/python3.9/site-packages/matplotlib/pyplot.py", line 277, in backend_mod
        locals().update(vars(importlib.import_module(backend_name)))
      File "/usr/local/Cellar/python@3.9/3.9.6/Frameworks/Python.framework/Versions/3.9/lib/python3.9/importlib/__init__.py", line 127, in import_module
        return _bootstrap._gcd_import(name[level:], package, level)
    ModuleNotFoundError: No module named 'matplotlib_inline'

</div>

</div>

<div class="cell markdown">

The precision can be changed when necessary, e.g.,

</div>

<div class="cell code" execution_count="45">

``` python
bash% gridlabd geodata merge -D distance 37.410,-122.20 37.420,-122.20 37.420,-122.21 --units=km --precision.distance=2 -f TABLE
```

<div class="output stream stdout">

    Traceback (most recent call last):
      File "/usr/local/opt/gridlabd/4.2.25-210808-develop_add_model_browser/bin/gridlabd-geodata", line 358, in <module>
        import matplotlib.pyplot as plt
      File "/usr/local/lib/python3.9/site-packages/matplotlib/pyplot.py", line 2336, in <module>
        switch_backend(rcParams["backend"])
      File "/usr/local/lib/python3.9/site-packages/matplotlib/pyplot.py", line 276, in switch_backend
        class backend_mod(matplotlib.backend_bases._Backend):
      File "/usr/local/lib/python3.9/site-packages/matplotlib/pyplot.py", line 277, in backend_mod
        locals().update(vars(importlib.import_module(backend_name)))
      File "/usr/local/Cellar/python@3.9/3.9.6/Frameworks/Python.framework/Versions/3.9/lib/python3.9/importlib/__init__.py", line 127, in import_module
        return _bootstrap._gcd_import(name[level:], package, level)
    ModuleNotFoundError: No module named 'matplotlib_inline'

</div>

</div>

<div class="cell markdown">

When `distance` is used with `--resolution` and `--relative`, the
waypoints are not considered, e.g.,

</div>

<div class="cell code" execution_count="46">

``` python
bash% gridlabd geodata -D distance merge 37.410,-122.20 37.420,-122.20 37.420,-122.21 -f TABLE --table.max_rows=99 -r 250 --relative
```

<div class="output stream stdout">

    Traceback (most recent call last):
      File "/usr/local/opt/gridlabd/4.2.25-210808-develop_add_model_browser/bin/gridlabd-geodata", line 358, in <module>
        import matplotlib.pyplot as plt
      File "/usr/local/lib/python3.9/site-packages/matplotlib/pyplot.py", line 2336, in <module>
        switch_backend(rcParams["backend"])
      File "/usr/local/lib/python3.9/site-packages/matplotlib/pyplot.py", line 276, in switch_backend
        class backend_mod(matplotlib.backend_bases._Backend):
      File "/usr/local/lib/python3.9/site-packages/matplotlib/pyplot.py", line 277, in backend_mod
        locals().update(vars(importlib.import_module(backend_name)))
      File "/usr/local/Cellar/python@3.9/3.9.6/Frameworks/Python.framework/Versions/3.9/lib/python3.9/importlib/__init__.py", line 127, in import_module
        return _bootstrap._gcd_import(name[level:], package, level)
    ModuleNotFoundError: No module named 'matplotlib_inline'

</div>

</div>

<div class="cell markdown">

## Address

You can use the `address` dataset to perform address resolution
operations, both to and from latitude and longitude.

To obtain the address at a location, use the following command

</div>

<div class="cell code" execution_count="47">

``` python
bash% gridlabd geodata merge -D address 37.420,-122.20
```

<div class="output stream stdout">

    Traceback (most recent call last):
      File "/usr/local/opt/gridlabd/4.2.25-210808-develop_add_model_browser/bin/gridlabd-geodata", line 358, in <module>
        import matplotlib.pyplot as plt
      File "/usr/local/lib/python3.9/site-packages/matplotlib/pyplot.py", line 2336, in <module>
        switch_backend(rcParams["backend"])
      File "/usr/local/lib/python3.9/site-packages/matplotlib/pyplot.py", line 276, in switch_backend
        class backend_mod(matplotlib.backend_bases._Backend):
      File "/usr/local/lib/python3.9/site-packages/matplotlib/pyplot.py", line 277, in backend_mod
        locals().update(vars(importlib.import_module(backend_name)))
      File "/usr/local/Cellar/python@3.9/3.9.6/Frameworks/Python.framework/Versions/3.9/lib/python3.9/importlib/__init__.py", line 127, in import_module
        return _bootstrap._gcd_import(name[level:], package, level)
    ModuleNotFoundError: No module named 'matplotlib_inline'

</div>

</div>

<div class="cell markdown">

To find the latitude and longitude of an address, use the command:

</div>

<div class="cell code" execution_count="48">

``` python
bash% gridlabd geodata merge -D address --reverse "2575 Sand Hill Rd, Menlo Park CA 94025"
```

<div class="output stream stdout">

    Traceback (most recent call last):
      File "/usr/local/opt/gridlabd/4.2.25-210808-develop_add_model_browser/bin/gridlabd-geodata", line 358, in <module>
        import matplotlib.pyplot as plt
      File "/usr/local/lib/python3.9/site-packages/matplotlib/pyplot.py", line 2336, in <module>
        switch_backend(rcParams["backend"])
      File "/usr/local/lib/python3.9/site-packages/matplotlib/pyplot.py", line 276, in switch_backend
        class backend_mod(matplotlib.backend_bases._Backend):
      File "/usr/local/lib/python3.9/site-packages/matplotlib/pyplot.py", line 277, in backend_mod
        locals().update(vars(importlib.import_module(backend_name)))
      File "/usr/local/Cellar/python@3.9/3.9.6/Frameworks/Python.framework/Versions/3.9/lib/python3.9/importlib/__init__.py", line 127, in import_module
        return _bootstrap._gcd_import(name[level:], package, level)
    ModuleNotFoundError: No module named 'matplotlib_inline'

</div>

</div>

<div class="cell markdown">

Note that incomplete addresses are usually resolved but may not provided
the expected result. For example, the following address is not
sufficient for proper resolution, but provides a location nonetheless:

</div>

<div class="cell code" execution_count="49">

``` python
bash% gridlabd geodata merge -D address --reverse "Main St." # insufficient information for accurate results
```

<div class="output stream stdout">

<<<<<<< HEAD
    id,index,address,longitude,latitude
    0,0,Main St.,114.04407,22.31315
=======
    Traceback (most recent call last):
      File "/usr/local/opt/gridlabd/4.2.25-210808-develop_add_model_browser/bin/gridlabd-geodata", line 358, in <module>
        import matplotlib.pyplot as plt
      File "/usr/local/lib/python3.9/site-packages/matplotlib/pyplot.py", line 2336, in <module>
        switch_backend(rcParams["backend"])
      File "/usr/local/lib/python3.9/site-packages/matplotlib/pyplot.py", line 276, in switch_backend
        class backend_mod(matplotlib.backend_bases._Backend):
      File "/usr/local/lib/python3.9/site-packages/matplotlib/pyplot.py", line 277, in backend_mod
        locals().update(vars(importlib.import_module(backend_name)))
      File "/usr/local/Cellar/python@3.9/3.9.6/Frameworks/Python.framework/Versions/3.9/lib/python3.9/importlib/__init__.py", line 127, in import_module
        return _bootstrap._gcd_import(name[level:], package, level)
    ModuleNotFoundError: No module named 'matplotlib_inline'
>>>>>>> 3aac267b

</div>

</div>

<div class="cell markdown">

You can perform both operations in series to resolve the "official"
address from an unofficial but complete address:

</div>

<div class="cell code" execution_count="50">

``` python
bash% gridlabd geodata merge -D address --reverse "2575 Sand Hill Rd, Menlo Park CA" | gridlabd geodata merge -D address
```

<div class="output stream stdout">

<<<<<<< HEAD
    id,index,address,longitude,latitude
    0,0,"54 - Stanford Research Computing Facility, 2575, Sand Hill Road, Stanford Hills, Menlo Park, San Mateo County, California, 94305, United States",-122.20118,37.41546
=======
    Traceback (most recent call last):
      File "/usr/local/opt/gridlabd/4.2.25-210808-develop_add_model_browser/bin/gridlabd-geodata", line 358, in <module>
        import matplotlib.pyplot as plt
      File "/usr/local/lib/python3.9/site-packages/matplotlib/pyplot.py", line 2336, in <module>
        switch_backend(rcParams["backend"])
      File "/usr/local/lib/python3.9/site-packages/matplotlib/pyplot.py", line 276, in switch_backend
        class backend_mod(matplotlib.backend_bases._Backend):
      File "/usr/local/lib/python3.9/site-packages/matplotlib/pyplot.py", line 277, in backend_mod
        locals().update(vars(importlib.import_module(backend_name)))
      File "/usr/local/Cellar/python@3.9/3.9.6/Frameworks/Python.framework/Versions/3.9/lib/python3.9/importlib/__init__.py", line 127, in import_module
        return _bootstrap._gcd_import(name[level:], package, level)
    ModuleNotFoundError: No module named 'matplotlib_inline'
    Traceback (most recent call last):
      File "/usr/local/opt/gridlabd/4.2.25-210808-develop_add_model_browser/bin/gridlabd-geodata", line 358, in <module>
        import matplotlib.pyplot as plt
      File "/usr/local/lib/python3.9/site-packages/matplotlib/pyplot.py", line 2336, in <module>
        switch_backend(rcParams["backend"])
      File "/usr/local/lib/python3.9/site-packages/matplotlib/pyplot.py", line 276, in switch_backend
        class backend_mod(matplotlib.backend_bases._Backend):
      File "/usr/local/lib/python3.9/site-packages/matplotlib/pyplot.py", line 277, in backend_mod
        locals().update(vars(importlib.import_module(backend_name)))
      File "/usr/local/Cellar/python@3.9/3.9.6/Frameworks/Python.framework/Versions/3.9/lib/python3.9/importlib/__init__.py", line 127, in import_module
        return _bootstrap._gcd_import(name[level:], package, level)
    ModuleNotFoundError: No module named 'matplotlib_inline'
>>>>>>> 3aac267b

</div>

</div>

<div class="cell markdown">

## Elevation

Elevation data can be obtained using the `elevation` data set, e.g.,

</div>

<div class="cell code" execution_count="51">

``` python
bash% gridlabd geodata merge -D elevation 37.410,-122.20 37.420,-122.20 37.420,-122.21 -f TABLE
```

<div class="output stream stdout">

    Traceback (most recent call last):
      File "/usr/local/opt/gridlabd/4.2.25-210808-develop_add_model_browser/bin/gridlabd-geodata", line 358, in <module>
        import matplotlib.pyplot as plt
      File "/usr/local/lib/python3.9/site-packages/matplotlib/pyplot.py", line 2336, in <module>
        switch_backend(rcParams["backend"])
      File "/usr/local/lib/python3.9/site-packages/matplotlib/pyplot.py", line 276, in switch_backend
        class backend_mod(matplotlib.backend_bases._Backend):
      File "/usr/local/lib/python3.9/site-packages/matplotlib/pyplot.py", line 277, in backend_mod
        locals().update(vars(importlib.import_module(backend_name)))
      File "/usr/local/Cellar/python@3.9/3.9.6/Frameworks/Python.framework/Versions/3.9/lib/python3.9/importlib/__init__.py", line 127, in import_module
        return _bootstrap._gcd_import(name[level:], package, level)
    ModuleNotFoundError: No module named 'matplotlib_inline'

</div>

</div>

<div class="cell markdown">

Elevations can be calculated in other units using the `--units=UNIT`
options, e.g.,

</div>

<div class="cell code" execution_count="52">

``` python
bash% gridlabd geodata merge -D elevation 37.410,-122.20 37.420,-122.20 37.420,-122.21 --units=feet -f TABLE
```

<div class="output stream stdout">

    Traceback (most recent call last):
      File "/usr/local/opt/gridlabd/4.2.25-210808-develop_add_model_browser/bin/gridlabd-geodata", line 358, in <module>
        import matplotlib.pyplot as plt
      File "/usr/local/lib/python3.9/site-packages/matplotlib/pyplot.py", line 2336, in <module>
        switch_backend(rcParams["backend"])
      File "/usr/local/lib/python3.9/site-packages/matplotlib/pyplot.py", line 276, in switch_backend
        class backend_mod(matplotlib.backend_bases._Backend):
      File "/usr/local/lib/python3.9/site-packages/matplotlib/pyplot.py", line 277, in backend_mod
        locals().update(vars(importlib.import_module(backend_name)))
      File "/usr/local/Cellar/python@3.9/3.9.6/Frameworks/Python.framework/Versions/3.9/lib/python3.9/importlib/__init__.py", line 127, in import_module
        return _bootstrap._gcd_import(name[level:], package, level)
    ModuleNotFoundError: No module named 'matplotlib_inline'

</div>

</div>

<div class="cell markdown">

Valid units are `m` or `meters`, and `ft` or `feet`.

The precision of the elevations can be specified as well, e.g.,

</div>

<div class="cell code" execution_count="53">

``` python
bash% gridlabd geodata merge -D elevation 37.410,-122.20 37.420,-122.20 37.420,-122.21 --precision.elevation=2 --units=feet -f TABLE
```

<div class="output stream stdout">

    Traceback (most recent call last):
      File "/usr/local/opt/gridlabd/4.2.25-210808-develop_add_model_browser/bin/gridlabd-geodata", line 358, in <module>
        import matplotlib.pyplot as plt
      File "/usr/local/lib/python3.9/site-packages/matplotlib/pyplot.py", line 2336, in <module>
        switch_backend(rcParams["backend"])
      File "/usr/local/lib/python3.9/site-packages/matplotlib/pyplot.py", line 276, in switch_backend
        class backend_mod(matplotlib.backend_bases._Backend):
      File "/usr/local/lib/python3.9/site-packages/matplotlib/pyplot.py", line 277, in backend_mod
        locals().update(vars(importlib.import_module(backend_name)))
      File "/usr/local/Cellar/python@3.9/3.9.6/Frameworks/Python.framework/Versions/3.9/lib/python3.9/importlib/__init__.py", line 127, in import_module
        return _bootstrap._gcd_import(name[level:], package, level)
    ModuleNotFoundError: No module named 'matplotlib_inline'

</div>

</div>

<div class="cell markdown">

When using waypoints, the elevations are calculated along the path,
e.g.,

</div>

<div class="cell code" execution_count="54">

``` python
bash% gridlabd geodata merge -D elevation 37.410,-122.20 37.420,-122.20 37.420,-122.21 -r 250 -f TABLE
```

<div class="output stream stdout">

    Traceback (most recent call last):
      File "/usr/local/opt/gridlabd/4.2.25-210808-develop_add_model_browser/bin/gridlabd-geodata", line 358, in <module>
        import matplotlib.pyplot as plt
      File "/usr/local/lib/python3.9/site-packages/matplotlib/pyplot.py", line 2336, in <module>
        switch_backend(rcParams["backend"])
      File "/usr/local/lib/python3.9/site-packages/matplotlib/pyplot.py", line 276, in switch_backend
        class backend_mod(matplotlib.backend_bases._Backend):
      File "/usr/local/lib/python3.9/site-packages/matplotlib/pyplot.py", line 277, in backend_mod
        locals().update(vars(importlib.import_module(backend_name)))
      File "/usr/local/Cellar/python@3.9/3.9.6/Frameworks/Python.framework/Versions/3.9/lib/python3.9/importlib/__init__.py", line 127, in import_module
        return _bootstrap._gcd_import(name[level:], package, level)
    ModuleNotFoundError: No module named 'matplotlib_inline'

</div>

</div>

<div class="cell markdown">

## Vegetation

Vegetation data can be obtained using the `vegetation` dataset. This
dataset includes information from the California Forest Observatory
about canopy cover, height, and base. To access this data you must
subscribe to the service at <https://forestobservatory.com>. To register
you username and password, you must configure the dataset using the
following command:

</div>

<div class="cell code" execution_count="55">

``` python
bash% gridlabd geodata config set -w vegetation.username name@example.com
bash% gridlabd geodata config set vegetation.password password5839
```

<div class="output stream stdout">

    Traceback (most recent call last):
      File "/usr/local/opt/gridlabd/4.2.25-210808-develop_add_model_browser/bin/gridlabd-geodata", line 358, in <module>
        import matplotlib.pyplot as plt
      File "/usr/local/lib/python3.9/site-packages/matplotlib/pyplot.py", line 2336, in <module>
        switch_backend(rcParams["backend"])
      File "/usr/local/lib/python3.9/site-packages/matplotlib/pyplot.py", line 276, in switch_backend
        class backend_mod(matplotlib.backend_bases._Backend):
      File "/usr/local/lib/python3.9/site-packages/matplotlib/pyplot.py", line 277, in backend_mod
        locals().update(vars(importlib.import_module(backend_name)))
      File "/usr/local/Cellar/python@3.9/3.9.6/Frameworks/Python.framework/Versions/3.9/lib/python3.9/importlib/__init__.py", line 127, in import_module
        return _bootstrap._gcd_import(name[level:], package, level)
    ModuleNotFoundError: No module named 'matplotlib_inline'
    Traceback (most recent call last):
      File "/usr/local/opt/gridlabd/4.2.25-210808-develop_add_model_browser/bin/gridlabd-geodata", line 358, in <module>
        import matplotlib.pyplot as plt
      File "/usr/local/lib/python3.9/site-packages/matplotlib/pyplot.py", line 2336, in <module>
        switch_backend(rcParams["backend"])
      File "/usr/local/lib/python3.9/site-packages/matplotlib/pyplot.py", line 276, in switch_backend
        class backend_mod(matplotlib.backend_bases._Backend):
      File "/usr/local/lib/python3.9/site-packages/matplotlib/pyplot.py", line 277, in backend_mod
        locals().update(vars(importlib.import_module(backend_name)))
      File "/usr/local/Cellar/python@3.9/3.9.6/Frameworks/Python.framework/Versions/3.9/lib/python3.9/importlib/__init__.py", line 127, in import_module
        return _bootstrap._gcd_import(name[level:], package, level)
    ModuleNotFoundError: No module named 'matplotlib_inline'

</div>

</div>

<div class="cell code" execution_count="56">

``` python
bash% gridlabd geodata config set -w vegetation.username fxie2@slac.stanford.edu
bash% gridlabd geodata config set vegetation.password 66238213XIE
```

</div>

<div class="cell markdown">

When you are registered you can merge vegetation data for geographic
locations, e.g.,

</div>

<div class="cell code" execution_count="57">

``` python
bash% gridlabd geodata merge -D vegetation 37.410,-122.20 37.420,-122.20 37.420,-122.21 -f TABLE --vegetation.usecache=False
```

<div class="output stream stdout">

    Traceback (most recent call last):
      File "/usr/local/opt/gridlabd/4.2.25-210808-develop_add_model_browser/bin/gridlabd-geodata", line 358, in <module>
        import matplotlib.pyplot as plt
      File "/usr/local/lib/python3.9/site-packages/matplotlib/pyplot.py", line 2336, in <module>
        switch_backend(rcParams["backend"])
      File "/usr/local/lib/python3.9/site-packages/matplotlib/pyplot.py", line 276, in switch_backend
        class backend_mod(matplotlib.backend_bases._Backend):
      File "/usr/local/lib/python3.9/site-packages/matplotlib/pyplot.py", line 277, in backend_mod
        locals().update(vars(importlib.import_module(backend_name)))
      File "/usr/local/Cellar/python@3.9/3.9.6/Frameworks/Python.framework/Versions/3.9/lib/python3.9/importlib/__init__.py", line 127, in import_module
        return _bootstrap._gcd_import(name[level:], package, level)
    ModuleNotFoundError: No module named 'matplotlib_inline'

</div>

</div>

<div class="cell markdown">

Vegetation data is always associated with a year, which is specified by
the `year` option, i.e.,

</div>

<div class="cell code" execution_count="58">

``` python
bash% gridlabd geodata merge -D vegetation 37.410,-122.20 37.420,-122.20 37.420,-122.21 --year=2020 -f TABLE
```

<div class="output stream stdout">

    Traceback (most recent call last):
      File "/usr/local/opt/gridlabd/4.2.25-210808-develop_add_model_browser/bin/gridlabd-geodata", line 358, in <module>
        import matplotlib.pyplot as plt
      File "/usr/local/lib/python3.9/site-packages/matplotlib/pyplot.py", line 2336, in <module>
        switch_backend(rcParams["backend"])
      File "/usr/local/lib/python3.9/site-packages/matplotlib/pyplot.py", line 276, in switch_backend
        class backend_mod(matplotlib.backend_bases._Backend):
      File "/usr/local/lib/python3.9/site-packages/matplotlib/pyplot.py", line 277, in backend_mod
        locals().update(vars(importlib.import_module(backend_name)))
      File "/usr/local/Cellar/python@3.9/3.9.6/Frameworks/Python.framework/Versions/3.9/lib/python3.9/importlib/__init__.py", line 127, in import_module
        return _bootstrap._gcd_import(name[level:], package, level)
    ModuleNotFoundError: No module named 'matplotlib_inline'

</div>

</div>

<div class="cell markdown">

## Utility

Utility data can be obtained using the `utility` dataset. This dataset
includes information from the Homeland Infrastructure Foundation-Level
Data (HIFLD). Note that this dataset uses a very large datafile that can
take some time to download the first time.

The name of the utility at a location is the default data result, e.g.,

</div>

<div class="cell code" execution_count="59">

``` python
bash% gridlabd geodata merge -D utility 37.420,-122.20 -f TABLE
```

<div class="output stream stdout">

    Traceback (most recent call last):
      File "/usr/local/opt/gridlabd/4.2.25-210808-develop_add_model_browser/bin/gridlabd-geodata", line 358, in <module>
        import matplotlib.pyplot as plt
      File "/usr/local/lib/python3.9/site-packages/matplotlib/pyplot.py", line 2336, in <module>
        switch_backend(rcParams["backend"])
      File "/usr/local/lib/python3.9/site-packages/matplotlib/pyplot.py", line 276, in switch_backend
        class backend_mod(matplotlib.backend_bases._Backend):
      File "/usr/local/lib/python3.9/site-packages/matplotlib/pyplot.py", line 277, in backend_mod
        locals().update(vars(importlib.import_module(backend_name)))
      File "/usr/local/Cellar/python@3.9/3.9.6/Frameworks/Python.framework/Versions/3.9/lib/python3.9/importlib/__init__.py", line 127, in import_module
        return _bootstrap._gcd_import(name[level:], package, level)
    ModuleNotFoundError: No module named 'matplotlib_inline'

</div>

</div>

<div class="cell markdown">

Other data is available (see
<https://hifld-geoplatform.opendata.arcgis.com/datasets/electric-retail-service-territories>
for detail). A list of data available can be obtained from the dataset
help, e.g., using `gridlabd geodata help utility`.

To get the utility's summer and winter peak load and number of customers
and the year for which the data is obtained, use the command

</div>

<div class="cell code" execution_count="60">

``` python
bash% gridlabd geodata merge -D utility 37.420,-122.20 --fields=WINTR_PEAK,SUMMR_PEAK,CUSTOMERS,YEAR -f TABLE
```

<div class="output stream stdout">

    Traceback (most recent call last):
      File "/usr/local/opt/gridlabd/4.2.25-210808-develop_add_model_browser/bin/gridlabd-geodata", line 358, in <module>
        import matplotlib.pyplot as plt
      File "/usr/local/lib/python3.9/site-packages/matplotlib/pyplot.py", line 2336, in <module>
        switch_backend(rcParams["backend"])
      File "/usr/local/lib/python3.9/site-packages/matplotlib/pyplot.py", line 276, in switch_backend
        class backend_mod(matplotlib.backend_bases._Backend):
      File "/usr/local/lib/python3.9/site-packages/matplotlib/pyplot.py", line 277, in backend_mod
        locals().update(vars(importlib.import_module(backend_name)))
      File "/usr/local/Cellar/python@3.9/3.9.6/Frameworks/Python.framework/Versions/3.9/lib/python3.9/importlib/__init__.py", line 127, in import_module
        return _bootstrap._gcd_import(name[level:], package, level)
    ModuleNotFoundError: No module named 'matplotlib_inline'

</div>

</div>

<div class="cell markdown">

The `utility` dataset also contains geometry data that can be used to
generate maps. This data is included when the `--geometry` option is
specified, e.g.,

</div>

<div class="cell code" execution_count="61">

``` python
bash% gridlabd geodata merge -D utility 37.420,-122.20 --geometry -f PLOT -o /tmp/utility.png --plot.figsize=10,5
```

<div class="output stream stdout">

    Traceback (most recent call last):
      File "/usr/local/opt/gridlabd/4.2.25-210808-develop_add_model_browser/bin/gridlabd-geodata", line 358, in <module>
        import matplotlib.pyplot as plt
      File "/usr/local/lib/python3.9/site-packages/matplotlib/pyplot.py", line 2336, in <module>
        switch_backend(rcParams["backend"])
      File "/usr/local/lib/python3.9/site-packages/matplotlib/pyplot.py", line 276, in switch_backend
        class backend_mod(matplotlib.backend_bases._Backend):
      File "/usr/local/lib/python3.9/site-packages/matplotlib/pyplot.py", line 277, in backend_mod
        locals().update(vars(importlib.import_module(backend_name)))
      File "/usr/local/Cellar/python@3.9/3.9.6/Frameworks/Python.framework/Versions/3.9/lib/python3.9/importlib/__init__.py", line 127, in import_module
        return _bootstrap._gcd_import(name[level:], package, level)
    ModuleNotFoundError: No module named 'matplotlib_inline'

</div>

</div>

<div class="cell markdown">

The following python code can be used to display the image in a Jupyter
notebook.

</div>

<div class="cell code" execution_count="62">

``` python
from IPython.display import Image
Image("/tmp/utility.png")
```

<<<<<<< HEAD
<div class="output execute_result" execution_count="62">
=======
<div class="output error" ename="FileNotFoundError"
evalue="No such file or directory: '/tmp/utility.png'">

    ---------------------------------------------------------------------------
    TypeError                                 Traceback (most recent call last)
    /usr/local/Cellar/jupyterlab/3.1.4/libexec/lib/python3.9/site-packages/IPython/core/display.py in _data_and_metadata(self, always_both)
       1299         try:
    -> 1300             b64_data = b2a_base64(self.data).decode('ascii')
       1301         except TypeError:

    TypeError: a bytes-like object is required, not 'str'

    During handling of the above exception, another exception occurred:

    FileNotFoundError                         Traceback (most recent call last)
    /usr/local/Cellar/jupyterlab/3.1.4/libexec/lib/python3.9/site-packages/IPython/core/formatters.py in __call__(self, obj, include, exclude)
        968 
        969             if method is not None:
    --> 970                 return method(include=include, exclude=exclude)
        971             return None
        972         else:

    /usr/local/Cellar/jupyterlab/3.1.4/libexec/lib/python3.9/site-packages/IPython/core/display.py in _repr_mimebundle_(self, include, exclude)
       1288         if self.embed:
       1289             mimetype = self._mimetype
    -> 1290             data, metadata = self._data_and_metadata(always_both=True)
       1291             if metadata:
       1292                 metadata = {mimetype: metadata}

    /usr/local/Cellar/jupyterlab/3.1.4/libexec/lib/python3.9/site-packages/IPython/core/display.py in _data_and_metadata(self, always_both)
       1300             b64_data = b2a_base64(self.data).decode('ascii')
       1301         except TypeError:
    -> 1302             raise FileNotFoundError(
       1303                 "No such file or directory: '%s'" % (self.data))
       1304         md = {}

    FileNotFoundError: No such file or directory: '/tmp/utility.png'

</div>

<div class="output error" ename="FileNotFoundError"
evalue="No such file or directory: '/tmp/utility.png'">

    ---------------------------------------------------------------------------
    TypeError                                 Traceback (most recent call last)
    /usr/local/Cellar/jupyterlab/3.1.4/libexec/lib/python3.9/site-packages/IPython/core/display.py in _data_and_metadata(self, always_both)
       1299         try:
    -> 1300             b64_data = b2a_base64(self.data).decode('ascii')
       1301         except TypeError:

    TypeError: a bytes-like object is required, not 'str'

    During handling of the above exception, another exception occurred:

    FileNotFoundError                         Traceback (most recent call last)
    /usr/local/Cellar/jupyterlab/3.1.4/libexec/lib/python3.9/site-packages/IPython/core/formatters.py in __call__(self, obj)
        343             method = get_real_method(obj, self.print_method)
        344             if method is not None:
    --> 345                 return method()
        346             return None
        347         else:

    /usr/local/Cellar/jupyterlab/3.1.4/libexec/lib/python3.9/site-packages/IPython/core/display.py in _repr_png_(self)
       1318     def _repr_png_(self):
       1319         if self.embed and self.format == self._FMT_PNG:
    -> 1320             return self._data_and_metadata()
       1321 
       1322     def _repr_jpeg_(self):

    /usr/local/Cellar/jupyterlab/3.1.4/libexec/lib/python3.9/site-packages/IPython/core/display.py in _data_and_metadata(self, always_both)
       1300             b64_data = b2a_base64(self.data).decode('ascii')
       1301         except TypeError:
    -> 1302             raise FileNotFoundError(
       1303                 "No such file or directory: '%s'" % (self.data))
       1304         md = {}

    FileNotFoundError: No such file or directory: '/tmp/utility.png'

</div>

<div class="output execute_result" execution_count="61">
>>>>>>> 3aac267b

    <IPython.core.display.Image object>

</div>

</div>

<div class="cell markdown">

## Powerline

Powerline calculations can be performed using the `powerline` dataset.
This dataset calculates line sag, line sway, and line gallop.

To use this dataset additional data is usually required. When the needed
data is not available at a specific position or location, static values
can be provided using the available dataset options. Valid dataset
options include the following:

-   `--air_temperature=FLOAT` specified in Celsius, with a default of
    30 C.
-   `--wind_speed=FLOAT` specified in m/s, with a default is 0 m/s.
-   `--wind_direction=FLOAT` specified in degrees, with a default is 0
    degrees.
-   `--ice_thickness=FLOAT` specified in meters, with a default is 0 m.
-   `--power_flow=FLOAT` specified in Watts, with a default is 0 W.
-   `--global_horizontal_irradiance=FLOAT` specified in W/m^2, with a
    default of 1000 W/m^2.
-   `--ground_reflectance=FLOAT` specified per unit, with a default of
    0.3 pu.
-   `--ice_density=FLOAT` specified in kg/m^3, with a default of 915
    kg/m^3.
-   `--nominal_temperature=FLOAT` specified in Celcius, with a default
    of 15 C.
-   `--cable_type=STRING` specified as a string lookup in the cable type
    file, with no default value.
-   `--elevation=FLOAT` specified in m above sea level, with a default
    of 0 m.

For example, the cable type has no default and a reference to a known
cable type can be given on the command line, e.g.,

</div>

<div class="cell code" execution_count="63" scrolled="false">

``` python
bash% gridlabd geodata merge -D powerline path_example.csv --cable_type="TACSR/AC 610mm^2" -r 50 -f TABLE:linesag
```

<div class="output stream stdout">

    Traceback (most recent call last):
      File "/usr/local/opt/gridlabd/4.2.25-210808-develop_add_model_browser/bin/gridlabd-geodata", line 358, in <module>
        import matplotlib.pyplot as plt
      File "/usr/local/lib/python3.9/site-packages/matplotlib/pyplot.py", line 2336, in <module>
        switch_backend(rcParams["backend"])
      File "/usr/local/lib/python3.9/site-packages/matplotlib/pyplot.py", line 276, in switch_backend
        class backend_mod(matplotlib.backend_bases._Backend):
      File "/usr/local/lib/python3.9/site-packages/matplotlib/pyplot.py", line 277, in backend_mod
        locals().update(vars(importlib.import_module(backend_name)))
      File "/usr/local/Cellar/python@3.9/3.9.6/Frameworks/Python.framework/Versions/3.9/lib/python3.9/importlib/__init__.py", line 127, in import_module
        return _bootstrap._gcd_import(name[level:], package, level)
    ModuleNotFoundError: No module named 'matplotlib_inline'

</div>

</div>

<div class="cell markdown">

Known cable types are listed in the `geodata_powerline_cabletypes.csv`,
which contains the following fields:

</div>

<div class="cell code" execution_count="64">

``` python
import pandas
print("\n".join(pandas.read_csv("../geodata_powerline_cabletypes.csv").columns.to_list()))
```

<div class="output stream stdout">

    id
    diameter
    unit_weight
    rated_tensile_strength
    elasticity
    thermal_expansion
    conductor_crosssection_area
    resistivity
    nominal_resistance
    nomimal_temperature
    voltage_rating
    reflectivity
    emissivity

</div>

</div>

<div class="cell markdown">

The first record contains the following values

</div>

<div class="cell code" execution_count="65">

``` python
pandas.read_csv("../geodata_powerline_cabletypes.csv",nrows=1).transpose()
```

<div class="output execute_result" execution_count="65">

                                                0
    id                           TACSR/AC 610mm^2
    diameter                               0.0342
    unit_weight                             21.56
    rated_tensile_strength                  72000
    elasticity                           7.18e+10
    thermal_expansion                    2.06e-05
    conductor_crosssection_area         0.0006918
    resistivity                            0.0039
    nominal_resistance                   4.58e-05
    nomimal_temperature                        15
    voltage_rating                         230000
    reflectivity                              0.5
    emissivity                                0.6

</div>

</div>

<div class="cell markdown">

When needed data is not provided or the value provided is invalid, a
warning is output and the requested values are not calculated, e.g.,

</div>

<div class="cell code" execution_count="66">

``` python
bash% gridlabd geodata merge -D powerline path_example.csv -f TABLE:linesag # missing cable type
```

<div class="output stream stdout">

    Traceback (most recent call last):
      File "/usr/local/opt/gridlabd/4.2.25-210808-develop_add_model_browser/bin/gridlabd-geodata", line 358, in <module>
        import matplotlib.pyplot as plt
      File "/usr/local/lib/python3.9/site-packages/matplotlib/pyplot.py", line 2336, in <module>
        switch_backend(rcParams["backend"])
      File "/usr/local/lib/python3.9/site-packages/matplotlib/pyplot.py", line 276, in switch_backend
        class backend_mod(matplotlib.backend_bases._Backend):
      File "/usr/local/lib/python3.9/site-packages/matplotlib/pyplot.py", line 277, in backend_mod
        locals().update(vars(importlib.import_module(backend_name)))
      File "/usr/local/Cellar/python@3.9/3.9.6/Frameworks/Python.framework/Versions/3.9/lib/python3.9/importlib/__init__.py", line 127, in import_module
        return _bootstrap._gcd_import(name[level:], package, level)
    ModuleNotFoundError: No module named 'matplotlib_inline'

</div>

</div>

<div class="cell code" execution_count="67">

``` python
bash% gridlabd geodata merge -D powerline path_example.csv -f TABLE:linesag --cable_type="My cabletype" # bad cable type
```

<div class="output stream stdout">

    Traceback (most recent call last):
      File "/usr/local/opt/gridlabd/4.2.25-210808-develop_add_model_browser/bin/gridlabd-geodata", line 358, in <module>
        import matplotlib.pyplot as plt
      File "/usr/local/lib/python3.9/site-packages/matplotlib/pyplot.py", line 2336, in <module>
        switch_backend(rcParams["backend"])
      File "/usr/local/lib/python3.9/site-packages/matplotlib/pyplot.py", line 276, in switch_backend
        class backend_mod(matplotlib.backend_bases._Backend):
      File "/usr/local/lib/python3.9/site-packages/matplotlib/pyplot.py", line 277, in backend_mod
        locals().update(vars(importlib.import_module(backend_name)))
      File "/usr/local/Cellar/python@3.9/3.9.6/Frameworks/Python.framework/Versions/3.9/lib/python3.9/importlib/__init__.py", line 127, in import_module
        return _bootstrap._gcd_import(name[level:], package, level)
    ModuleNotFoundError: No module named 'matplotlib_inline'

</div>

</div>

<div class="cell markdown">

------------------------------------------------------------------------

# Getting help

You can obtain help using the `help` directive, e.g.,

</div>

<div class="cell code" execution_count="68" scrolled="false">

``` python
bash% gridlabd geodata help | head -n 10
```

<div class="output stream stdout">

    Traceback (most recent call last):
      File "/usr/local/opt/gridlabd/4.2.25-210808-develop_add_model_browser/bin/gridlabd-geodata", line 358, in <module>
        import matplotlib.pyplot as plt
      File "/usr/local/lib/python3.9/site-packages/matplotlib/pyplot.py", line 2336, in <module>
        switch_backend(rcParams["backend"])
      File "/usr/local/lib/python3.9/site-packages/matplotlib/pyplot.py", line 276, in switch_backend
        class backend_mod(matplotlib.backend_bases._Backend):
      File "/usr/local/lib/python3.9/site-packages/matplotlib/pyplot.py", line 277, in backend_mod
        locals().update(vars(importlib.import_module(backend_name)))
      File "/usr/local/Cellar/python@3.9/3.9.6/Frameworks/Python.framework/Versions/3.9/lib/python3.9/importlib/__init__.py", line 127, in import_module
        return _bootstrap._gcd_import(name[level:], package, level)
    ModuleNotFoundError: No module named 'matplotlib_inline'

</div>

</div>

<div class="cell code" execution_count="69">

``` python
bash% gridlabd geodata help distance | head -n 10
```

<div class="output stream stdout">

    Traceback (most recent call last):
      File "/usr/local/opt/gridlabd/4.2.25-210808-develop_add_model_browser/bin/gridlabd-geodata", line 358, in <module>
        import matplotlib.pyplot as plt
      File "/usr/local/lib/python3.9/site-packages/matplotlib/pyplot.py", line 2336, in <module>
        switch_backend(rcParams["backend"])
      File "/usr/local/lib/python3.9/site-packages/matplotlib/pyplot.py", line 276, in switch_backend
        class backend_mod(matplotlib.backend_bases._Backend):
      File "/usr/local/lib/python3.9/site-packages/matplotlib/pyplot.py", line 277, in backend_mod
        locals().update(vars(importlib.import_module(backend_name)))
      File "/usr/local/Cellar/python@3.9/3.9.6/Frameworks/Python.framework/Versions/3.9/lib/python3.9/importlib/__init__.py", line 127, in import_module
        return _bootstrap._gcd_import(name[level:], package, level)
    ModuleNotFoundError: No module named 'matplotlib_inline'

</div>

</div>

<div class="cell markdown">

------------------------------------------------------------------------

# Output Options

</div>

<div class="cell markdown">

## Verbose

</div>

<div class="cell markdown">

The `-v` or `--verbose` option can be used to get additional output
about the stages of processing, e.g.,

</div>

<div class="cell code" execution_count="70">

``` python
bash% gridlabd geodata merge -D distance 37,-122 38,-122 -v --units=km --precision.distance=3
```

<div class="output stream stdout">

<<<<<<< HEAD
    VERBOSE [geodata/distance]: verbose output enabled
    VERBOSE [geodata/distance]: arg=37,-122 --> append 1 rows from args
    VERBOSE [geodata/distance]: arg=38,-122 --> append 1 rows from args
    VERBOSE [geodata/distance]: arg=--units=km --> option ['units', 'km'] accepted
    VERBOSE [geodata/distance]: arg=--precision.distance=3 --> option ['precision.distance', '3'] accepted
    VERBOSE [geodata/distance]: 2 rows total received
    VERBOSE [geodata/distance]: creating row index
    VERBOSE [geodata/distance]: data = 
    --------------------------
       latitude  longitude  id
    0      37.0     -122.0   0
    1      38.0     -122.0   1
    --------------------------
    
    VERBOSE [geodata/distance]: options = {
        "verbose": true,
        "debug": false,
        "silent": false,
        "quiet": false,
        "warning": true,
        "key_index": "",
        "max_threads": 1,
        "config_file": "geodata.conf",
        "field_separator": " ",
        "record_separator": "\n",
        "input_delimiter": "+",
        "warning_as_error": false,
        "plot": {
            "figsize": [
                7.0,
                5.0
            ],
            "cmap": "",
            "categorical": false,
            "legend": false,
            "scheme": "",
            "k": 5,
            "vmin": NaN,
            "vmax": NaN,
            "aspect": "auto"
        },
        "show": {
            "block": true
        },
        "savefig": {
            "dpi": 300,
            "facecolor": "w",
            "edgecolor": "k",
            "orientation": "landscape",
            "format": "png",
            "transparent": false,
            "pad_inches": 0.1
        },
        "table": {
            "max_rows": 10,
            "max_columns": 10,
            "width": 80,
            "max_colwidth": 16
        },
        "precision": {
            "distance": 3,
            "heading": 1,
            "geolocation": 5,
            "id": 0,
            "resolution_id": 3
        },
        "resolution": 0,
        "resolution_id": false,
        "json": {
            "orient": "index",
            "date_format": "iso",
            "double_precision": 10,
            "force_ascii": true,
            "date_unit": "s",
            "indent": 0
        },
        "filter": "",
        "select": "",
        "units": "km",
        "relative": false
    }
    VERBOSE [geodata/distance]: config = {
        "geodata_url": "http://geodata.gridlabd.us/",
        "output_format": "CSV",
        "path_join": "outer",
        "column_names": {
            "ID": "id",
            "UUID": "uuid",
            "LAT": "latitude",
            "LON": "longitude",
            "DIST": "distance",
            "HEAD": "heading",
            "LOC": "location",
            "POS": "position"
        },
        "uuid_type": 4,
        "vegetation.username": "fxie2@slac.stanford.edu",
        "vegetation.password": "66238213XIE",
        "method": "haversine"
    }
    id,latitude,longitude,distance
    0,37.0,-122.0,0.0
    1,38.0,-122.0,111.195
=======
    Traceback (most recent call last):
      File "/usr/local/opt/gridlabd/4.2.25-210808-develop_add_model_browser/bin/gridlabd-geodata", line 358, in <module>
        import matplotlib.pyplot as plt
      File "/usr/local/lib/python3.9/site-packages/matplotlib/pyplot.py", line 2336, in <module>
        switch_backend(rcParams["backend"])
      File "/usr/local/lib/python3.9/site-packages/matplotlib/pyplot.py", line 276, in switch_backend
        class backend_mod(matplotlib.backend_bases._Backend):
      File "/usr/local/lib/python3.9/site-packages/matplotlib/pyplot.py", line 277, in backend_mod
        locals().update(vars(importlib.import_module(backend_name)))
      File "/usr/local/Cellar/python@3.9/3.9.6/Frameworks/Python.framework/Versions/3.9/lib/python3.9/importlib/__init__.py", line 127, in import_module
        return _bootstrap._gcd_import(name[level:], package, level)
    ModuleNotFoundError: No module named 'matplotlib_inline'
>>>>>>> 3aac267b

</div>

</div>

<div class="cell markdown">

## Silent

</div>

<div class="cell markdown">

The `-s` or `--silent` option suppresses error messages while still
returning an error condition, e.g.,

</div>

<div class="cell code" execution_count="71">

``` python
bash% gridlabd geodata merge -D distance 37,-122 38,-122 --badoption -s || echo "Exit code $?"
```

<div class="output stream stdout">

    Traceback (most recent call last):
      File "/usr/local/opt/gridlabd/4.2.25-210808-develop_add_model_browser/bin/gridlabd-geodata", line 358, in <module>
        import matplotlib.pyplot as plt
      File "/usr/local/lib/python3.9/site-packages/matplotlib/pyplot.py", line 2336, in <module>
        switch_backend(rcParams["backend"])
      File "/usr/local/lib/python3.9/site-packages/matplotlib/pyplot.py", line 276, in switch_backend
        class backend_mod(matplotlib.backend_bases._Backend):
      File "/usr/local/lib/python3.9/site-packages/matplotlib/pyplot.py", line 277, in backend_mod
        locals().update(vars(importlib.import_module(backend_name)))
      File "/usr/local/Cellar/python@3.9/3.9.6/Frameworks/Python.framework/Versions/3.9/lib/python3.9/importlib/__init__.py", line 127, in import_module
        return _bootstrap._gcd_import(name[level:], package, level)
    ModuleNotFoundError: No module named 'matplotlib_inline'
    Exit code 1

</div>

</div>

<div class="cell markdown">

## Warning

</div>

<div class="cell markdown">

The `-w` or `--warning` option suppresses warning messages, e.g.,

</div>

<div class="cell code" execution_count="72">

``` python
bash% gridlabd geodata merge -D distance 37,-122 38,-122 -r 100 -k location -w -f TABLE
```

<div class="output stream stdout">

    Traceback (most recent call last):
      File "/usr/local/opt/gridlabd/4.2.25-210808-develop_add_model_browser/bin/gridlabd-geodata", line 358, in <module>
        import matplotlib.pyplot as plt
      File "/usr/local/lib/python3.9/site-packages/matplotlib/pyplot.py", line 2336, in <module>
        switch_backend(rcParams["backend"])
      File "/usr/local/lib/python3.9/site-packages/matplotlib/pyplot.py", line 276, in switch_backend
        class backend_mod(matplotlib.backend_bases._Backend):
      File "/usr/local/lib/python3.9/site-packages/matplotlib/pyplot.py", line 277, in backend_mod
        locals().update(vars(importlib.import_module(backend_name)))
      File "/usr/local/Cellar/python@3.9/3.9.6/Frameworks/Python.framework/Versions/3.9/lib/python3.9/importlib/__init__.py", line 127, in import_module
        return _bootstrap._gcd_import(name[level:], package, level)
    ModuleNotFoundError: No module named 'matplotlib_inline'

</div>

</div>

<div class="cell markdown">

If an error is desired instead of a warning, use the
`--warning_as_error` option, e.g.,

</div>

<div class="cell code" execution_count="73">

``` python
bash% gridlabd geodata merge -D distance 37,-122 38,-122 -r 100 -k location --warning_as_error # key warning is an error
```

<div class="output stream stdout">

    Traceback (most recent call last):
      File "/usr/local/opt/gridlabd/4.2.25-210808-develop_add_model_browser/bin/gridlabd-geodata", line 358, in <module>
        import matplotlib.pyplot as plt
      File "/usr/local/lib/python3.9/site-packages/matplotlib/pyplot.py", line 2336, in <module>
        switch_backend(rcParams["backend"])
      File "/usr/local/lib/python3.9/site-packages/matplotlib/pyplot.py", line 276, in switch_backend
        class backend_mod(matplotlib.backend_bases._Backend):
      File "/usr/local/lib/python3.9/site-packages/matplotlib/pyplot.py", line 277, in backend_mod
        locals().update(vars(importlib.import_module(backend_name)))
      File "/usr/local/Cellar/python@3.9/3.9.6/Frameworks/Python.framework/Versions/3.9/lib/python3.9/importlib/__init__.py", line 127, in import_module
        return _bootstrap._gcd_import(name[level:], package, level)
    ModuleNotFoundError: No module named 'matplotlib_inline'

</div>

</div>

<div class="cell markdown">

## Debug

</div>

<div class="cell markdown">

The `-d` or `--debug` option can be used to obtain details about why an
error occurred. For example, the following command has an invalid
`lat,lon` tuple and results in a simple error message:

</div>

<div class="cell code" execution_count="74">

``` python
bash% gridlabd geodata merge -D distance 37,-122 38,-122 --units=furlongs
```

<div class="output stream stdout">

    Traceback (most recent call last):
      File "/usr/local/opt/gridlabd/4.2.25-210808-develop_add_model_browser/bin/gridlabd-geodata", line 358, in <module>
        import matplotlib.pyplot as plt
      File "/usr/local/lib/python3.9/site-packages/matplotlib/pyplot.py", line 2336, in <module>
        switch_backend(rcParams["backend"])
      File "/usr/local/lib/python3.9/site-packages/matplotlib/pyplot.py", line 276, in switch_backend
        class backend_mod(matplotlib.backend_bases._Backend):
      File "/usr/local/lib/python3.9/site-packages/matplotlib/pyplot.py", line 277, in backend_mod
        locals().update(vars(importlib.import_module(backend_name)))
      File "/usr/local/Cellar/python@3.9/3.9.6/Frameworks/Python.framework/Versions/3.9/lib/python3.9/importlib/__init__.py", line 127, in import_module
        return _bootstrap._gcd_import(name[level:], package, level)
    ModuleNotFoundError: No module named 'matplotlib_inline'

</div>

</div>

<div class="cell markdown">

Using the debug option provides a more detailed traceback of the error
that can be helpful in diagnostic the problem, particularly when it
originates in a dataset package. The call arguments, options, and
configuration is also output after the traceback information.

</div>

<div class="cell code" execution_count="75">

``` python
bash% gridlabd geodata merge -D distance 37,-122 38,-122 --units=furlongs -d # invalid unit
```

<div class="output stream stdout">

    Traceback (most recent call last):
<<<<<<< HEAD
      File "/usr/local/opt/gridlabd/4.2.25-210808-develop_fix_geodata_table_input/bin/gridlabd-geodata", line 855, in merge
        result = MODULE.apply(data,options,config,warning)
      File "/usr/local/opt/gridlabd/4.2.25-210808-develop_fix_geodata_table_input/share/gridlabd/geodata_distance.py", line 119, in apply
        raise Exception(f"unit '{options['units']}' is not recognized")
    Exception: unit 'furlongs' is not recognized
    DEBUG [geodata/distance]: merge(args=['37,-122', '38,-122', '--units=furlongs']) --> data = 
    ----
    None
    ----
    options = {
        "verbose": false,
        "debug": true,
        "silent": false,
        "quiet": false,
        "warning": true,
        "key_index": "",
        "max_threads": 1,
        "config_file": "geodata.conf",
        "field_separator": " ",
        "record_separator": "\n",
        "input_delimiter": "+",
        "warning_as_error": false,
        "plot": {
            "figsize": [
                7.0,
                5.0
            ],
            "cmap": "",
            "categorical": false,
            "legend": false,
            "scheme": "",
            "k": 5,
            "vmin": NaN,
            "vmax": NaN,
            "aspect": "auto"
        },
        "show": {
            "block": true
        },
        "savefig": {
            "dpi": 300,
            "facecolor": "w",
            "edgecolor": "k",
            "orientation": "landscape",
            "format": "png",
            "transparent": false,
            "pad_inches": 0.1
        },
        "table": {
            "max_rows": 10,
            "max_columns": 10,
            "width": 80,
            "max_colwidth": 16
        },
        "precision": {
            "distance": 0,
            "heading": 1,
            "geolocation": 5,
            "id": 0,
            "resolution_id": 3
        },
        "resolution": 0,
        "resolution_id": false,
        "json": {
            "orient": "index",
            "date_format": "iso",
            "double_precision": 10,
            "force_ascii": true,
            "date_unit": "s",
            "indent": 0
        },
        "filter": "",
        "select": "",
        "units": "furlongs",
        "relative": false
    }
    config = {
        "geodata_url": "http://geodata.gridlabd.us/",
        "output_format": "CSV",
        "path_join": "outer",
        "column_names": {
            "ID": "id",
            "UUID": "uuid",
            "LAT": "latitude",
            "LON": "longitude",
            "DIST": "distance",
            "HEAD": "heading",
            "LOC": "location",
            "POS": "position"
        },
        "uuid_type": 4,
        "vegetation.username": "fxie2@slac.stanford.edu",
        "vegetation.password": "66238213XIE",
        "method": "haversine"
    }
=======
      File "/usr/local/opt/gridlabd/4.2.25-210808-develop_add_model_browser/bin/gridlabd-geodata", line 358, in <module>
        import matplotlib.pyplot as plt
      File "/usr/local/lib/python3.9/site-packages/matplotlib/pyplot.py", line 2336, in <module>
        switch_backend(rcParams["backend"])
      File "/usr/local/lib/python3.9/site-packages/matplotlib/pyplot.py", line 276, in switch_backend
        class backend_mod(matplotlib.backend_bases._Backend):
      File "/usr/local/lib/python3.9/site-packages/matplotlib/pyplot.py", line 277, in backend_mod
        locals().update(vars(importlib.import_module(backend_name)))
      File "/usr/local/Cellar/python@3.9/3.9.6/Frameworks/Python.framework/Versions/3.9/lib/python3.9/importlib/__init__.py", line 127, in import_module
        return _bootstrap._gcd_import(name[level:], package, level)
    ModuleNotFoundError: No module named 'matplotlib_inline'
>>>>>>> 3aac267b

</div>

</div>

<div class="cell markdown">

Note that using the debug flag also enables traceback of warnings from
inside python modules, but may not traceback warnings from geodata
packages. If this occurs, use the `--warning_as_error` option.

</div>

<div class="cell markdown">

# Configurations versus Options

</div>

<div class="cell markdown">

Configurations can be set in advance using configuration files and the
`config` directive, or they can be specified at the command line.
Options can only be specified on the command line.

The current `geodata` configuration values are obtained using the
`--show_config` command line option:

</div>

<div class="cell code" execution_count="76">

``` python
bash% gridlabd geodata --show_config
```

<div class="output stream stdout">

<<<<<<< HEAD
    --geodata_url='http://geodata.gridlabd.us/'
    --output_format='CSV'
    --path_join='outer'
    --column_names.ID='id'
    --column_names.UUID='uuid'
    --column_names.LAT='latitude'
    --column_names.LON='longitude'
    --column_names.DIST='distance'
    --column_names.HEAD='heading'
    --column_names.LOC='location'
    --column_names.POS='position'
    --uuid_type=4
    --vegetation.username='fxie2@slac.stanford.edu'
    --vegetation.password='66238213XIE'
=======
    Traceback (most recent call last):
      File "/usr/local/opt/gridlabd/4.2.25-210808-develop_add_model_browser/bin/gridlabd-geodata", line 358, in <module>
        import matplotlib.pyplot as plt
      File "/usr/local/lib/python3.9/site-packages/matplotlib/pyplot.py", line 2336, in <module>
        switch_backend(rcParams["backend"])
      File "/usr/local/lib/python3.9/site-packages/matplotlib/pyplot.py", line 276, in switch_backend
        class backend_mod(matplotlib.backend_bases._Backend):
      File "/usr/local/lib/python3.9/site-packages/matplotlib/pyplot.py", line 277, in backend_mod
        locals().update(vars(importlib.import_module(backend_name)))
      File "/usr/local/Cellar/python@3.9/3.9.6/Frameworks/Python.framework/Versions/3.9/lib/python3.9/importlib/__init__.py", line 127, in import_module
        return _bootstrap._gcd_import(name[level:], package, level)
    ModuleNotFoundError: No module named 'matplotlib_inline'
>>>>>>> 3aac267b

</div>

</div>

<div class="cell markdown">

This list will always include all the `system`, `user`, and `local`
configuration items.

</div>

<div class="cell markdown">

The valid `geodata` option values are obtained using a similar command
for options, e.g.,

</div>

<div class="cell code" execution_count="77">

``` python
bash% gridlabd geodata --show_options
```

<div class="output stream stdout">

<<<<<<< HEAD
    --verbose=False
    --debug=False
    --silent=False
    --quiet=False
    --warning=True
    --key_index=''
    --max_threads=1
    --config_file='geodata.conf'
    --field_separator=' '
    --record_separator='\n'
    --input_delimiter='+'
    --warning_as_error=False
    --plot.figsize=7.0.5.0
    --plot.cmap=''
    --plot.categorical=False
    --plot.legend=False
    --plot.scheme=''
    --plot.k=5
    --plot.vmin=nan
    --plot.vmax=nan
    --plot.aspect='auto'
    --show.block=True
    --savefig.dpi=300
    --savefig.facecolor='w'
    --savefig.edgecolor='k'
    --savefig.orientation='landscape'
    --savefig.format='png'
    --savefig.transparent=False
    --savefig.pad_inches=0.1
    --table.max_rows=10
    --table.max_columns=10
    --table.width=80
    --table.max_colwidth=16
    --precision.distance=0
    --precision.heading=1
    --precision.geolocation=5
    --precision.id=0
    --precision.resolution_id=3
    --resolution=0
    --resolution_id=False
    --json.orient='index'
    --json.date_format='iso'
    --json.double_precision=10
    --json.force_ascii=True
    --json.date_unit='s'
    --json.indent=0
    --filter=''
    --select=''
=======
    Traceback (most recent call last):
      File "/usr/local/opt/gridlabd/4.2.25-210808-develop_add_model_browser/bin/gridlabd-geodata", line 358, in <module>
        import matplotlib.pyplot as plt
      File "/usr/local/lib/python3.9/site-packages/matplotlib/pyplot.py", line 2336, in <module>
        switch_backend(rcParams["backend"])
      File "/usr/local/lib/python3.9/site-packages/matplotlib/pyplot.py", line 276, in switch_backend
        class backend_mod(matplotlib.backend_bases._Backend):
      File "/usr/local/lib/python3.9/site-packages/matplotlib/pyplot.py", line 277, in backend_mod
        locals().update(vars(importlib.import_module(backend_name)))
      File "/usr/local/Cellar/python@3.9/3.9.6/Frameworks/Python.framework/Versions/3.9/lib/python3.9/importlib/__init__.py", line 127, in import_module
        return _bootstrap._gcd_import(name[level:], package, level)
    ModuleNotFoundError: No module named 'matplotlib_inline'
>>>>>>> 3aac267b

</div>

</div>

<div class="cell markdown">

------------------------------------------------------------------------

# GridLAB-D Models

</div>

<div class="cell markdown">

The `geodata` subcommand can be used from within GridLAB-D model files
(GLM) files. All GridLAB-D objects have a header attribute for latitude
and longitude, and thus can provide the data needed to perform `geodata`
create and merge operations.

The following step-by-step example illustrates how address resolution
can be performed on a GLM object.

</div>

<div class="cell markdown">

## Step 1: Add the needed geodata fields to the affected object classes

</div>

<div class="cell markdown">

    module residential;
    class house
    {
        char1024 address;
    }

</div>

<div class="cell markdown">

The `class` declaration adds the `address` field to the definition of
`house` provided by the `residential` module.

</div>

<div class="cell markdown">

## Step 2: Create the needed objects with the required data

</div>

<div class="cell markdown">

    object 
    {
        address "2575 Sand Hill Rd., Menlo Park, CA, 94025";
    }

</div>

<div class="cell markdown">

## Step 3: Write the CSV data file needed to create the `geodata` entity

</div>

<div class="cell markdown">

    #write /tmp/house_address.csv house:address

</div>

<div class="cell markdown">

The `#write` macro generates a CSV field of all the `house` objects with
only the `address` fields, which looks like this:

</div>

<div class="cell markdown">

    id,class,name,address
    0,house,"house:0","2575 Sand Hill Rd., Menlo Park, CA"

</div>

<div class="cell markdown">

## Step 4: Run the desired `geodata` operation

</div>

<div class="cell markdown">

    #geodata merge -D address /tmp/house_address.csv --reverse --format GLM:@latitude,longitude -o /tmp/house_latlon.glm

</div>

<div class="cell markdown">

The command merges the `address` dataset into the data from the CSV
file, performing a reverse address resolution (i.e., address to
location), and outputs the result to a GLM file. The `GLM` format
options specified only the `latitude` and `longitude` fields are to be
generated. The `@` symbol reformats the GLM output using `modify`
directives instead of the default `object` directives. This is necessary
to update existing objects rather than creating new ones. The resulting
file looks like this:

</div>

<div class="cell markdown">

    modify house:0.longitude "-122.20118";
    modify house:0.latitude "37.41546";

</div>

<div class="cell markdown">

## Step 5: Include the updated values

</div>

<div class="cell markdown">

    #include /tmp/house_latlon.glm

</div>

<div class="cell markdown">

Now the object has the latitude and longitude data set based on the
address provided.

</div>

<div class="cell markdown">

## Example 1

The following example illustrates the result of using this method to
resolve the geolocation of a house using its address.

</div>

<div class="cell code" execution_count="78">

``` python
bash% cat example.glm
```

<div class="output stream stdout">

    module residential;
    class house
    {
        char1024 address;
    }
    
    object house
    {
        name "Building_53";
        address "2575 Sand Hill Rd., Menlo Park, CA";
    }
    #write /tmp/address.csv house:address
    #geodata merge -D address /tmp/address.csv --reverse --format GLM:@latitude,longitude -o /tmp/latlon.glm
    #include "/tmp/latlon.glm"

</div>

</div>

<div class="cell code" execution_count="79">

``` python
bash% gridlabd -I -w example.glm -o /tmp/example.json
bash% gridlabd json-get objects Building_53 </tmp/example.json | awk '/latitude|longitude|address/{print$0;}'
```

<div class="output stream stdout">

    Traceback (most recent call last):
      File "/usr/local/opt/gridlabd/4.2.25-210808-develop_add_model_browser/bin/gridlabd-geodata", line 358, in <module>
        import matplotlib.pyplot as plt
      File "/usr/local/lib/python3.9/site-packages/matplotlib/pyplot.py", line 2336, in <module>
        switch_backend(rcParams["backend"])
      File "/usr/local/lib/python3.9/site-packages/matplotlib/pyplot.py", line 276, in switch_backend
        class backend_mod(matplotlib.backend_bases._Backend):
      File "/usr/local/lib/python3.9/site-packages/matplotlib/pyplot.py", line 277, in backend_mod
        locals().update(vars(importlib.import_module(backend_name)))
      File "/usr/local/Cellar/python@3.9/3.9.6/Frameworks/Python.framework/Versions/3.9/lib/python3.9/importlib/__init__.py", line 127, in import_module
        return _bootstrap._gcd_import(name[level:], package, level)
    ModuleNotFoundError: No module named 'matplotlib_inline'
    ERROR    [INIT] : GldMain::subcommand(format='%s/gridlabd-%s',...): command '/usr/local/opt/gridlabd/4.2.25-210808-develop_add_model_browser/bin/gridlabd-geodata merge -D address /tmp/address.csv --reverse --format GLM:@latitude,longitude -o /tmp/latlon.glm
    ' returns code 1
        "address": "2575 Sand Hill Rd., Menlo Park, CA",

</div>

</div>

<div class="cell markdown">

# Example 2

The following example illustrates using pipes to chain merge commands.
In this case, the elevation data is generated at 25 meter resolution
along the path, and the result is passed to the distance calculation
which fills in the relative distance from the points in the original
dataset.

</div>

<<<<<<< HEAD
<div class="cell code" execution_count="80" scrolled="true">
=======
<div class="cell code" execution_count="79" scrolled="true">
>>>>>>> 3aac267b

``` python
bash% gridlabd geodata merge -D elevation path_example.csv -r 250 \
| gridlabd geodata merge -D distance -f TABLE --relative --table.width=999 --table.max_rows=999
```

<div class="output stream stdout">

    Traceback (most recent call last):
      File "/usr/local/opt/gridlabd/4.2.25-210808-develop_add_model_browser/bin/gridlabd-geodata", line 358, in <module>
        import matplotlib.pyplot as plt
      File "/usr/local/lib/python3.9/site-packages/matplotlib/pyplot.py", line 2336, in <module>
        switch_backend(rcParams["backend"])
      File "/usr/local/lib/python3.9/site-packages/matplotlib/pyplot.py", line 276, in switch_backend
        class backend_mod(matplotlib.backend_bases._Backend):
      File "/usr/local/lib/python3.9/site-packages/matplotlib/pyplot.py", line 277, in backend_mod
        locals().update(vars(importlib.import_module(backend_name)))
      File "/usr/local/Cellar/python@3.9/3.9.6/Frameworks/Python.framework/Versions/3.9/lib/python3.9/importlib/__init__.py", line 127, in import_module
        return _bootstrap._gcd_import(name[level:], package, level)
    ModuleNotFoundError: No module named 'matplotlib_inline'
    Traceback (most recent call last):
      File "/usr/local/opt/gridlabd/4.2.25-210808-develop_add_model_browser/bin/gridlabd-geodata", line 358, in <module>
        import matplotlib.pyplot as plt
      File "/usr/local/lib/python3.9/site-packages/matplotlib/pyplot.py", line 2336, in <module>
        switch_backend(rcParams["backend"])
      File "/usr/local/lib/python3.9/site-packages/matplotlib/pyplot.py", line 276, in switch_backend
        class backend_mod(matplotlib.backend_bases._Backend):
      File "/usr/local/lib/python3.9/site-packages/matplotlib/pyplot.py", line 277, in backend_mod
        locals().update(vars(importlib.import_module(backend_name)))
      File "/usr/local/Cellar/python@3.9/3.9.6/Frameworks/Python.framework/Versions/3.9/lib/python3.9/importlib/__init__.py", line 127, in import_module
        return _bootstrap._gcd_import(name[level:], package, level)
    ModuleNotFoundError: No module named 'matplotlib_inline'

</div>

</div>

<div class="cell markdown">

# Example 3

Ths following example illustrates merging elevation, vegetation, and
powerline data.

</div>

<<<<<<< HEAD
<div class="cell code" execution_count="82" scrolled="true">
=======
<div class="cell code" execution_count="80" scrolled="true">
>>>>>>> 3aac267b

``` python
bash% gridlabd geodata merge -D elevation path_example.csv -r 30 --resolution_id \
| gridlabd geodata merge -D vegetation -w | grep -v WARNING \
| gridlabd geodata merge -D powerline --cable_type="TACSR/AC 610mm^2" --margin.vertical=2 -f TABLE:latitude,longitude,pole_height,elevation,linesag,cover,height,contact --table.width=999 --table.max_rows=999
```

<div class="output stream stdout">

<<<<<<< HEAD
           latitude  longitude  pole_height  elevation  linesag  cover  height  contact
    id                                                                                 
    0.000  37.41505 -122.20565         18.0       88.0     18.0   0.68    14.0     0.00
    0.003  37.41501 -122.20599          NaN       89.0     14.5   0.73    16.0     0.73
    0.007  37.41497 -122.20632          NaN       89.0     13.2   0.74    16.0     0.74
    0.010  37.41493 -122.20666          NaN       90.0     12.0   0.72    17.0     0.72
    0.014  37.41488 -122.20699          NaN       91.0     11.8   0.56    17.0     0.56
    0.017  37.41484 -122.20733          NaN       92.0     12.8   0.30    17.0     0.30
    0.021  37.41480 -122.20766          NaN       93.0     14.8   0.14    16.0     0.14
    0.024  37.41476 -122.20800          NaN       95.0     17.0   0.07    10.0     0.00
    0.028  37.41472 -122.20834          NaN       98.0     19.3   0.09     1.0     0.00
    0.030  37.41470 -122.20849         20.0      100.0     20.0   0.09     1.0     0.00
    0.033  37.41466 -122.20883          NaN      103.0     15.9   0.14     1.0     0.00
    0.037  37.41461 -122.20916          NaN       99.0     20.1   0.16     1.0     0.00
    0.040  37.41457 -122.20950          NaN       98.0     22.7   0.14     1.0     0.00
    0.044  37.41453 -122.20983          NaN      103.0     20.5   0.11     0.0     0.00
    0.047  37.41449 -122.21017          NaN      110.0     17.7   0.33     1.0     0.00
    0.050  37.41445 -122.21044         21.0      111.0     21.0   0.31     1.0     0.00
    0.053  37.41441 -122.21078          NaN      111.0     17.2   0.30     1.0     0.00
    0.057  37.41437 -122.21111          NaN      113.0     12.8   0.33     1.0     0.00
    0.060  37.41433 -122.21145          NaN      115.0      9.7   0.40     1.0     0.00
    0.064  37.41428 -122.21178          NaN      114.0     10.9   0.44     1.0     0.00
    0.067  37.41424 -122.21212          NaN      111.0     15.5   0.51     1.0     0.00
    0.069  37.41422 -122.21231         18.0      110.0     18.0   0.51     1.0     0.00
    0.073  37.41418 -122.21265          NaN      108.0     15.1   0.69     6.0     0.00
    0.076  37.41414 -122.21298          NaN      107.0     12.6   0.72    13.0     0.72
    0.080  37.41410 -122.21332          NaN      105.0     12.3   0.66    15.0     0.66
    0.083  37.41406 -122.21365          NaN      104.0     12.3   0.62    15.0     0.62
    0.087  37.41401 -122.21399          NaN      101.0     15.7   0.65    16.0     0.65
    0.090  37.41398 -122.21427         20.0       98.0     20.0   0.68    17.0     0.00
    0.093  37.41394 -122.21461          NaN       96.0     17.1   0.65    18.0     0.65
    0.097  37.41390 -122.21494          NaN       94.0     15.5   0.52    19.0     0.52
    0.100  37.41386 -122.21528          NaN       92.0     15.1   0.38    15.0     0.38
    0.104  37.41382 -122.21561          NaN       91.0     14.8   0.20     9.0     0.00
    0.107  37.41378 -122.21595          NaN       89.0     16.8   0.10     4.0     0.00
    0.111  37.41373 -122.21628          NaN       90.0     17.0   0.07     2.0     0.00
    0.114  37.41370 -122.21657         18.0       91.0     18.0   0.06     1.0     0.00
    0.117  37.41366 -122.21691          NaN       90.0     13.9   0.06     0.0     0.00
    0.121  37.41361 -122.21724          NaN       87.0     13.3   0.10     0.0     0.00
    0.124  37.41357 -122.21758          NaN       83.0     15.1   0.11     1.0     0.00
    0.128  37.41353 -122.21791          NaN       80.0     17.3   0.29     3.0     0.00
    0.131  37.41348 -122.21825          NaN       77.0     20.9   0.50     4.0     0.00
    0.131  37.41348 -122.21827         21.0       77.0     21.0   0.50     4.0     0.00
    0.135  37.41344 -122.21861          NaN       76.0     20.2   0.67     7.0     0.00
    0.138  37.41340 -122.21894          NaN       79.0     16.7   0.71    10.0     0.00
    0.142  37.41336 -122.21928          NaN       82.0     14.4   0.67    13.0     0.67
    0.145  37.41332 -122.21961          NaN       85.0     13.3   0.59    15.0     0.59
    0.149  37.41327 -122.21995          NaN       89.0     12.5   0.54    16.0     0.54
    0.152  37.41323 -122.22028          NaN       91.0     14.8   0.60    16.0     0.60
    0.154  37.41321 -122.22048         18.0       91.0     18.0   0.68    16.0     0.00
    0.158  37.41317 -122.22082          NaN       92.0     11.6   0.73    16.0     0.73
    0.161  37.41313 -122.22115          NaN       89.0     10.6   0.74    17.0     0.74
    0.165  37.41308 -122.22149          NaN       84.0     12.8   0.71    17.0     0.71
    0.168  37.41304 -122.22182          NaN       82.0     13.5   0.70    15.0     0.70
    0.172  37.41300 -122.22216          NaN       81.0     14.5   0.68    13.0     0.68
    0.174  37.41298 -122.22232         16.0       80.0     16.0   0.62    12.0     0.00
    0.177  37.41294 -122.22266          NaN       78.0     15.1   0.57    11.0     0.00
    0.181  37.41290 -122.22299          NaN       77.0     14.5   0.42     9.0     0.00
    0.184  37.41286 -122.22333          NaN       73.0     18.0   0.25     5.0     0.00
    0.188  37.41282 -122.22366          NaN       74.0     17.8   0.12     3.0     0.00
    0.191  37.41278 -122.22400          NaN       78.0     15.9   0.08     1.0     0.00
    0.195  37.41274 -122.22433          NaN       79.0     18.1   0.06     1.0     0.00
    0.197  37.41271 -122.22456         21.0       79.0     21.0   0.04     1.0     0.00
    0.200  37.41267 -122.22490          NaN       79.0     18.6   0.02     0.0     0.00
    0.204  37.41263 -122.22523          NaN       78.0     18.4   0.00     0.0     0.00
    0.207  37.41258 -122.22557          NaN       74.0     22.2   0.01     0.0     0.00
    0.211  37.41254 -122.22590          NaN       74.0     23.1   0.02     0.0     0.00
    0.214  37.41250 -122.22624          NaN       79.0     20.2   0.06     1.0     0.00
    0.218  37.41246 -122.22657          NaN       86.0     16.3   0.10     1.0     0.00
    0.221  37.41242 -122.22691          NaN       93.0     13.6   0.19     2.0     0.00
    0.225  37.41237 -122.22724          NaN       95.0     16.9   0.29     4.0     0.00
    0.226  37.41236 -122.22736         18.0       96.0     18.0   0.29     4.0     0.00
    0.230  37.41232 -122.22770          NaN       95.0     13.6   0.34     2.0     0.00
    0.233  37.41228 -122.22803          NaN       92.0     12.5   0.41     3.0     0.00
    0.237  37.41224 -122.22837          NaN       87.0     14.6   0.37     4.0     0.00
    0.240  37.41220 -122.22870          NaN       82.0     18.1   0.26     4.0     0.00
    0.244  37.41215 -122.22904          NaN       83.0     16.8   0.09     2.0     0.00
    0.247  37.41211 -122.22937          NaN       82.0     18.9   0.07     2.0     0.00
    0.247  37.41211 -122.22940         19.0       82.0     19.0   0.07     2.0     0.00
    0.251  37.41207 -122.22974          NaN       82.0     17.6   0.05     1.0     0.00
    0.254  37.41203 -122.23007          NaN       83.0     16.5   0.07     3.0     0.00
    0.258  37.41199 -122.23041          NaN       84.0     16.5   0.10     3.0     0.00
    0.261  37.41194 -122.23074          NaN       85.0     17.6   0.13     4.0     0.00
    0.265  37.41190 -122.23108          NaN       89.0     17.1   0.12     4.0     0.00
    0.268  37.41186 -122.23141          NaN       99.0     11.5   0.11     4.0     0.00
    0.272  37.41182 -122.23175          NaN      103.0     13.3   0.13     2.0     0.00
    0.273  37.41181 -122.23184         15.0      103.0     15.0   0.15     1.0     0.00
    0.276  37.41166 -122.23212          NaN      102.0     12.9   0.07     1.0     0.00
    0.280  37.41151 -122.23241          NaN       96.0     16.7   0.08     1.0     0.00
    0.283  37.41137 -122.23269          NaN       94.0     17.4   0.04     1.0     0.00
    0.287  37.41122 -122.23298          NaN       95.0     16.0   0.04     0.0     0.00
    0.290  37.41107 -122.23326          NaN       97.0     14.5   0.04     1.0     0.00
    0.294  37.41092 -122.23354          NaN       96.0     17.0   0.04     1.0     0.00
    0.297  37.41077 -122.23383          NaN       92.0     23.4   0.14     4.0     0.00
    0.301  37.41063 -122.23411          NaN       85.0     33.5   0.18     5.0     0.00
    0.304  37.41048 -122.23440          NaN       81.0     41.8   0.49     9.0     0.00
    0.308  37.41033 -122.23468          NaN       92.0     35.8   0.47     8.0     0.00
    0.311  37.41018 -122.23496          NaN      109.0     24.8   0.48     6.0     0.00
    0.315  37.41003 -122.23525          NaN      126.0     14.9   0.40     6.0     0.00
    0.317  37.40995 -122.23541         16.0      129.0     16.0   0.40     6.0     0.00
    0.320  37.40984 -122.23572          NaN      127.0     11.5   0.18     2.0     0.00
    0.324  37.40973 -122.23603          NaN      119.0     14.1   0.10     2.0     0.00
    0.327  37.40962 -122.23634          NaN      110.0     18.8   0.08     1.0     0.00
    0.331  37.40950 -122.23665          NaN      105.0     20.7   0.09     1.0     0.00
    0.334  37.40939 -122.23696          NaN      104.0     19.8   0.14     1.0     0.00
    0.338  37.40928 -122.23727          NaN      103.0     20.0   0.28     2.0     0.00
    0.341  37.40917 -122.23757          NaN      107.0     16.4   0.26     2.0     0.00
    0.343  37.40912 -122.23771         15.0      109.0     15.0   0.42     5.0     0.00
    0.346  37.40901 -122.23802          NaN      107.0     12.3   0.53     6.0     0.00
    0.350  37.40889 -122.23833          NaN       98.0     17.5   0.28     5.0     0.00
    0.353  37.40878 -122.23864          NaN       89.0     23.7   0.32     7.0     0.00
    0.357  37.40867 -122.23894          NaN       87.0     24.0   0.42    11.0     0.00
    0.360  37.40856 -122.23925          NaN       86.0     24.1   0.30    11.0     0.00
    0.364  37.40844 -122.23956          NaN       85.0     25.3   0.26     9.0     0.00
    0.367  37.40833 -122.23987          NaN       87.0     24.4   0.16     7.0     0.00
    0.371  37.40822 -122.24018          NaN       88.0     25.5   0.15     4.0     0.00
    0.374  37.40810 -122.24049          NaN       97.0     19.6   0.16     2.0     0.00
    0.378  37.40799 -122.24079          NaN      105.0     15.5   0.19     1.0     0.00
    0.381  37.40789 -122.24107         17.0      108.0     17.0   0.14     1.0     0.00
    0.384  37.40778 -122.24138          NaN      109.0     13.3   0.09     1.0     0.00
    0.388  37.40767 -122.24169          NaN      109.0     11.8   0.09     1.0     0.00
    0.391  37.40755 -122.24200          NaN      111.0      9.6   0.11     1.0     0.00
    0.395  37.40744 -122.24231          NaN      111.0     10.6   0.17     1.0     0.00
    0.398  37.40733 -122.24261          NaN      113.0     10.8   0.28     1.0     0.00
    0.402  37.40722 -122.24292          NaN      115.0     12.3   0.32     1.0     0.00
    0.404  37.40715 -122.24311         15.0      115.0     15.0   0.32     1.0     0.00
    0.407  37.40704 -122.24342          NaN      115.0     13.4   0.32     1.0     0.00
    0.411  37.40692 -122.24373          NaN      117.0     11.2   0.33     1.0     0.00
    0.414  37.40681 -122.24403          NaN      119.0     10.1   0.22     1.0     0.00
    0.418  37.40669 -122.24434          NaN      120.0     11.4   0.16     1.0     0.00
    0.421  37.40658 -122.24465          NaN      123.0     11.9   0.09     1.0     0.00
    0.425  37.40647 -122.24496          NaN      124.0     15.7   0.09     1.0     0.00
    0.426  37.40644 -122.24503         17.0      124.0     17.0   0.09     1.0     0.00
    0.429  37.40621 -122.24486          NaN      127.0     12.7   0.09     1.0     0.00
    0.433  37.40597 -122.24469          NaN      128.0     12.1   0.15     1.0     0.00
    0.436  37.40574 -122.24452          NaN      127.0     15.2   0.12     1.0     0.00
    0.438  37.40562 -122.24443         17.0      127.0     17.0   0.12     1.0     0.00
    0.441  37.40535 -122.24437          NaN      126.0     15.3   0.08     2.0     0.00
    0.445  37.40509 -122.24430          NaN      124.0     16.3   0.08     2.0     0.00
    0.448  37.40482 -122.24424          NaN      123.0     17.9   0.11     2.0     0.00
    0.452  37.40456 -122.24418         20.0      123.0     20.0   0.11     2.0     0.00
    0.455  37.40429 -122.24421          NaN      122.0     17.1   0.15     2.0     0.00
    0.459  37.40402 -122.24423          NaN      120.0     16.7   0.15     2.0     0.00
    0.462  37.40375 -122.24426          NaN      118.0     17.8   0.23     3.0     0.00
    0.466  37.40348 -122.24428          NaN      117.0     19.4   0.31     4.0     0.00
    0.467  37.40339 -122.24429         20.0      117.0     20.0   0.31     3.0     0.00
    0.471  37.40313 -122.24440          NaN      116.0     16.8   0.31     3.0     0.00
    0.474  37.40288 -122.24451          NaN      115.0     15.4   0.22     1.0     0.00
    0.478  37.40262 -122.24462          NaN      111.0     18.7   0.16     1.0     0.00
    0.479  37.40249 -122.24468         20.0      110.0     20.0   0.16     1.0     0.00
    0.483  37.40227 -122.24487          NaN      108.0     18.8   0.09     2.0     0.00
    0.486  37.40205 -122.24507          NaN      108.0     16.9   0.08     1.0     0.00
    0.490  37.40182 -122.24526          NaN      108.0     16.4   0.09     1.0     0.00
    0.493  37.40160 -122.24545          NaN      107.0     18.4   0.10     1.0     0.00
    0.497  37.40138 -122.24564          NaN      106.0     21.7   0.15     1.0     0.00
    0.497  37.40136 -122.24566         22.0      106.0     22.0   0.15     1.0     0.00
    0.501  37.40124 -122.24596          NaN      106.0     17.3   0.16     1.0     0.00
    0.504  37.40111 -122.24626          NaN      106.0     13.4   0.18     1.0     0.00
    0.508  37.40099 -122.24656          NaN      106.0     10.5   0.15     1.0     0.00
    0.511  37.40086 -122.24687          NaN      106.0      8.5   0.20     1.0     0.00
    0.515  37.40074 -122.24717          NaN      106.0      7.4   0.21     1.0     0.00
    0.518  37.40061 -122.24747          NaN      106.0      7.3   0.28     2.0     0.00
    0.522  37.40049 -122.24777          NaN      106.0      8.1   0.37     3.0     0.00
    0.525  37.40036 -122.24807          NaN      106.0      9.9   0.49     4.0     0.00
    0.529  37.40024 -122.24837          NaN      106.0     12.5   0.54     4.0     0.00
    0.532  37.40012 -122.24867          NaN      108.0     14.1   0.59     5.0     0.00
    0.536  37.39999 -122.24898          NaN      110.0     16.8   0.35    10.0     0.00
    0.539  37.39987 -122.24927         16.0      116.0     16.0   0.36    11.0     0.00
    0.543  37.39983 -122.24961          NaN      123.0     10.5   0.39    10.0     0.39
    0.546  37.39979 -122.24994          NaN      134.0      4.5   0.43    10.0     0.43
    0.550  37.39976 -122.25028          NaN      146.0      1.3   0.47     9.0     0.47
    0.553  37.39972 -122.25061          NaN      156.0      3.6   0.49     8.0     0.49
    0.557  37.39968 -122.25095          NaN      164.0     12.3   0.51     7.0     0.00
    0.558  37.39966 -122.25113         18.0      167.0     18.0   0.51     7.0     0.00
    0.562  37.39964 -122.25147          NaN      166.0     19.0   0.49     6.0     0.00
    0.565  37.39962 -122.25181          NaN      163.0     23.1   0.46     5.0     0.00
    0.569  37.39960 -122.25215          NaN      166.0     22.0   0.43     5.0     0.00
    0.572  37.39958 -122.25249          NaN      171.0     20.0   0.47     7.0     0.00
    0.576  37.39956 -122.25282          NaN      178.0     16.8   0.52     7.0     0.00
    0.579  37.39955 -122.25316          NaN      186.0     13.7   0.55     7.0     0.00
    0.583  37.39953 -122.25350          NaN      194.0     11.5   0.59     7.0     0.00
    0.586  37.39951 -122.25384          NaN      203.0      9.4   0.65     8.0     0.65
    0.590  37.39949 -122.25418          NaN      210.0     10.2   0.71     9.0     0.71
    0.593  37.39947 -122.25452          NaN      219.0     10.1   0.73    11.0     0.73
    0.597  37.39945 -122.25486          NaN      227.0     12.0   0.69    10.0     0.00
    0.600  37.39943 -122.25520          NaN      233.0     16.8   0.60     9.0     0.00
    0.604  37.39941 -122.25553          NaN      244.0     17.4   0.54     6.0     0.00
    0.607  37.39939 -122.25587          NaN      256.0     18.4   0.42     6.0     0.00
    0.611  37.39937 -122.25621          NaN      265.0     23.4   0.31     8.0     0.00
    0.611  37.39937 -122.25627         22.0      267.0     22.0   0.31     8.0     0.00
    0.615  37.39935 -122.25661          NaN      274.0     14.4   0.29     9.0     0.00
    0.618  37.39933 -122.25695          NaN      281.0      8.2   0.31     9.0     0.31
    0.622  37.39932 -122.25729          NaN      284.0      7.5   0.32    10.0     0.32
    0.625  37.39930 -122.25763          NaN      284.0     11.2   0.30    11.0     0.30
    0.629  37.39928 -122.25795         15.0      285.0     15.0   0.27    11.0     0.00
    0.632  37.39926 -122.25829          NaN      283.0     12.8   0.26    10.0     0.00
    0.636  37.39923 -122.25863          NaN      274.0     18.3   0.24    10.0     0.00
    0.639  37.39921 -122.25896          NaN      262.0     27.7   0.24    12.0     0.00
    0.643  37.39918 -122.25930          NaN      248.0     39.6   0.25    10.0     0.00
    0.646  37.39916 -122.25964          NaN      235.0     51.4   0.26     8.0     0.00
    0.650  37.39914 -122.25998          NaN      222.0     63.9   0.29     6.0     0.00
    0.653  37.39911 -122.26032          NaN      213.0     73.1   0.34     5.0     0.00
    0.657  37.39909 -122.26066          NaN      207.0     80.0   0.38     7.0     0.00
    0.660  37.39907 -122.26099          NaN      203.0     85.7   0.40    17.0     0.00
    0.664  37.39904 -122.26133          NaN      205.0     86.1   0.41    21.0     0.00
    0.667  37.39902 -122.26167          NaN      224.0     70.2   0.46    22.0     0.00
    0.671  37.39899 -122.26201          NaN      247.0     51.2   0.54    21.0     0.00
    0.674  37.39897 -122.26235          NaN      262.0     40.8   0.66    21.0     0.00
    0.678  37.39895 -122.26269          NaN      274.0     34.2   0.70    20.0     0.00
    0.681  37.39892 -122.26302          NaN      285.0     29.2   0.73    17.0     0.00
    0.685  37.39890 -122.26336          NaN      296.0     25.1   0.76    16.0     0.00
    0.688  37.39888 -122.26370          NaN      312.0     16.8   0.80    16.0     0.80
    0.692  37.39885 -122.26404          NaN      322.0     15.2   0.82    19.0     0.82
    0.695  37.39883 -122.26438          NaN      328.0     18.4   0.79    21.0     0.79
    0.696  37.39882 -122.26449         18.0      331.0     18.0   0.79    21.0     0.79
    0.700  37.39880 -122.26483          NaN      339.0     10.2   0.68    19.0     0.68
    0.703  37.39877 -122.26517          NaN      346.0      5.4   0.64    16.0     0.64
    0.707  37.39875 -122.26551          NaN      350.0      5.4   0.58    12.0     0.58
    0.710  37.39873 -122.26584          NaN      352.0      9.2   0.53    11.0     0.53
    0.713  37.39871 -122.26610         15.0      352.0     15.0   0.52    12.0     0.00
    0.716  37.39869 -122.26644          NaN      352.0     10.6   0.55    13.0     0.55
    0.720  37.39866 -122.26678          NaN      351.0      8.7   0.59    15.0     0.59
    0.723  37.39864 -122.26712          NaN      348.0     10.4   0.60    15.0     0.60
    0.727  37.39862 -122.26745          NaN      343.0     15.6   0.60    14.0     0.60
    0.728  37.39861 -122.26757         18.0      341.0     18.0   0.60    14.0     0.00
    0.732  37.39838 -122.26774          NaN      323.0     35.5   0.57    10.0     0.00
    0.735  37.39814 -122.26791          NaN      309.0     49.9   0.48     8.0     0.00
    0.739  37.39791 -122.26809          NaN      300.0     60.0   0.48     8.0     0.00
    0.742  37.39768 -122.26826          NaN      299.0     62.8   0.47     8.0     0.00
    0.746  37.39745 -122.26843          NaN      305.0     59.4   0.53     7.0     0.00
    0.749  37.39721 -122.26860          NaN      317.0     50.8   0.68    13.0     0.00
    0.753  37.39698 -122.26878          NaN      327.0     45.0   0.68    13.0     0.00
    0.756  37.39675 -122.26895          NaN      339.0     37.9   0.80    18.0     0.00
    0.760  37.39652 -122.26912          NaN      351.0     31.5   0.79    11.0     0.00
    0.763  37.39628 -122.26929          NaN      361.0     28.2   0.65     6.0     0.00
    0.767  37.39605 -122.26946          NaN      372.0     24.4   0.60     8.0     0.00
    0.770  37.39582 -122.26964          NaN      383.0     21.5   0.44     5.0     0.00
    0.774  37.39559 -122.26981          NaN      395.0     18.2   0.40     9.0     0.00
    0.777  37.39535 -122.26998          NaN      408.0     15.1   0.44     9.0     0.00
    0.781  37.39512 -122.27015          NaN      421.0     12.4   0.41    11.0     0.41
    0.784  37.39489 -122.27033          NaN      432.0     12.8   0.45     8.0     0.00
    0.788  37.39466 -122.27050          NaN      441.0     15.7   0.45     4.0     0.00
    0.790  37.39448 -122.27063         21.0      444.0     21.0   0.45     4.0     0.00
    0.794  37.39425 -122.27082          NaN      446.0     16.3   0.48     3.0     0.00
    0.797  37.39403 -122.27100          NaN      445.0     15.9   0.52     5.0     0.00
    0.801  37.39380 -122.27119          NaN      446.0     14.7   0.56    11.0     0.00
    0.804  37.39358 -122.27137          NaN      447.0     14.7   0.55    11.0     0.00
    0.808  37.39335 -122.27156          NaN      448.0     16.1   0.68    22.0     0.68
    0.811  37.39313 -122.27175          NaN      448.0     19.7   0.79    27.0     0.79
    0.812  37.39306 -122.27180         21.0      448.0     21.0   0.79    27.0     0.79
    0.816  37.39299 -122.27213          NaN      450.0     19.4   0.77    26.0     0.77
    0.819  37.39292 -122.27245          NaN      451.0     20.5   0.79    25.0     0.79
    0.823  37.39285 -122.27278          NaN      458.0     17.3   0.81    30.0     0.81
    0.826  37.39277 -122.27311          NaN      466.0     15.0   0.83    33.0     0.83
    0.830  37.39270 -122.27344          NaN      477.0     11.4   0.85    35.0     0.85
    0.833  37.39263 -122.27376          NaN      489.0      8.3   0.86    33.0     0.86
    0.837  37.39256 -122.27409          NaN      498.0     10.3   0.85    29.0     0.85
    0.840  37.39249 -122.27442          NaN      504.0     17.2   0.81    25.0     0.81
    0.841  37.39248 -122.27446         17.0      505.0     17.0   0.81    25.0     0.81
    0.844  37.39241 -122.27479          NaN      499.0     23.8   0.76    21.0     0.00
    0.848  37.39234 -122.27512          NaN      500.0     26.1   0.73    19.0     0.00
    0.851  37.39227 -122.27544          NaN      514.0     17.5   0.73    18.0     0.73
    0.855  37.39220 -122.27577          NaN      529.0     10.4   0.75    19.0     0.75
    0.858  37.39213 -122.27610          NaN      541.0      8.9   0.77    20.0     0.77
    0.862  37.39206 -122.27643          NaN      555.0      7.8   0.79    22.0     0.79
    0.865  37.39199 -122.27676          NaN      566.0     12.4   0.81    23.0     0.81
    0.869  37.39192 -122.27708          NaN      576.0     20.1   0.82    21.0     0.82
    0.870  37.39190 -122.27717         21.0      578.0     21.0   0.84    23.0     0.84
    0.873  37.39183 -122.27750          NaN      586.0     14.8   0.84    24.0     0.84
    0.877  37.39177 -122.27783          NaN      594.0     13.0   0.82    25.0     0.82
    0.880  37.39170 -122.27816          NaN      603.0     14.6   0.81    26.0     0.81
    0.883  37.39163 -122.27849          NaN      613.0     20.0   0.67    20.0     0.67
    0.885  37.39161 -122.27860         23.0      615.0     23.0   0.67    20.0     0.00
    0.888  37.39162 -122.27894          NaN      619.0     17.4   0.67    18.0     0.67
    0.892  37.39163 -122.27928          NaN      620.0     16.0   0.64    15.0     0.64
    0.895  37.39165 -122.27962          NaN      626.0     10.6   0.57    14.0     0.57
    0.899  37.39166 -122.27996          NaN      639.0     -0.6   0.48    12.0     0.48
    0.902  37.39167 -122.28030          NaN      643.0     -1.7   0.54    13.0     0.54
    0.906  37.39168 -122.28064          NaN      643.0      2.3   0.61    15.0     0.61
    0.909  37.39170 -122.28097          NaN      643.0      7.2   0.68    16.0     0.68
    0.913  37.39171 -122.28131          NaN      642.0     14.5   0.72    16.0     0.72
    0.913  37.39171 -122.28139         16.0      642.0     16.0   0.72    16.0     0.72
    0.917  37.39156 -122.28167          NaN      633.0     17.6   0.79    16.0     0.79
    0.920  37.39142 -122.28196          NaN      621.0     22.5   0.79    16.0     0.00
    0.924  37.39127 -122.28224          NaN      608.0     29.1   0.75    17.0     0.00
    0.927  37.39112 -122.28253          NaN      596.0     35.3   0.74    17.0     0.00
    0.931  37.39097 -122.28281          NaN      582.0     44.2   0.76    21.0     0.00
    0.934  37.39083 -122.28310          NaN      564.0     57.7   0.73    21.0     0.00
    0.938  37.39068 -122.28338          NaN      556.0     61.9   0.68    18.0     0.00
    0.941  37.39053 -122.28367          NaN      551.0     63.7   0.64    16.0     0.00
    0.945  37.39038 -122.28395          NaN      542.0     70.2   0.65    14.0     0.00
    0.948  37.39024 -122.28423          NaN      531.0     79.3   0.63    14.0     0.00
    0.952  37.39009 -122.28452          NaN      523.0     86.0   0.63    14.0     0.00
    0.955  37.38994 -122.28480          NaN      522.0     86.4   0.62    14.0     0.00
    0.959  37.38980 -122.28509          NaN      523.0     85.4   0.68    16.0     0.00
    0.962  37.38965 -122.28537          NaN      529.0     80.1   0.68    16.0     0.00
    0.966  37.38950 -122.28566          NaN      537.0     73.4   0.73    22.0     0.00
    0.969  37.38935 -122.28594          NaN      541.0     71.4   0.71    24.0     0.00
    0.973  37.38921 -122.28623          NaN      545.0     70.0   0.68    21.0     0.00
    0.976  37.38906 -122.28651          NaN      552.0     66.2   0.69    26.0     0.00
    0.980  37.38891 -122.28680          NaN      559.0     63.2   0.64    22.0     0.00
    0.983  37.38876 -122.28708          NaN      570.0     56.7   0.65    27.0     0.00
    0.987  37.38862 -122.28736          NaN      583.0     48.7   0.66    25.0     0.00
    0.990  37.38847 -122.28765          NaN      597.0     40.6   0.63    21.0     0.00
    0.994  37.38832 -122.28793          NaN      614.0     30.1   0.64    18.0     0.00
    0.997  37.38817 -122.28822          NaN      627.0     24.4   0.58    12.0     0.00
    1.000  37.38806 -122.28844         23.0      634.0     23.0   0.56     9.0     0.00
=======
    Traceback (most recent call last):
      File "/usr/local/opt/gridlabd/4.2.25-210808-develop_add_model_browser/bin/gridlabd-geodata", line 358, in <module>
        import matplotlib.pyplot as plt
      File "/usr/local/lib/python3.9/site-packages/matplotlib/pyplot.py", line 2336, in <module>
        switch_backend(rcParams["backend"])
      File "/usr/local/lib/python3.9/site-packages/matplotlib/pyplot.py", line 276, in switch_backend
        class backend_mod(matplotlib.backend_bases._Backend):
      File "/usr/local/lib/python3.9/site-packages/matplotlib/pyplot.py", line 277, in backend_mod
        locals().update(vars(importlib.import_module(backend_name)))
      File "/usr/local/Cellar/python@3.9/3.9.6/Frameworks/Python.framework/Versions/3.9/lib/python3.9/importlib/__init__.py", line 127, in import_module
        return _bootstrap._gcd_import(name[level:], package, level)
    ModuleNotFoundError: No module named 'matplotlib_inline'
    Traceback (most recent call last):
      File "/usr/local/opt/gridlabd/4.2.25-210808-develop_add_model_browser/bin/gridlabd-geodata", line 358, in <module>
        import matplotlib.pyplot as plt
      File "/usr/local/lib/python3.9/site-packages/matplotlib/pyplot.py", line 2336, in <module>
        switch_backend(rcParams["backend"])
      File "/usr/local/lib/python3.9/site-packages/matplotlib/pyplot.py", line 276, in switch_backend
        class backend_mod(matplotlib.backend_bases._Backend):
      File "/usr/local/lib/python3.9/site-packages/matplotlib/pyplot.py", line 277, in backend_mod
        locals().update(vars(importlib.import_module(backend_name)))
      File "/usr/local/Cellar/python@3.9/3.9.6/Frameworks/Python.framework/Versions/3.9/lib/python3.9/importlib/__init__.py", line 127, in import_module
        return _bootstrap._gcd_import(name[level:], package, level)
    ModuleNotFoundError: No module named 'matplotlib_inline'
    Traceback (most recent call last):
      File "/usr/local/opt/gridlabd/4.2.25-210808-develop_add_model_browser/bin/gridlabd-geodata", line 358, in <module>
        import matplotlib.pyplot as plt
      File "/usr/local/lib/python3.9/site-packages/matplotlib/pyplot.py", line 2336, in <module>
        switch_backend(rcParams["backend"])
      File "/usr/local/lib/python3.9/site-packages/matplotlib/pyplot.py", line 276, in switch_backend
        class backend_mod(matplotlib.backend_bases._Backend):
      File "/usr/local/lib/python3.9/site-packages/matplotlib/pyplot.py", line 277, in backend_mod
        locals().update(vars(importlib.import_module(backend_name)))
      File "/usr/local/Cellar/python@3.9/3.9.6/Frameworks/Python.framework/Versions/3.9/lib/python3.9/importlib/__init__.py", line 127, in import_module
        return _bootstrap._gcd_import(name[level:], package, level)
    ModuleNotFoundError: No module named 'matplotlib_inline'
>>>>>>> 3aac267b

</div>

</div>

<div class="cell code">

``` python
```

</div><|MERGE_RESOLUTION|>--- conflicted
+++ resolved
@@ -1104,25 +1104,10 @@
 
 <div class="output stream stdout">
 
-<<<<<<< HEAD
     uuid,latitude,longitude,id
     d10fcfe39542489eaee5b200efb6ce03,37.41,-122.2,0
     990f2d31bd8d43a98991f939bc47db10,37.42,-122.2,1
     cd62a255068643d38436567adf84f65b,37.42,-122.21,2
-=======
-    Traceback (most recent call last):
-      File "/usr/local/opt/gridlabd/4.2.25-210808-develop_add_model_browser/bin/gridlabd-geodata", line 358, in <module>
-        import matplotlib.pyplot as plt
-      File "/usr/local/lib/python3.9/site-packages/matplotlib/pyplot.py", line 2336, in <module>
-        switch_backend(rcParams["backend"])
-      File "/usr/local/lib/python3.9/site-packages/matplotlib/pyplot.py", line 276, in switch_backend
-        class backend_mod(matplotlib.backend_bases._Backend):
-      File "/usr/local/lib/python3.9/site-packages/matplotlib/pyplot.py", line 277, in backend_mod
-        locals().update(vars(importlib.import_module(backend_name)))
-      File "/usr/local/Cellar/python@3.9/3.9.6/Frameworks/Python.framework/Versions/3.9/lib/python3.9/importlib/__init__.py", line 127, in import_module
-        return _bootstrap._gcd_import(name[level:], package, level)
-    ModuleNotFoundError: No module named 'matplotlib_inline'
->>>>>>> 3aac267b
 
 </div>
 
@@ -1144,25 +1129,10 @@
 
 <div class="output stream stdout">
 
-<<<<<<< HEAD
     uuid,latitude,longitude,id
     e4d14266f85111eb913bacde48001122,37.41,-122.2,0
     e4d1431af85111eb913bacde48001122,37.42,-122.2,1
     e4d1434cf85111eb913bacde48001122,37.42,-122.21,2
-=======
-    Traceback (most recent call last):
-      File "/usr/local/opt/gridlabd/4.2.25-210808-develop_add_model_browser/bin/gridlabd-geodata", line 358, in <module>
-        import matplotlib.pyplot as plt
-      File "/usr/local/lib/python3.9/site-packages/matplotlib/pyplot.py", line 2336, in <module>
-        switch_backend(rcParams["backend"])
-      File "/usr/local/lib/python3.9/site-packages/matplotlib/pyplot.py", line 276, in switch_backend
-        class backend_mod(matplotlib.backend_bases._Backend):
-      File "/usr/local/lib/python3.9/site-packages/matplotlib/pyplot.py", line 277, in backend_mod
-        locals().update(vars(importlib.import_module(backend_name)))
-      File "/usr/local/Cellar/python@3.9/3.9.6/Frameworks/Python.framework/Versions/3.9/lib/python3.9/importlib/__init__.py", line 127, in import_module
-        return _bootstrap._gcd_import(name[level:], package, level)
-    ModuleNotFoundError: No module named 'matplotlib_inline'
->>>>>>> 3aac267b
 
 </div>
 
@@ -1744,23 +1714,8 @@
 
 <div class="output stream stdout">
 
-<<<<<<< HEAD
     id,index,address,longitude,latitude
     0,0,Main St.,114.04407,22.31315
-=======
-    Traceback (most recent call last):
-      File "/usr/local/opt/gridlabd/4.2.25-210808-develop_add_model_browser/bin/gridlabd-geodata", line 358, in <module>
-        import matplotlib.pyplot as plt
-      File "/usr/local/lib/python3.9/site-packages/matplotlib/pyplot.py", line 2336, in <module>
-        switch_backend(rcParams["backend"])
-      File "/usr/local/lib/python3.9/site-packages/matplotlib/pyplot.py", line 276, in switch_backend
-        class backend_mod(matplotlib.backend_bases._Backend):
-      File "/usr/local/lib/python3.9/site-packages/matplotlib/pyplot.py", line 277, in backend_mod
-        locals().update(vars(importlib.import_module(backend_name)))
-      File "/usr/local/Cellar/python@3.9/3.9.6/Frameworks/Python.framework/Versions/3.9/lib/python3.9/importlib/__init__.py", line 127, in import_module
-        return _bootstrap._gcd_import(name[level:], package, level)
-    ModuleNotFoundError: No module named 'matplotlib_inline'
->>>>>>> 3aac267b
 
 </div>
 
@@ -1781,35 +1736,8 @@
 
 <div class="output stream stdout">
 
-<<<<<<< HEAD
     id,index,address,longitude,latitude
     0,0,"54 - Stanford Research Computing Facility, 2575, Sand Hill Road, Stanford Hills, Menlo Park, San Mateo County, California, 94305, United States",-122.20118,37.41546
-=======
-    Traceback (most recent call last):
-      File "/usr/local/opt/gridlabd/4.2.25-210808-develop_add_model_browser/bin/gridlabd-geodata", line 358, in <module>
-        import matplotlib.pyplot as plt
-      File "/usr/local/lib/python3.9/site-packages/matplotlib/pyplot.py", line 2336, in <module>
-        switch_backend(rcParams["backend"])
-      File "/usr/local/lib/python3.9/site-packages/matplotlib/pyplot.py", line 276, in switch_backend
-        class backend_mod(matplotlib.backend_bases._Backend):
-      File "/usr/local/lib/python3.9/site-packages/matplotlib/pyplot.py", line 277, in backend_mod
-        locals().update(vars(importlib.import_module(backend_name)))
-      File "/usr/local/Cellar/python@3.9/3.9.6/Frameworks/Python.framework/Versions/3.9/lib/python3.9/importlib/__init__.py", line 127, in import_module
-        return _bootstrap._gcd_import(name[level:], package, level)
-    ModuleNotFoundError: No module named 'matplotlib_inline'
-    Traceback (most recent call last):
-      File "/usr/local/opt/gridlabd/4.2.25-210808-develop_add_model_browser/bin/gridlabd-geodata", line 358, in <module>
-        import matplotlib.pyplot as plt
-      File "/usr/local/lib/python3.9/site-packages/matplotlib/pyplot.py", line 2336, in <module>
-        switch_backend(rcParams["backend"])
-      File "/usr/local/lib/python3.9/site-packages/matplotlib/pyplot.py", line 276, in switch_backend
-        class backend_mod(matplotlib.backend_bases._Backend):
-      File "/usr/local/lib/python3.9/site-packages/matplotlib/pyplot.py", line 277, in backend_mod
-        locals().update(vars(importlib.import_module(backend_name)))
-      File "/usr/local/Cellar/python@3.9/3.9.6/Frameworks/Python.framework/Versions/3.9/lib/python3.9/importlib/__init__.py", line 127, in import_module
-        return _bootstrap._gcd_import(name[level:], package, level)
-    ModuleNotFoundError: No module named 'matplotlib_inline'
->>>>>>> 3aac267b
 
 </div>
 
@@ -2191,91 +2119,7 @@
 Image("/tmp/utility.png")
 ```
 
-<<<<<<< HEAD
 <div class="output execute_result" execution_count="62">
-=======
-<div class="output error" ename="FileNotFoundError"
-evalue="No such file or directory: '/tmp/utility.png'">
-
-    ---------------------------------------------------------------------------
-    TypeError                                 Traceback (most recent call last)
-    /usr/local/Cellar/jupyterlab/3.1.4/libexec/lib/python3.9/site-packages/IPython/core/display.py in _data_and_metadata(self, always_both)
-       1299         try:
-    -> 1300             b64_data = b2a_base64(self.data).decode('ascii')
-       1301         except TypeError:
-
-    TypeError: a bytes-like object is required, not 'str'
-
-    During handling of the above exception, another exception occurred:
-
-    FileNotFoundError                         Traceback (most recent call last)
-    /usr/local/Cellar/jupyterlab/3.1.4/libexec/lib/python3.9/site-packages/IPython/core/formatters.py in __call__(self, obj, include, exclude)
-        968 
-        969             if method is not None:
-    --> 970                 return method(include=include, exclude=exclude)
-        971             return None
-        972         else:
-
-    /usr/local/Cellar/jupyterlab/3.1.4/libexec/lib/python3.9/site-packages/IPython/core/display.py in _repr_mimebundle_(self, include, exclude)
-       1288         if self.embed:
-       1289             mimetype = self._mimetype
-    -> 1290             data, metadata = self._data_and_metadata(always_both=True)
-       1291             if metadata:
-       1292                 metadata = {mimetype: metadata}
-
-    /usr/local/Cellar/jupyterlab/3.1.4/libexec/lib/python3.9/site-packages/IPython/core/display.py in _data_and_metadata(self, always_both)
-       1300             b64_data = b2a_base64(self.data).decode('ascii')
-       1301         except TypeError:
-    -> 1302             raise FileNotFoundError(
-       1303                 "No such file or directory: '%s'" % (self.data))
-       1304         md = {}
-
-    FileNotFoundError: No such file or directory: '/tmp/utility.png'
-
-</div>
-
-<div class="output error" ename="FileNotFoundError"
-evalue="No such file or directory: '/tmp/utility.png'">
-
-    ---------------------------------------------------------------------------
-    TypeError                                 Traceback (most recent call last)
-    /usr/local/Cellar/jupyterlab/3.1.4/libexec/lib/python3.9/site-packages/IPython/core/display.py in _data_and_metadata(self, always_both)
-       1299         try:
-    -> 1300             b64_data = b2a_base64(self.data).decode('ascii')
-       1301         except TypeError:
-
-    TypeError: a bytes-like object is required, not 'str'
-
-    During handling of the above exception, another exception occurred:
-
-    FileNotFoundError                         Traceback (most recent call last)
-    /usr/local/Cellar/jupyterlab/3.1.4/libexec/lib/python3.9/site-packages/IPython/core/formatters.py in __call__(self, obj)
-        343             method = get_real_method(obj, self.print_method)
-        344             if method is not None:
-    --> 345                 return method()
-        346             return None
-        347         else:
-
-    /usr/local/Cellar/jupyterlab/3.1.4/libexec/lib/python3.9/site-packages/IPython/core/display.py in _repr_png_(self)
-       1318     def _repr_png_(self):
-       1319         if self.embed and self.format == self._FMT_PNG:
-    -> 1320             return self._data_and_metadata()
-       1321 
-       1322     def _repr_jpeg_(self):
-
-    /usr/local/Cellar/jupyterlab/3.1.4/libexec/lib/python3.9/site-packages/IPython/core/display.py in _data_and_metadata(self, always_both)
-       1300             b64_data = b2a_base64(self.data).decode('ascii')
-       1301         except TypeError:
-    -> 1302             raise FileNotFoundError(
-       1303                 "No such file or directory: '%s'" % (self.data))
-       1304         md = {}
-
-    FileNotFoundError: No such file or directory: '/tmp/utility.png'
-
-</div>
-
-<div class="output execute_result" execution_count="61">
->>>>>>> 3aac267b
 
     <IPython.core.display.Image object>
 
@@ -2558,7 +2402,6 @@
 
 <div class="output stream stdout">
 
-<<<<<<< HEAD
     VERBOSE [geodata/distance]: verbose output enabled
     VERBOSE [geodata/distance]: arg=37,-122 --> append 1 rows from args
     VERBOSE [geodata/distance]: arg=38,-122 --> append 1 rows from args
@@ -2662,20 +2505,6 @@
     id,latitude,longitude,distance
     0,37.0,-122.0,0.0
     1,38.0,-122.0,111.195
-=======
-    Traceback (most recent call last):
-      File "/usr/local/opt/gridlabd/4.2.25-210808-develop_add_model_browser/bin/gridlabd-geodata", line 358, in <module>
-        import matplotlib.pyplot as plt
-      File "/usr/local/lib/python3.9/site-packages/matplotlib/pyplot.py", line 2336, in <module>
-        switch_backend(rcParams["backend"])
-      File "/usr/local/lib/python3.9/site-packages/matplotlib/pyplot.py", line 276, in switch_backend
-        class backend_mod(matplotlib.backend_bases._Backend):
-      File "/usr/local/lib/python3.9/site-packages/matplotlib/pyplot.py", line 277, in backend_mod
-        locals().update(vars(importlib.import_module(backend_name)))
-      File "/usr/local/Cellar/python@3.9/3.9.6/Frameworks/Python.framework/Versions/3.9/lib/python3.9/importlib/__init__.py", line 127, in import_module
-        return _bootstrap._gcd_import(name[level:], package, level)
-    ModuleNotFoundError: No module named 'matplotlib_inline'
->>>>>>> 3aac267b
 
 </div>
 
@@ -2846,7 +2675,6 @@
 <div class="output stream stdout">
 
     Traceback (most recent call last):
-<<<<<<< HEAD
       File "/usr/local/opt/gridlabd/4.2.25-210808-develop_fix_geodata_table_input/bin/gridlabd-geodata", line 855, in merge
         result = MODULE.apply(data,options,config,warning)
       File "/usr/local/opt/gridlabd/4.2.25-210808-develop_fix_geodata_table_input/share/gridlabd/geodata_distance.py", line 119, in apply
@@ -2942,19 +2770,6 @@
         "vegetation.password": "66238213XIE",
         "method": "haversine"
     }
-=======
-      File "/usr/local/opt/gridlabd/4.2.25-210808-develop_add_model_browser/bin/gridlabd-geodata", line 358, in <module>
-        import matplotlib.pyplot as plt
-      File "/usr/local/lib/python3.9/site-packages/matplotlib/pyplot.py", line 2336, in <module>
-        switch_backend(rcParams["backend"])
-      File "/usr/local/lib/python3.9/site-packages/matplotlib/pyplot.py", line 276, in switch_backend
-        class backend_mod(matplotlib.backend_bases._Backend):
-      File "/usr/local/lib/python3.9/site-packages/matplotlib/pyplot.py", line 277, in backend_mod
-        locals().update(vars(importlib.import_module(backend_name)))
-      File "/usr/local/Cellar/python@3.9/3.9.6/Frameworks/Python.framework/Versions/3.9/lib/python3.9/importlib/__init__.py", line 127, in import_module
-        return _bootstrap._gcd_import(name[level:], package, level)
-    ModuleNotFoundError: No module named 'matplotlib_inline'
->>>>>>> 3aac267b
 
 </div>
 
@@ -2993,7 +2808,6 @@
 
 <div class="output stream stdout">
 
-<<<<<<< HEAD
     --geodata_url='http://geodata.gridlabd.us/'
     --output_format='CSV'
     --path_join='outer'
@@ -3008,20 +2822,6 @@
     --uuid_type=4
     --vegetation.username='fxie2@slac.stanford.edu'
     --vegetation.password='66238213XIE'
-=======
-    Traceback (most recent call last):
-      File "/usr/local/opt/gridlabd/4.2.25-210808-develop_add_model_browser/bin/gridlabd-geodata", line 358, in <module>
-        import matplotlib.pyplot as plt
-      File "/usr/local/lib/python3.9/site-packages/matplotlib/pyplot.py", line 2336, in <module>
-        switch_backend(rcParams["backend"])
-      File "/usr/local/lib/python3.9/site-packages/matplotlib/pyplot.py", line 276, in switch_backend
-        class backend_mod(matplotlib.backend_bases._Backend):
-      File "/usr/local/lib/python3.9/site-packages/matplotlib/pyplot.py", line 277, in backend_mod
-        locals().update(vars(importlib.import_module(backend_name)))
-      File "/usr/local/Cellar/python@3.9/3.9.6/Frameworks/Python.framework/Versions/3.9/lib/python3.9/importlib/__init__.py", line 127, in import_module
-        return _bootstrap._gcd_import(name[level:], package, level)
-    ModuleNotFoundError: No module named 'matplotlib_inline'
->>>>>>> 3aac267b
 
 </div>
 
@@ -3049,7 +2849,6 @@
 
 <div class="output stream stdout">
 
-<<<<<<< HEAD
     --verbose=False
     --debug=False
     --silent=False
@@ -3098,20 +2897,6 @@
     --json.indent=0
     --filter=''
     --select=''
-=======
-    Traceback (most recent call last):
-      File "/usr/local/opt/gridlabd/4.2.25-210808-develop_add_model_browser/bin/gridlabd-geodata", line 358, in <module>
-        import matplotlib.pyplot as plt
-      File "/usr/local/lib/python3.9/site-packages/matplotlib/pyplot.py", line 2336, in <module>
-        switch_backend(rcParams["backend"])
-      File "/usr/local/lib/python3.9/site-packages/matplotlib/pyplot.py", line 276, in switch_backend
-        class backend_mod(matplotlib.backend_bases._Backend):
-      File "/usr/local/lib/python3.9/site-packages/matplotlib/pyplot.py", line 277, in backend_mod
-        locals().update(vars(importlib.import_module(backend_name)))
-      File "/usr/local/Cellar/python@3.9/3.9.6/Frameworks/Python.framework/Versions/3.9/lib/python3.9/importlib/__init__.py", line 127, in import_module
-        return _bootstrap._gcd_import(name[level:], package, level)
-    ModuleNotFoundError: No module named 'matplotlib_inline'
->>>>>>> 3aac267b
 
 </div>
 
@@ -3329,11 +3114,7 @@
 
 </div>
 
-<<<<<<< HEAD
 <div class="cell code" execution_count="80" scrolled="true">
-=======
-<div class="cell code" execution_count="79" scrolled="true">
->>>>>>> 3aac267b
 
 ``` python
 bash% gridlabd geodata merge -D elevation path_example.csv -r 250 \
@@ -3380,11 +3161,7 @@
 
 </div>
 
-<<<<<<< HEAD
 <div class="cell code" execution_count="82" scrolled="true">
-=======
-<div class="cell code" execution_count="80" scrolled="true">
->>>>>>> 3aac267b
 
 ``` python
 bash% gridlabd geodata merge -D elevation path_example.csv -r 30 --resolution_id \
@@ -3394,7 +3171,6 @@
 
 <div class="output stream stdout">
 
-<<<<<<< HEAD
            latitude  longitude  pole_height  elevation  linesag  cover  height  contact
     id                                                                                 
     0.000  37.41505 -122.20565         18.0       88.0     18.0   0.68    14.0     0.00
@@ -3702,44 +3478,6 @@
     0.994  37.38832 -122.28793          NaN      614.0     30.1   0.64    18.0     0.00
     0.997  37.38817 -122.28822          NaN      627.0     24.4   0.58    12.0     0.00
     1.000  37.38806 -122.28844         23.0      634.0     23.0   0.56     9.0     0.00
-=======
-    Traceback (most recent call last):
-      File "/usr/local/opt/gridlabd/4.2.25-210808-develop_add_model_browser/bin/gridlabd-geodata", line 358, in <module>
-        import matplotlib.pyplot as plt
-      File "/usr/local/lib/python3.9/site-packages/matplotlib/pyplot.py", line 2336, in <module>
-        switch_backend(rcParams["backend"])
-      File "/usr/local/lib/python3.9/site-packages/matplotlib/pyplot.py", line 276, in switch_backend
-        class backend_mod(matplotlib.backend_bases._Backend):
-      File "/usr/local/lib/python3.9/site-packages/matplotlib/pyplot.py", line 277, in backend_mod
-        locals().update(vars(importlib.import_module(backend_name)))
-      File "/usr/local/Cellar/python@3.9/3.9.6/Frameworks/Python.framework/Versions/3.9/lib/python3.9/importlib/__init__.py", line 127, in import_module
-        return _bootstrap._gcd_import(name[level:], package, level)
-    ModuleNotFoundError: No module named 'matplotlib_inline'
-    Traceback (most recent call last):
-      File "/usr/local/opt/gridlabd/4.2.25-210808-develop_add_model_browser/bin/gridlabd-geodata", line 358, in <module>
-        import matplotlib.pyplot as plt
-      File "/usr/local/lib/python3.9/site-packages/matplotlib/pyplot.py", line 2336, in <module>
-        switch_backend(rcParams["backend"])
-      File "/usr/local/lib/python3.9/site-packages/matplotlib/pyplot.py", line 276, in switch_backend
-        class backend_mod(matplotlib.backend_bases._Backend):
-      File "/usr/local/lib/python3.9/site-packages/matplotlib/pyplot.py", line 277, in backend_mod
-        locals().update(vars(importlib.import_module(backend_name)))
-      File "/usr/local/Cellar/python@3.9/3.9.6/Frameworks/Python.framework/Versions/3.9/lib/python3.9/importlib/__init__.py", line 127, in import_module
-        return _bootstrap._gcd_import(name[level:], package, level)
-    ModuleNotFoundError: No module named 'matplotlib_inline'
-    Traceback (most recent call last):
-      File "/usr/local/opt/gridlabd/4.2.25-210808-develop_add_model_browser/bin/gridlabd-geodata", line 358, in <module>
-        import matplotlib.pyplot as plt
-      File "/usr/local/lib/python3.9/site-packages/matplotlib/pyplot.py", line 2336, in <module>
-        switch_backend(rcParams["backend"])
-      File "/usr/local/lib/python3.9/site-packages/matplotlib/pyplot.py", line 276, in switch_backend
-        class backend_mod(matplotlib.backend_bases._Backend):
-      File "/usr/local/lib/python3.9/site-packages/matplotlib/pyplot.py", line 277, in backend_mod
-        locals().update(vars(importlib.import_module(backend_name)))
-      File "/usr/local/Cellar/python@3.9/3.9.6/Frameworks/Python.framework/Versions/3.9/lib/python3.9/importlib/__init__.py", line 127, in import_module
-        return _bootstrap._gcd_import(name[level:], package, level)
-    ModuleNotFoundError: No module named 'matplotlib_inline'
->>>>>>> 3aac267b
 
 </div>
 

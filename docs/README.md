<<<<<<< HEAD
Projects currently active in this repository

HiPAS: High-performance upgrades to GridLAB-D

OpenFIDO: Open framework for interoperable data operations

GLOW: GridLAB-D Open Workspace

GRIP: Grid Resilience 

PowerNET: PowerNET with markets
=======
# HiPAS GridLAB-D
*Brought to you by the [CEC EPIC Program](https://www.energy.ca.gov/programs-and-topics/programs/electric-program-investment-charge-epic-program)*<BR/>[image:cec-logo.png] 

This documentation is for [HiPAS GridLAB-D](http://www.gridlabd.us/), the high-performance commercial release of GridLAB-D developed by Stanford University at SLAC National Accelerator Laboratory under funding from the California Energy Commission.

The documentation for the current research version of [GridLAB-D](https://www.gridlabd.org) developed by Battelle Memorial Institute at Pacific Northwest National Laboratory under funding from the US Department of Energy is available from [ShoutWiki](http://gridlab-d.shoutwiki.com/wiki/Main_Page).  
>>>>>>> dd0a14ee
<|MERGE_RESOLUTION|>--- conflicted
+++ resolved
@@ -1,20 +1,6 @@
-<<<<<<< HEAD
-Projects currently active in this repository
-
-HiPAS: High-performance upgrades to GridLAB-D
-
-OpenFIDO: Open framework for interoperable data operations
-
-GLOW: GridLAB-D Open Workspace
-
-GRIP: Grid Resilience 
-
-PowerNET: PowerNET with markets
-=======
 # HiPAS GridLAB-D
 *Brought to you by the [CEC EPIC Program](https://www.energy.ca.gov/programs-and-topics/programs/electric-program-investment-charge-epic-program)*<BR/>[image:cec-logo.png] 
 
 This documentation is for [HiPAS GridLAB-D](http://www.gridlabd.us/), the high-performance commercial release of GridLAB-D developed by Stanford University at SLAC National Accelerator Laboratory under funding from the California Energy Commission.
 
-The documentation for the current research version of [GridLAB-D](https://www.gridlabd.org) developed by Battelle Memorial Institute at Pacific Northwest National Laboratory under funding from the US Department of Energy is available from [ShoutWiki](http://gridlab-d.shoutwiki.com/wiki/Main_Page).  
->>>>>>> dd0a14ee
+The documentation for the current research version of [GridLAB-D](https://www.gridlabd.org) developed by Battelle Memorial Institute at Pacific Northwest National Laboratory under funding from the US Department of Energy is available from [ShoutWiki](http://gridlab-d.shoutwiki.com/wiki/Main_Page).  
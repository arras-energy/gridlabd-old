--- conflicted
+++ resolved
@@ -36,7 +36,6 @@
 	-v|--verbose
 ~~~
 Enable additional output
-<<<<<<< HEAD
 
 ## `strict`
 
@@ -44,6 +43,4 @@
 	-s|--strict
 ~~~
 
-Causes warnings to be treated as errors with exit code 1.
-=======
->>>>>>> bcfc7d26
+Causes warnings to be treated as errors with exit code 1.
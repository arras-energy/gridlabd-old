# File: configure.ac -*- Autoconf -*-
#
# GridLAB-D 4.0
#   Copyright (C) 2008 Battelle Memorial Institute
#
# HiPAS GridLAB-D 4.2
#   Copyright (C) 2020 Regents of the Leland Stanford Junior University
#
# Authors:
#   DP Chassin (dchassin@slac.stanford.edu)
#
# Process this file with autoconf to produce a configure script.
# This file is distributed under the same terms as GridLAB-D.

###############################################################################
# Init autoconf
###############################################################################

dnl m4 magic from Eric Blake <e...@byu.net>
dnl autoconf 2.63 does not have m4_esyscmd_s
m4_define([m4_chomp_all],
[m4_format([[%.*s]], m4_bregexp(m4_translit([[$1]], [
/], [/ ]), [/*$]), [$1])])  

m4_define([m4_esyscmd_s], [m4_chomp_all(m4_esyscmd([$1]))])     


m4_define([sbuild_m4_chomp],
[m4_format([[%.*s]], m4_bregexp(m4_translit([$1], [
]]m4_dquote(_m4_defn([m4_cr_all]))[, [/]]m4_format([%255s], [])[),
  [/*$]), [$1])])
m4_define([sbuild_m4_esyscmd_s],
[sbuild_m4_chomp(m4_esyscmd([$1]))])

dnl GridLAB-D version information
m4_define([pkg], sbuild_m4_esyscmd_s([build-aux/version.sh --package]))
m4_define([pkgname], sbuild_m4_esyscmd_s([build-aux/version.sh --package-name]))
m4_define([pkgversion], sbuild_m4_esyscmd_s([build-aux/version.sh --version]))
m4_define([pkgbranch],  sbuild_m4_esyscmd_s([build-aux/version.sh --branch]))
m4_define([gitversion], sbuild_m4_esyscmd_s([build-aux/version.sh --git]))
m4_define([versionname], sbuild_m4_esyscmd_s([build-aux/version.sh --name]))
m4_define([pkginstall], sbuild_m4_esyscmd_s([build-aux/version.sh --install]))
m4_define([pkgorigin],sbuild_m4_esyscmd_s([git rev-parse --abbrev-ref HEAD]))

AC_PREREQ([2.63])
AC_INIT(pkgname, pkgversion, [gridlabd@gmail.com], pkg)
AC_CONFIG_SRCDIR([gldcore/gridlabd.h])
AC_CONFIG_HEADER([gldcore/config.h])
AC_CONFIG_MACRO_DIR([m4])
AC_CONFIG_AUX_DIR([build-aux])

###############################################################################
# Init automake
###############################################################################
AM_INIT_AUTOMAKE([foreign subdir-objects -Wall])
m4_ifdef([AM_SILENT_RULES], [AM_SILENT_RULES])

###############################################################################
# Misc. information and package setup.
###############################################################################
GLD_TOP_BUILDDIR="`pwd`"
cd "$srcdir"
GLD_TOP_SRCDIR="`pwd`"
cd "$GLD_TOP_BUILDDIR"
AS_IF([test "$GLD_TOP_BUILDDIR" != "$GLD_TOP_SRCDIR"],
      [AC_MSG_NOTICE([Detected VPATH build])])

AC_CANONICAL_HOST

# Export version info as autoconf variables
AC_SUBST(PACKAGE_BASEVERSION, pkgversion)
AC_SUBST(PACKAGE_BRANCH, pkgbranch)
AC_SUBST(PACKAGE_ORIGIN, pkgorigin)
AC_SUBST(PACKAGE_REVISION, gitversion)

AC_PREFIX_DEFAULT(pkginstall)

AM_SILENT_RULES([yes])

AC_ARG_ENABLE([debug],
    [AS_HELP_STRING([--enable-debug],
                    [turn on debugging @<:@default=yes@:>@])],
    [AS_CASE([$enableval],
        [yes], [debug=true],
        [no],  [debug=false],
        [AC_MSG_ERROR([bad value $enableval for --enable-debug])])],
    [debug=true])

AC_ARG_ENABLE([optimization],
    [AS_HELP_STRING([--enable-optimization@<:@=LEVEL@:>@],
                    [turn on optimization @<:@default=0@:>@])],
    [AS_CASE([${enableval}],
        [0|1|2|3|s], [optimization=${enableval}],
        [yes],       [optimization=2],
        [no],        [optimization=0],
        [AC_MSG_ERROR([bad value ${enableval} for --enable-optimization])])],
    [optimization=0])

###############################################################################
# C compiler
###############################################################################
AC_MSG_NOTICE
AC_MSG_NOTICE([C compiler])
AC_MSG_NOTICE

: ${CFLAGS="-Wall"}
: ${CXXFLAGS="-Wall"}
AC_PROG_CC
AC_GNU_SOURCE   # defines _GNU_SOURCE
AM_PROG_CC_C_O  # required for automake to support subdir-objects

AS_IF([test "x$debug" = "true"], [GLD_CFLAGS="$GLD_CFLAGS -g"])
GLD_CFLAGS="$GLD_CFLAGS"

#--------------------------------------
# Checks for C header files.
#--------------------------------------

#--------------------------------------
# Checks for C typedefs, structures, and compiler characteristics.
#--------------------------------------
AX_PTHREAD
# check whether -lpthread is ok when linking and add it if so
AC_MSG_CHECKING([whether to add -lpthread to PTHREAD_LIBS])
AS_CASE([$PTHREAD_LIBS],
[*-lpthread*], [result=no],
[SAVE_LIBS="$LIBS"
LIBS="$LIBS -lpthread"
AC_LINK_IFELSE(
    [AC_LANG_PROGRAM(
[[
#include <pthread.h>
static void routine(void *a) { a = 0; }
static void *start_routine(void *a) { return a; }
void function() {
    pthread_t th;
    pthread_attr_t attr;
    pthread_create(&th, 0, start_routine, 0);
    pthread_join(th, 0);
    pthread_attr_init(&attr);
    pthread_cleanup_push(routine, 0);
    pthread_cleanup_pop(0);
}
]],
[[function();]])],
    [PTHREAD_LIBS="$PTHREAD_LIBS -lpthread"
     result=yes],
    [result=no])
LIBS="$SAVE_LIBS"
])
AC_MSG_RESULT([$result])


#--------------------------------------
# Checks for C type sizes.
#--------------------------------------

#--------------------------------------
# Checks for C library functions.
#--------------------------------------

#--------------------------------------
# Checks for C libraries.
#--------------------------------------

# Check for curses
AX_WITH_CURSES
AS_IF([test "x$ax_cv_curses" = xyes],
      [HAVE_CURSES=yes
       GLD_CPPFLAGS="$GLD_CPPFLAGS -DHAVE_CURSES"],
      [HAVE_CURSES="no (some features are disabled)"])

AC_SUBST([GLD_CFLAGS])

###############################################################################
# C++ compiler
###############################################################################
AC_MSG_NOTICE
AC_MSG_NOTICE([C++ compiler])
AC_MSG_NOTICE

AC_LANG_PUSH([C++])

AC_PROG_CXX

AS_IF([test "x$debug" = "true"], [GLD_CXXFLAGS="$GLD_CXXFLAGS -g"])
GLD_CXXFLAGS="$GLD_CXXFLAGS"

#--------------------------------------
# Checks for C++ header files.
#--------------------------------------
AC_PATH_XTRA
AC_CHECK_HEADERS([arpa/inet.h])
AC_CHECK_HEADERS([assert.h])
AC_CHECK_HEADERS([ctype.h])
AC_CHECK_HEADERS([curl/curl.h])
AC_CHECK_HEADERS([direct.h])
AC_CHECK_HEADERS([dirent.h])
AC_CHECK_HEADERS([errno.h])
AC_CHECK_HEADERS([fcntl.h])
AC_CHECK_HEADERS([float.h])
AC_CHECK_HEADERS([inttypes.h])
AC_CHECK_HEADERS([io.h])
AC_CHECK_HEADERS([limits.h])
AC_CHECK_HEADERS([list])
AC_CHECK_HEADERS([malloc.h])
AC_CHECK_HEADERS([math.h])
AC_CHECK_HEADERS([memory.h])
AC_CHECK_HEADERS([netdb.h])
AC_CHECK_HEADERS([netinet/in.h])
AC_CHECK_HEADERS([process.h])
AC_CHECK_HEADERS([pthread.h])
AC_CHECK_HEADERS([pwd.h])
AC_CHECK_HEADERS([sched.h])
AC_CHECK_HEADERS([setjmp.h])
AC_CHECK_HEADERS([signal.h])
AC_CHECK_HEADERS([stdarg.h])
AC_CHECK_HEADERS([stddef.h])
AC_CHECK_HEADERS([stdint.h])
AC_CHECK_HEADERS([stdio.h])
AC_CHECK_HEADERS([stdlib.h])
AC_CHECK_HEADERS([string.h])
AC_CHECK_HEADERS([string])
AC_CHECK_HEADERS([sys/errno.h])
AC_CHECK_HEADERS([sys/ioctl.h])
AC_CHECK_HEADERS([sys/param.h])
AC_CHECK_HEADERS([sys/select.h])
AC_CHECK_HEADERS([sys/signal.h])
AC_CHECK_HEADERS([sys/socket.h])
AC_CHECK_HEADERS([sys/stat.h])
AC_CHECK_HEADERS([sys/time.h])
AC_CHECK_HEADERS([sys/timeb.h])
AC_CHECK_HEADERS([sys/types.h])
AC_CHECK_HEADERS([sys/unistd.h])
AC_CHECK_HEADERS([time.h])
AC_CHECK_HEADERS([unistd.h])
AC_CHECK_HEADERS([vector])
AC_CHECK_HEADERS([wchar.h])

#--------------------------------------
# Checks for C++ typedefs, structures, and compiler characteristics.
#--------------------------------------
AC_C_CONST
AC_C_INLINE
AC_C_RESTRICT
AC_HEADER_STDBOOL
AC_HEADER_STDC
AC_STRUCT_TM
AC_TYPE_INT8_T
AC_TYPE_INT16_T
AC_TYPE_INT32_T
AC_TYPE_INT64_T
AC_TYPE_MODE_T
AC_TYPE_OFF_T
AC_TYPE_PID_T
AC_TYPE_SIZE_T
AC_TYPE_UINT16_T
AC_TYPE_UINT32_T
AC_TYPE_UINT64_T

GLD_CHECK_BUILTIN(
    [__sync_bool_compare_and_swap],
    [],
    [volatile unsigned int value = 0;
     __sync_bool_compare_and_swap(&value, value, 1);],
    [HAVE_SYNC_BOOL_COMPARE_AND_SWAP=yes],
    [HAVE_SYNC_BOOL_COMPARE_AND_SWAP=no])

GLD_CHECK_BUILTIN(
    [__sync_add_and_fetch],
    [],
    [volatile unsigned int value = 0;
     __sync_add_and_fetch(&value, 1);],
    [HAVE_SYNC_ADD_AND_FETCH=yes],
    [HAVE_SYNC_ADD_AND_FETCH=no])

# AX_PTHREAD is a C-only test. We assume its flags work for CXX, as well. But
# we need to introduce a similar PTHREAD_CXX variable.
# More AIX lossage: compile with *_r variant
if test "x$GCC" != xyes; then
    case $host_os in
        aix*)
        AS_CASE(["x/$CXX"],
          [x*/c89|x*/c89_128|x*/c99|x*/c99_128|x*/cc|x*/cc128|x*/xlc|x*/xlc_v6|x*/xlc128|x*/xlc128_v6],
          [#handle absolute path differently from PATH based program lookup
           AS_CASE(["x$CXX"],
             [x/*],
             [AS_IF([AS_EXECUTABLE_P([${CXX}_r])],[PTHREAD_CC="${CXX}_r"])],
             [AC_CHECK_PROGS([PTHREAD_CC],[${CXX}_r],[$CXX])])])
        ;;
    esac
fi
test -n "$PTHREAD_CXX" || PTHREAD_CXX="$CXX"
AC_SUBST([PTHREAD_CXX])

#--------------------------------------
# Checks for C++ type sizes.
#--------------------------------------
AC_CHECK_TYPES([ptrdiff_t])

#--------------------------------------
# Checks for C++ library functions.
#--------------------------------------
AC_FUNC_ERROR_AT_LINE
AC_FUNC_FORK
AC_FUNC_FSEEKO
AC_FUNC_MALLOC
AC_FUNC_MKTIME
AC_FUNC_MMAP
AC_FUNC_REALLOC
AC_FUNC_STRFTIME
AC_FUNC_STRTOD
AC_FUNC_VPRINTF
AC_CHECK_FUNCS([alarm])
AC_CHECK_FUNCS([atexit])
AC_CHECK_FUNCS([bzero])
AC_CHECK_FUNCS([dup2])
AC_CHECK_FUNCS([floor])
AC_CHECK_FUNCS([ftime])
AC_CHECK_FUNCS([getcwd])
AC_CHECK_FUNCS([gethostbyname])
AC_CHECK_FUNCS([gethrtime])
AC_CHECK_FUNCS([gettimeofday])
AC_CHECK_FUNCS([inet_ntoa])
AC_CHECK_FUNCS([localeconv])
AC_CHECK_FUNCS([memchr])
AC_CHECK_FUNCS([memmove])
AC_CHECK_FUNCS([memset])
AC_CHECK_FUNCS([mkdir])
AC_CHECK_FUNCS([modf])
AC_CHECK_FUNCS([munmap])
AC_CHECK_FUNCS([pow])
AC_CHECK_FUNCS([putenv])
AC_CHECK_FUNCS([rmdir])
AC_CHECK_FUNCS([select])
AC_CHECK_FUNCS([setenv])
AC_CHECK_FUNCS([socket])
AC_CHECK_FUNCS([sqrt])
AC_CHECK_FUNCS([strcasecmp])
AC_CHECK_FUNCS([strchr])
AC_CHECK_FUNCS([strcspn])
AC_CHECK_FUNCS([strdup])
AC_CHECK_FUNCS([strerror])
AC_CHECK_FUNCS([strndup])
AC_CHECK_FUNCS([strpbrk])
AC_CHECK_FUNCS([strrchr])
AC_CHECK_FUNCS([strspn])
AC_CHECK_FUNCS([strstr])
AC_CHECK_FUNCS([strtol])
AC_CHECK_FUNCS([strtoul])
AC_CHECK_FUNCS([tzset])

#--------------------------------------
# Checks for C++ function-like macros.
#--------------------------------------

# isfinite
AC_CACHE_CHECK([for isfinite], [gld_cv_func_isfinite],
    [AC_LINK_IFELSE(
        [AC_LANG_PROGRAM(
            [[#include <math.h>]],
            [[int result = isfinite(1.0);]])],
        [gld_cv_func_isfinite=yes],
        [gld_cv_func_isfinite=no])])
AS_IF([test "x$gld_cv_func_isfinite" = xyes],
    [AC_DEFINE([HAVE_ISFINITE], [1],
        [Define to 1 if you have the isfinite function.])])

# CPU_ALLOC
AC_CACHE_CHECK([for CPU_ALLOC], [gld_cv_func_CPU_ALLOC],
    [AC_LINK_IFELSE(
        [AC_LANG_PROGRAM(
            [[#include <sched.h>]],
            [[cpu_set_t *cpu = CPU_ALLOC(2);]])],
        [gld_cv_func_CPU_ALLOC=yes],
        [gld_cv_func_CPU_ALLOC=no])])
AS_IF([test "x$gld_cv_func_CPU_ALLOC" = xyes],
    [AC_DEFINE([DYN_PROC_AFFINITY],[1],
        ["Check for existence of dynamic proc functions"])])
GLD_GET_NPROCS

# Check for the Linux functions for controlling processor affinity.
# LINUX: sched_setaffinity
# AIX:   bindprocessor
# OSX (Leopard): thread_policy_set
AC_CHECK_FUNCS([sched_setaffinity])
AC_CHECK_FUNCS([sched_getaffinity])
AC_CHECK_FUNCS([bindprocessor])
AC_CHECK_FUNCS([thread_policy_set])
AC_CACHE_CHECK([whether cpu_set_t available],
    [gld_cv_have_cpu_set_t],
    [AC_COMPILE_IFELSE(
        [AC_LANG_PROGRAM(
            [[#include <sched.h>]],
            [[cpu_set_t t;]])],
        [gld_cv_have_cpu_set_t=yes],
        [gld_cv_have_cpu_set_t=no])])
AS_IF([test "$gld_cv_have_cpu_set_t" = "yes"],
    [AC_DEFINE([HAVE_CPU_SET_T], [1],
        [Define if cpu_set_t is defined in sched.h])])
AC_CACHE_CHECK([whether the CPU_SET and CPU_ZERO macros are defined],
    [gld_cv_cpu_set_defined],
    [AC_LINK_IFELSE(
        [AC_LANG_PROGRAM(
            [[#include <sched.h>]],
            [[cpu_set_t t; CPU_ZERO(&t); CPU_SET(1,&t);]])],
        [gld_cv_cpu_set_defined=yes],
        [gld_cv_cpu_set_defined=no])])
AS_IF([test "$gld_cv_cpu_set_defined" = "yes"],
    [AC_DEFINE([HAVE_CPU_SET_MACROS], [1],
        [Define if CPU_SET and CPU_ZERO defined])])
AC_CACHE_CHECK([whether thread affinity macros defined],
    [gld_cv_have_thread_affinity_policy],
    [AC_COMPILE_IFELSE(
        [AC_LANG_PROGRAM(
            [[#include <mach/thread_policy.h>]],
[[
#if !defined(THREAD_AFFINITY_POLICY) || !defined(THREAD_AFFINITY_TAG_NULL)
    :'thread macros not defined
#endif
]],
        [gld_cv_have_thread_affinity_policy=yes],
        [gld_cv_have_thread_affinity_policy=no])])])
AS_IF([test "$gld_cv_have_thread_affinity_policy" = "yes"],
    [AC_DEFINE([HAVE_OSX_THREAD_AFFINITY], [1],
        [Define is the OSX thread affinity policy macros defined])])

#--------------------------------------
# Checks for C++ libraries.
#--------------------------------------

AC_LANG_POP([C++])

###############################################################################
# Libtool
###############################################################################
AC_MSG_NOTICE
AC_MSG_NOTICE([Libtool])
AC_MSG_NOTICE

m4_ifdef([AM_PROG_AR], [AM_PROG_AR])
LT_PREREQ([2.2])
AC_LIBTOOL_DLOPEN
AC_PROG_LIBTOOL
AC_PROG_RANLIB # (DPC 2019-09-15) don't remove this, doing so will cause a warning in autoscan instead of autoreconf
LT_INIT([dlopen win32-dll shared disable-static])
AC_SUBST([LIBTOOL_DEPS])

AS_CASE([$host_os],
[darwin*],
    [LIBEXT=.so],
[cygwin*],
    [LIBEXT=.a],
[mingw*],
    [LIBEXT=.dll],
[LIBEXT=.so
 GLD_LDFLAGS="$GLD_LDFLAGS -Wl,--no-undefined"])

AC_DEFINE_UNQUOTED([DLEXT], ["$LIBEXT"], [Dynamic library extension])

AC_SUBST([LIBEXT])
AC_SUBST([GLD_LDFLAGS])
AC_SUBST([GLD_LIBS])

###############################################################################
# Checks for additional programs.
###############################################################################
AC_MSG_NOTICE
AC_MSG_NOTICE([Checks for additional programs])
AC_MSG_NOTICE

AC_PROG_AWK
AC_PROG_CPP
AC_PROG_INSTALL
AC_PROG_LN_S
AC_PROG_MAKE_SET
AC_PROG_MKDIR_P

DX_INIT_DOXYGEN(pkg, [['$(top_srcdir)/doxygen/gridlabd.conf']])
DX_HTML_FEATURE([ON])
DX_CHM_FEATURE([OFF])
DX_CHI_FEATURE([OFF])
DX_MAN_FEATURE([OFF])
DX_RTF_FEATURE([OFF])
DX_XML_FEATURE([OFF])
DX_PDF_FEATURE([OFF])
DX_PS_FEATURE([OFF])
AS_IF([test -n "$DX_DOXYGEN"],
      [HAVE_DOXYGEN="$DX_DOXYGEN ($($DX_DOXYGEN --version))"],
      [HAVE_DOXYGEN=no])
AM_CONDITIONAL([HAVE_DOXYGEN], [test ! "x$HAVE_DOXYGEN" = "xno"])

# Check for mysql
AS_IF([test -f /usr/local/include/mysql.h -a /usr/local/lib/libmysqlclient.a ],
    [MYSQL="/usr/local"],
    [MYSQL="no"])
AS_IF([test "x$MYSQL" != "xno"],
	[MYSQL_CPPFLAGS="'-I$MYSQL/include'"
		AS_CASE([$host],
			[*mingw*], [MYSQL_LDFLAGS="'-L$MYSQL/lib'"
				MYSQL_LIBS="-lmysql"],
			[*linux*], [MYSQL_LDFLAGS="'-L$MYSQL/lib'"
				MYSQL_LIBS="-lmysqlclient"],
			[*darwin*], [MYSQL_LDFLAGS="'-L$MYSQL/lib'"
				MYSQL_LIBS="-lmysqlclient"])
		GLD_CPPFLAGS="$GLD_CPPFLAGS -DHAVE_MYSQL"
		HAVE_MYSQL=yes],
	[HAVE_MYSQL=no])
AC_SUBST([MYSQL_CPPFLAGS])
AC_SUBST([MYSQL_LDFLAGS])
AC_SUBST([MYSQL_LIBS])
AM_CONDITIONAL([HAVE_MYSQL], [test ! "x$HAVE_MYSQL" = "xno"])

# Verify python version
AM_PATH_PYTHON(3.7)
HAVE_PYTHON="$(python3 --version | cut -f2 -d' ')"
<<<<<<< HEAD
=======
PYTHON_EXEC="$(python3 -c "import os; print(os.path.realpath('$(which python3)'))")"
>>>>>>> 4347656a
PYTHON_VER=$(echo $HAVE_PYTHON | cut -f1-2 -d.)
AM_CONDITIONAL([HAVE_PYTHON], [test ! "x$HAVE_PYTHON" = "xno"])
AS_IF([test "x$HAVE_PYTHON" != "xno" -a "$(uname)" == "Darwin" ],
    [PYTHON_LIB="-lpython${PYTHON_VER/3.7/3.7m} -shared -Wl-undefined,dynamic_lookup"],
<<<<<<< HEAD
    [PYTHON_LIB=""])
=======
    [PYTHON_LIB="-lpython${PYTHON_VER/3.7/3.7m}"])
>>>>>>> 4347656a

# check for mono
AS_IF([test -z "$(which mono)" ],
    [HAVE_MONO="no"],
    [HAVE_MONO="$(which mono) ($(mono --version | head -n 1 | cut -f5 -d' '))"])
AM_CONDITIONAL([HAVE_MONO], [test ! "x$HAVE_MONO" = "xno"])

# check for naturaldocs
AS_IF([test -z "$(which naturaldocs)" ],
    [HAVE_NATURALDOCS="no"],
    [HAVE_NATURALDOCS="$(which naturaldocs) ($(naturaldocs --version))"])
AM_CONDITIONAL([HAVE_NATURALDOCS], [test ! "x$HAVE_NATURALDOCS" = "xno"])

# check for AWS
AS_IF([test -z "$(which aws)" ],
    [HAVE_AWSCLI="no"],
    [HAVE_AWSCLI="$(which aws) ($(aws --version | cut -f1 -d' ' | cut -f2 -d/))"])
AM_CONDITIONAL([HAVE_AWSCLI], [test ! "x$HAVE_AWSCLI" = "xno"])

AS_IF([test -z "$(which gcloud)" ],
    [HAVE_GCPCLI="no"],
    [HAVE_GCPCLI="$(which gcloud) ($(gcloud --version | head -n 1 | cut -f4 -d' '))"])
AM_CONDITIONAL([HAVE_GCPCLI], [test ! "x$HAVE_GCPCLI" = "xno"])

AS_IF([test -z "$(which az)" ],
    [HAVE_AZCLI="no"],
    [HAVE_AZCLI="$(which az) ($(echo $(az --version 2>/dev/null | head -n 1) | cut -f2 -d' '))"])
AM_CONDITIONAL([HAVE_AZCLI], [test ! "x$HAVE_AZCLI" = "xno"])

AS_IF([test -z "$(which git)" ],
    [HAVE_GIT="no"],
    [HAVE_GIT="$(which git) ($(git --version | cut -f3 -d' '))"])
AM_CONDITIONAL([HAVE_GIT], [test ! "x$HAVE_GIT" = "xno"])
BRANCHNAME=$(git rev-parse --abbrev-ref HEAD)
AM_CONDITIONAL([IS_MASTER],[test "x$BRANCHNAME" = "xmaster"])
AM_CONDITIONAL([IS_DEVELOP],[test "x$BRANCHNAME" = "xdevelop"])
AS_CASE([$BRANCHNAME],
    [master], [SUFFIX=""],
    [develop*], [SUFFIX="-dev"],
    [*], [SUFFIX="no"])
AM_CONDITIONAL([SUFFIX],[test ! "x$SUFFIX" = "xno"] )

###############################################################################
# The End
###############################################################################

VERSION_NAME=$(build-aux/version.sh --name)
PREFIX=/usr/local/opt/gridlabd
DSTDIR=$PREFIX/$VERSION_NAME
BINDIR=$DSTDIR/bin
LIBDIR=$DSTDIR/lib/gridlabd
ETCDIR=$DSTDIR/share/gridlabd
DOCDIR=$DSTDIR/share/doc/gridlabd

AC_MSG_RESULT([
-----------------------------------------------------------------------

  HiPAS GridLAB-D Automatic configuration:

    Package: .................... $PACKAGE 
    Version: .................... $VERSION
    Branch: ..................... $PACKAGE_ORIGIN
    Install prefix: ............. ${DSTDIR/^$PWD/.}

  Dependencies:

    ncurses: .................... $HAVE_CURSES
    python: ..................... $HAVE_PYTHON
    mysql-connector-c: .......... $HAVE_MYSQL
    Doxygen: .................... $HAVE_DOXYGEN
    Mono: ....................... $HAVE_MONO
    Natural docs: ............... $HAVE_NATURALDOCS

  Atomic Builtins:

    __sync_bool_compare_and_swap: $HAVE_SYNC_BOOL_COMPARE_AND_SWAP
    __sync_add_and_fetch: ....... $HAVE_SYNC_ADD_AND_FETCH

  Build flags:

    CXXFLAGS: ................... ${CXXFLAGS:-(none)}
    LDFLAGS: .................... ${LDFLAGS:-(none)}

  Installation paths:

    Scripts: .................... ${BINDIR/^$PWD/.}
    Libraries: .................. ${LIBDIR/^$PWD/.}
    Data: ....................... ${ETCDIR/^#PWD/.}
    Documentation: .............. ${DOCDIR/^$PWD/.}

  Building:

    type 'make' to compile $PACKAGE.
    type 'make install' to install $PACKAGE in ${DSTDIR/^$PWD/.}.
    type 'make system' to install $PACKAGE as set system version

  Cloud support:

    AWS CLI: .................... $HAVE_AWSCLI
    GCP CLI: .................... $HAVE_GCPCLI
    Azure CLI: .................. $HAVE_AZCLI

  Some useful commands:

    To add $PACKAGE to your path:

        export PATH=$DSTDIR/bin:\$PATH

    To check that your running the current version of $PACKAGE:

        $PACKAGE --version

    To set this $PACKAGE version $VERSION as the system version:

        $DSTDIR/bin/$PACKAGE version set

-----------------------------------------------------------------------
])

<<<<<<< HEAD
CXXFLAGS="$(python3-config --cflags) $CXXFLAGS "
=======
CXXFLAGS="$(python3-config --cflags) $CXXFLAGS -D PYTHON_EXEC='\"$PYTHON_EXEC\"'"
>>>>>>> 4347656a
LDFLAGS="$(python3-config --ldflags) $PYTHON_LIB $LDFLAGS "

AC_CONFIG_FILES([Makefile])
AC_CONFIG_FILES([gridlabd.spec])
AC_CONFIG_FILES([gldcore/gridlabd], [chmod +x gldcore/gridlabd])
AC_OUTPUT<|MERGE_RESOLUTION|>--- conflicted
+++ resolved
@@ -514,19 +514,12 @@
 # Verify python version
 AM_PATH_PYTHON(3.7)
 HAVE_PYTHON="$(python3 --version | cut -f2 -d' ')"
-<<<<<<< HEAD
-=======
 PYTHON_EXEC="$(python3 -c "import os; print(os.path.realpath('$(which python3)'))")"
->>>>>>> 4347656a
 PYTHON_VER=$(echo $HAVE_PYTHON | cut -f1-2 -d.)
 AM_CONDITIONAL([HAVE_PYTHON], [test ! "x$HAVE_PYTHON" = "xno"])
 AS_IF([test "x$HAVE_PYTHON" != "xno" -a "$(uname)" == "Darwin" ],
     [PYTHON_LIB="-lpython${PYTHON_VER/3.7/3.7m} -shared -Wl-undefined,dynamic_lookup"],
-<<<<<<< HEAD
-    [PYTHON_LIB=""])
-=======
     [PYTHON_LIB="-lpython${PYTHON_VER/3.7/3.7m}"])
->>>>>>> 4347656a
 
 # check for mono
 AS_IF([test -z "$(which mono)" ],
@@ -646,11 +639,7 @@
 -----------------------------------------------------------------------
 ])
 
-<<<<<<< HEAD
-CXXFLAGS="$(python3-config --cflags) $CXXFLAGS "
-=======
 CXXFLAGS="$(python3-config --cflags) $CXXFLAGS -D PYTHON_EXEC='\"$PYTHON_EXEC\"'"
->>>>>>> 4347656a
 LDFLAGS="$(python3-config --ldflags) $PYTHON_LIB $LDFLAGS "
 
 AC_CONFIG_FILES([Makefile])

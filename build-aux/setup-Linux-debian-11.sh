--- conflicted
+++ resolved
@@ -45,20 +45,13 @@
 apt-get -q install libcurl4-gnutls-dev -y
 apt-get -q install subversion -y
 apt-get -q install util-linux -y
-<<<<<<< HEAD
-apt-get install liblzma-dev -y
-apt-get install libbz2-dev -y
-apt-get install libncursesw5-dev -y
-apt-get install xz-utils -y
-# Install gdal for mac osx m1 platform.
-apt-get install libgdal-dev -y
-=======
 apt-get -q install liblzma-dev -y
 apt-get -q install libbz2-dev -y
 apt-get -q install libncursesw5-dev -y
 apt-get -q install xz-utils -y
 apt-get -q install mdbtools -y
->>>>>>> 62bfedb5
+# Install gdal for mac osx m1 platform.
+apt-get -q install libgdal-dev -y
 
 # Install python 3.9.6
 # python3 support needed as of 4.2

#!/bin/bash

# Install needed system tools
yum -q update -y ; 
yum -q clean all
yum -q groupinstall "Development Tools" -y
yum -q install cmake -y 
yum -q install ncurses-devel -y
yum -q install epel-release -y
yum -q install curl-devel -y
yum -q install which -y
yum -q install svn -y

# python3 support needed as of 4.2
if [ ! -x /usr/local/bin/python3 -o "$(/usr/local/bin/python3 --version)" != "Python 3.9.6" ]; then
	echo "install python 3.9.6"	
	
	cd /usr/local/src
	yum install gcc openssl-devel bzip2-devel libffi-devel zlib-devel  xz-devel  -y
	curl https://www.python.org/ftp/python/3.9.6/Python-3.9.6.tgz | tar xz
	cd Python-3.9.6
	./configure --prefix=/usr/local --enable-optimizations --with-system-ffi --with-computed-gotos --enable-loadable-sqlite-extensions CFLAGS="-fPIC"
	make -j $(nproc)
	make altinstall
	
	ln -sf /usr/local/bin/python3.9 /usr/local/bin/python3
	ln -sf /usr/local/bin/python3.9-config /usr/local/bin/python3-config
	ln -sf /usr/local/bin/pydoc3.9 /usr/local/bin/pydoc
	ln -sf /usr/local/bin/idle3.9 /usr/local/bin/idle
	ln -sf /usr/local/bin/pip3.9 /usr/local/bin/pip3
	# install python packages
	/usr/local/bin/python3 -m pip install --upgrade pip
<<<<<<< HEAD
	/usr/local/bin/python3 -m pip install matplotlib Pillow pandas numpy networkx pytz pysolar PyGithub scikit-learn xlrd 
=======
	/usr/local/bin/python3 -m pip install mysql-connector matplotlib Pillow pandas numpy networkx pytz pysolar PyGithub scikit-learn xlrd 
>>>>>>> e860c93a
	/usr/local/bin/python3 -m pip install IPython censusdata


fi

# latex
if [ ! -x /usr/bin/tex ]; then
	yum -q install tex -y
fi

# doxygen
if [ ! -x /usr/bin/doxygen ]; then
	if [ ! -d /usr/local/src/doxygen ]; then
		git clone https://github.com/doxygen/doxygen.git /usr/local/src/doxygen --depth 1
	fi
	if [ ! -d /usr/local/src/doxygen/build ]; then
		mkdir /usr/local/src/doxygen/build
	fi
	cd /usr/local/src/doxygen/build
	cmake -G "Unix Makefiles" ..
	make
	make install
fi

# mono
if [ ! -f /usr/bin/mono ]; then
	rpmkeys --import "http://keyserver.ubuntu.com/pks/lookup?op=get&search=0x3FA7E0328081BFF6A14DA29AA6A19B38D3D831EF"
	su -c 'curl https://download.mono-project.com/repo/centos8-stable.repo | tee /etc/yum.repos.d/mono-centos8-stable.repo'
	yum -q install mono-devel -y
fi

# natural_docs
if [ ! -x /usr/local/bin/natural_docs ]; then
	cd /usr/local
	curl -s https://www.naturaldocs.org/download/natural_docs/2.0.2/Natural_Docs_2.0.2.zip > natural_docs.zip
	unzip -qq natural_docs
	rm -f natural_docs.zip
	mv Natural\ Docs natural_docs
	echo '#!/bin/bash
mono /usr/local/natural_docs/NaturalDocs.exe \$*' > /usr/local/bin/natural_docs
	chmod a+x /usr/local/bin/natural_docs
fi
<|MERGE_RESOLUTION|>--- conflicted
+++ resolved
@@ -30,11 +30,7 @@
 	ln -sf /usr/local/bin/pip3.9 /usr/local/bin/pip3
 	# install python packages
 	/usr/local/bin/python3 -m pip install --upgrade pip
-<<<<<<< HEAD
-	/usr/local/bin/python3 -m pip install matplotlib Pillow pandas numpy networkx pytz pysolar PyGithub scikit-learn xlrd 
-=======
 	/usr/local/bin/python3 -m pip install mysql-connector matplotlib Pillow pandas numpy networkx pytz pysolar PyGithub scikit-learn xlrd 
->>>>>>> e860c93a
 	/usr/local/bin/python3 -m pip install IPython censusdata
 
 

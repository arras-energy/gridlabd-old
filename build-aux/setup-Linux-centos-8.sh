--- conflicted
+++ resolved
@@ -24,15 +24,6 @@
 yum install -q armadillo-devel -y
 
 # python3 support needed as of 4.2
-<<<<<<< HEAD
-yum -q install python3 python36-devel python3-pip python3-tkinter -y
-test -l /usr/local/bin/python3 || ln -sf /usr/bin/python3 /usr/local/bin/python3
-pip3 --quiet install --upgrade pip
-echo '#/bin/bash' > /usr/local/bin/python3-config
-echo '/usr/bin/python3-config $*' >> /usr/local/bin/python3-config
-chmod +x /usr/local/bin/python3-config
-/usr/local/bin/python3 -m pip --quiet install matplotlib pandas mysql-connector Pillow networkx pytz
-=======
 if [ ! -x /usr/local/bin/python3 -o $(/usr/local/bin/python3 --version) != "Python 3.9.0" ]; then
 	yum -q install openssl-devel bzip2-devel libffi-devel zlib-devel -y
 	cd /usr/local/src
@@ -48,7 +39,6 @@
 	ln -sf /usr/local/bin/pip3.9 /usr/local/bin/pip3
 	/usr/local/bin/python3 pip -m install mysql-connector matplotlib numpy pandas Pillow
 fi
->>>>>>> bcfc7d26
 
 # latex
 if [ ! -x /usr/bin/tex ]; then

--- conflicted
+++ resolved
@@ -16,12 +16,10 @@
 # python3
 brew install python3
 pip3 install matplotlib pandas numpy
-<<<<<<< HEAD
 
 # influxdb
 brew install influxdb
 brew services start influxdb
-=======
+
 brew install pandoc
 brew cask install basictex
->>>>>>> ae0350e7

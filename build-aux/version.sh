--- conflicted
+++ resolved
@@ -8,11 +8,7 @@
 PKG=`sed -En 's/#define PACKAGE "([a-z]+)".*/\1/p' $FIL | tr -d '\n'`
 NAM=`sed -En 's/#define PACKAGE_NAME "([-A-Za-z ]+)".*/\1/p' $FIL | tr -d '\n'`
 NUM=`git log --max-count=1 --pretty=format:"%ai" | cut -c 3,4,6,7,9,10`
-<<<<<<< HEAD
-BRA=`git branch | grep '^*' | cut -f2 -d' ' | sed 's:-:_:g'`
-=======
 BRA=`git branch | grep '^*' | cut -f2 -d' ' | sed -r 's:[^A-Za-z0-9_]+:_:g'`
->>>>>>> 081079c8
 GIT=`git --version | cut -f3 -d' '`
 SYS=`uname`
 HDW=`uname -m`

--- conflicted
+++ resolved
@@ -6,12 +6,9 @@
     @ingroup assert
 
     The \p assert class implements general purpose assert objects
-<<<<<<< HEAD
 
  @{
  **/
-=======
->>>>>>> 711d9fda
 
  @{
  **/

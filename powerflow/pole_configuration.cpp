// powerflow/pole_configuration.cpp
// Copyright (C) 2018 Stanford University

#include "pole_configuration.h"

EXPORT_CREATE(pole_configuration);
EXPORT_INIT(pole_configuration);
EXPORT_ISA(pole_configuration);

CLASS* pole_configuration::oclass = NULL;
CLASS* pole_configuration::pclass = NULL;

enumeration pole_configuration::climate_impact_zone = CIZ_NONE;
KEYWORD pole_configuration::kw_ciz[_CIZ_SIZE] = {
	{"NONE", pole_configuration::CIZ_NONE, kw_ciz+1},
	{"LOW", pole_configuration::CIZ_LOW, kw_ciz+2},
	{"MODERATE", pole_configuration::CIZ_MODERATE, kw_ciz+3},
	{"INTERMEDIATE", pole_configuration::CIZ_INTERMEDIATE, kw_ciz+4},
	{"HIGH",pole_configuration::CIZ_HIGH, kw_ciz+5},
	{"EXTREME",pole_configuration::CIZ_EXTREME, NULL},	
};
static double pole_degredation_rate_data[pole_configuration::_CIZ_SIZE][pole_configuration::_PTM_SIZE] = {
	// specifies pole degradation rate in inches per year for each climate impact zone
	// Treatment methods:
	//  none, 		creosote,   penta,		cca 
	{	0.00 ,		0.00 ,		0.00 ,		0.00 	}, // CIZ_NONE
	{	0.00 ,		0.00 ,		0.00 ,		0.035 	}, // CIZ_LOW
	{	0.00 ,		0.00 ,		0.00 ,		0.040 	}, // CIZ_MODERATE
	{	0.00 ,		0.00 ,		0.00 ,		0.044 	}, // CIZ_INTERMEDATE
	{	0.00 ,		0.00 ,		0.00 ,		0.047 	}, // CIZ_HIGH
	{	0.00 ,		0.00 ,		0.00 ,		0.05 	}, // CIZ_EXTREME
};

pole_configuration::pole_configuration(MODULE *mod) : powerflow_library(mod)
{
	if(oclass == NULL)
	{
		oclass = oclass = gl_register_class(mod,"pole_configuration",sizeof(pole_configuration),0x00);
		if (oclass==NULL)
			throw "unable to register class pole_configuration";
		else
			oclass->trl = TRL_PROVEN;
        
        if(gl_publish_variable(oclass,
			PT_enumeration,"pole_type", PADDR(pole_type), PT_DESCRIPTION, "material from which pole is made",
				PT_KEYWORD, "WOOD", (enumeration)PT_WOOD,
				PT_KEYWORD, "CONCRETE", (enumeration)PT_CONCRETE,
				PT_KEYWORD, "STEEL", (enumeration)PT_STEEL,
			PT_double, "design_ice_thickness[in]", PADDR(design_ice_thickness), PT_DESCRIPTION, "design ice thickness on conductors",
			PT_double, "design_wind_loading[psi]", PADDR(design_wind_loading), PT_DESCRIPTION, "design wind loading on pole",
			PT_double, "design_temperature[degF]", PADDR(design_temperature), PT_DESCRIPTION, "design temperature for pole",
			PT_double, "overload_factor_vertical", PADDR(overload_factor_vertical), PT_DESCRIPTION, "design overload factor (vertical)",
			PT_double, "overload_factor_transverse_general", PADDR(overload_factor_transverse_general), PT_DESCRIPTION, "design overload factor (transverse general)",
			PT_double, "overload_factor_transverse_crossing", PADDR(overload_factor_transverse_crossing), PT_DESCRIPTION, "design overload factor (transverse crossing)",
			PT_double, "overload_factor_transverse_wire", PADDR(overload_factor_transverse_wire), PT_DESCRIPTION, "design overload factor (transverse wire)",
			PT_double, "overload_factor_longitudinal_general", PADDR(overload_factor_longitudinal_general), PT_DESCRIPTION, "design overload factor (longitudinal general)",
			PT_double, "overload_factor_longitudinal_deadend", PADDR(overload_factor_longitudinal_deadend), PT_DESCRIPTION, "design overload factor (longitudinal deadend)",
			PT_double, "strength_factor_250b_wood", PADDR(strength_factor_250b_wood), PT_DESCRIPTION, "design strength factor (Rule 250B wood structure)",
			PT_double, "strength_factor_250b_support", PADDR(strength_factor_250b_support), PT_DESCRIPTION, "design strength factor (Rule 250B support hardware)",
			PT_double, "strength_factor_250c_wood", PADDR(strength_factor_250c_wood), PT_DESCRIPTION, "design strength factor (Rule 250C wood structure)",
			PT_double, "strength_factor_250c_support", PADDR(strength_factor_250c_support), PT_DESCRIPTION, "design strength factor (Rule 250C support hardware)",
			PT_double, "pole_length[ft]", PADDR(pole_length), PT_DESCRIPTION, "total length of pole (including underground portion)",
			PT_double, "pole_depth[ft]", PADDR(pole_depth), PT_DESCRIPTION, "depth of pole underground",
			PT_double, "ground_diameter[in]", PADDR(ground_diameter), PT_DESCRIPTION, "diameter of pole at ground level",
			PT_double, "top_diameter[in]", PADDR(top_diameter), PT_DESCRIPTION, "diameter of pole at top",
			PT_double, "fiber_strength[psi]", PADDR(fiber_strength), PT_DESCRIPTION, "pole structural strength",
			PT_double, "repair_time[s]", PADDR(repair_time), PT_DESCRIPTION, "pole repair time",
			PT_double, "degradation_rate[in/yr]", PADDR(degradation_rate), PT_DESCRIPTION, "rate of pole degradation.", 
			PT_enumeration, "treatment_method", PADDR(treatment_method), PT_DESCRIPTION, "pole degradation prevention treatment",
				PT_KEYWORD, "NONE", (enumeration)PTM_NONE,
				PT_KEYWORD, "CREOSOTE", (enumeration)PTM_CREOSOTE,
				PT_KEYWORD, "PENTA", (enumeration)PTM_PENTA,
				PT_KEYWORD, "CCA", (enumeration)PTM_CCA,
            NULL) < 1) GL_THROW("unable to publish pole_configuration properties in %s",__FILE__);
        GLOBALVAR *var = gl_global_create("climate_impact_zone", PT_enumeration, &climate_impact_zone, PT_DESCRIPTION, "pole deterioration climate impact zone", NULL);
        if ( ! var )
        	exception("unable to create global climate_impact_zone");
        var->prop->keywords = kw_ciz;
    }
}

int pole_configuration::create(void)
{
    // Set up defaults for 45/5

    // defaults from chart 1 - medium loading district
    design_ice_thickness = 0.25;
    design_wind_loading = 4.0;
    design_temperature = 15.0;
	
	// defaults from chart 2 - grade C overload capacity factors
	overload_factor_vertical = 1.9; 
	overload_factor_transverse_general = 1.75;
	overload_factor_transverse_crossing = 2.2;
	overload_factor_transverse_wire = 1.65;
	overload_factor_longitudinal_general = 1.0;
	overload_factor_longitudinal_deadend = 1.3;

	// defaults from chart 3 - grade C strength factors
    strength_factor_250b_wood = 0.85;
    strength_factor_250b_support = 1.0;
    strength_factor_250c_wood = 0.75;
    strength_factor_250c_support = 1.0;

    // defaults from chart 4 - type 45/5 pole dimensions
    pole_length = 45.0;
    pole_depth = 4.5;
    top_diameter = 19/3.14;
    ground_diameter = 32.5/3.14;

    // defaults from chart 5 - southern yellow pine
    fiber_strength = 8000;

<<<<<<< HEAD
	repair_time = 86400;
	return 1;
}

int pole_configuration::isa(CLASSNAME classname)
{
	return strcmp(classname,"pole_configuration") == 0;
}
=======
	repair_time = 86400; // one day
>>>>>>> e029d695

	return 1;
}

int pole_configuration::init(OBJECT *parent)
{
	// pole degregation
	if ( climate_impact_zone < 0 || climate_impact_zone >= _CIZ_SIZE )
	{
		warning("climate impact zone %s is not valid, resetting to default NONE", kw_ciz[climate_impact_zone].name);
		climate_impact_zone = CIZ_NONE;
	}
	if ( treatment_method < 0 || treatment_method >= _PTM_SIZE )
	{
		warning("pole treatment method is not valid, resetting to default CCA");
		climate_impact_zone = PTM_CCA;
	}
	if ( degradation_rate < 0 ) // check for invalidate degredation rate
		exception("degradation_rate must be zero or positive");
	else if ( degradation_rate == 0 )
		degradation_rate = pole_degredation_rate_data[climate_impact_zone][treatment_method];
	return 1;	
}

<<<<<<< HEAD
EXPORT int isa_pole_configuration(OBJECT *obj, CLASSNAME classname)
=======
int pole_configuration::isa(char *classname)
>>>>>>> e029d695
{
	return strcmp(classname,"pole_configuration") == 0;
}

double pole_configuration::get_pole_diameter(double height)
{
	return (pole_length-height)*(ground_diameter-top_diameter)/(pole_length-pole_depth);
}<|MERGE_RESOLUTION|>--- conflicted
+++ resolved
@@ -111,7 +111,6 @@
     // defaults from chart 5 - southern yellow pine
     fiber_strength = 8000;
 
-<<<<<<< HEAD
 	repair_time = 86400;
 	return 1;
 }
@@ -119,12 +118,6 @@
 int pole_configuration::isa(CLASSNAME classname)
 {
 	return strcmp(classname,"pole_configuration") == 0;
-}
-=======
-	repair_time = 86400; // one day
->>>>>>> e029d695
-
-	return 1;
 }
 
 int pole_configuration::init(OBJECT *parent)
@@ -147,11 +140,7 @@
 	return 1;	
 }
 
-<<<<<<< HEAD
 EXPORT int isa_pole_configuration(OBJECT *obj, CLASSNAME classname)
-=======
-int pole_configuration::isa(char *classname)
->>>>>>> e029d695
 {
 	return strcmp(classname,"pole_configuration") == 0;
 }

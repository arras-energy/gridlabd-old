/** $Id: node.cpp 1215 2009-01-22 00:54:37Z d3x593 $
	Copyright (C) 2008 Battelle Memorial Institute
	@file node.cpp
	@addtogroup powerflow_node Node
	@ingroup powerflow_object
	
	The node is one of the major components of the method used for solving a 
	powerflow network.  In essense the distribution network can be seen as a 
	series of nodes and links.  Nodes primary responsibility is to act as an
	aggregation point for the links that are attached to it, and to hold the
	current and voltage values that will be used in the matrix calculations
	done in the link.
	
	Three types of nodes are defined in this file.  Nodes are simply a basic 
	object that exports the voltages for each phase.  Triplex nodes export
	voltages for 3 lines; line1_voltage, line2_voltage, lineN_voltage.

	@par Voltage control

	When the global variable require_voltage_control is set to \p TRUE,
	the bus type is used to determine how voltage control is implemented.
	Voltage control is only performed when the bus has no link that
	considers it a to node.  When the flag \#NF_HASSOURCE is cleared, then
	the following is in effect:

	- \#SWING buses are considered infinite sources and the voltage will
	  remain fixed regardless of conditions.
	- \#PV buses are considered constrained sources and the voltage will
	  fall to zero if there is insufficient voltage support at the bus.
	  A generator object is required to provide the voltage support explicitly.
	  The voltage will be set to zero if the generator does not provide
	  sufficient support.
	- \#PQ buses will always go to zero voltage.

	@par Fault support

	The following conditions are used to describe a fault impedance \e X (e.g., 1e-6), 
	between phase \e x and neutral or group, or between phases \e x and \e y, and leaving
	phase \e z unaffected at iteration \e t:
	- \e phase-to-phase contact at the node
		- \e Forward-sweep: \f$ V_x(t) = V_y(t) = \frac{V_x(t-1) + V_y(t-1)}{2} \f$
		- \e Back-sweep: \f$ I_x(t+1) = -I_y(t+1) = \frac{V_x(t)-V_y(t)}{X} \f$;
    - \e phase-to-ground/neutral contact at the node
		- \e Forward-sweep: \f$ V_x(t) = \frac{1}{2} V_x(t-1)  \f$
		- \e Back-sweep: \f$ I_x(t+1) = \frac{V_x(t)}{X} \f$;
	
	@{
*/

#include <stdlib.h>
#include <stdio.h>
#include <errno.h>
#include <math.h>

#include "solver_nr.h"
#include "node.h"
#include "link.h"

//See if these can be unwound, not a fan of the cross-linking here:
#include "capacitor.h"
#include "load.h"
#include "triplex_meter.h"

//Library imports items - for external LU solver - stolen from somewhere else in GridLAB-D (tape, I believe)
#if defined(WIN32) && !defined(__MINGW32__)
#define WIN32_LEAN_AND_MEAN		// Exclude rarely-used stuff from Windows headers
#define _WIN32_WINNT 0x0400
#include <windows.h>
#ifndef DLEXT
#define DLEXT ".dll"
#endif
#define DLLOAD(P) LoadLibrary(P)
#define DLSYM(H,S) (void *)GetProcAddress((HINSTANCE)H,S)
#define snprintf _snprintf
#else /* ANSI */
#include "dlfcn.h"
#ifndef DLEXT
#ifdef __MINGW32__
#define DLEXT ".dll"
#else
#define DLEXT ".so"
#endif
#endif
#define DLLOAD(P) dlopen(P,RTLD_LAZY)
#define DLSYM(H,S) dlsym(H,S)
#endif

//"Small" multiplier for restoring voltages in in-rush.  Zeros seem to make it angry
//TODO: See if this is a "zero-catch" somewhere making it useless, or legitimate numerical stability
#define MULTTERM 0.00000000000001

//******************* TODO SOON -- Check history and saturation mapping for children (probably doesn't work **********//

CLASS *node::oclass = NULL;
CLASS *node::pclass = NULL;

unsigned int node::n = 0; 

node::node(MODULE *mod) : powerflow_object(mod)
{
	if(oclass == NULL)
	{
		pclass = powerflow_object::oclass;
		oclass = gl_register_class(mod,"node",sizeof(node),PC_PRETOPDOWN|PC_BOTTOMUP|PC_POSTTOPDOWN|PC_UNSAFE_OVERRIDE_OMIT|PC_AUTOLOCK);
		if (oclass==NULL)
			throw "unable to register class node";
		else
			oclass->trl = TRL_PROVEN;

		if(gl_publish_variable(oclass,
			PT_INHERIT, "powerflow_object",
			PT_enumeration, "bustype", PADDR(bustype),PT_DESCRIPTION,"defines whether the node is a PQ, PV, or SWING node",
				PT_KEYWORD, "PQ", (enumeration)PQ,
				PT_KEYWORD, "PV", (enumeration)PV,
				PT_KEYWORD, "SWING", (enumeration)SWING,
				PT_KEYWORD, "SWING_PQ", (enumeration)SWING_PQ,
			PT_set, "busflags", PADDR(busflags),PT_DESCRIPTION,"flag indicates node has a source for voltage, i.e. connects to the swing node",
				PT_KEYWORD, "HASSOURCE", (set)NF_HASSOURCE,
				PT_KEYWORD, "ISSOURCE", (set)NF_ISSOURCE,
			PT_object, "reference_bus", PADDR(reference_bus),PT_DESCRIPTION,"reference bus from which frequency is defined",
			PT_double,"maximum_voltage_error[V]",PADDR(maximum_voltage_error),PT_DESCRIPTION,"convergence voltage limit or convergence criteria",

			PT_complex, "voltage_A[V]", PADDR(voltage[0]),PT_DESCRIPTION,"bus voltage, Phase A to ground",
			PT_complex, "voltage_B[V]", PADDR(voltage[1]),PT_DESCRIPTION,"bus voltage, Phase B to ground",
			PT_complex, "voltage_C[V]", PADDR(voltage[2]),PT_DESCRIPTION,"bus voltage, Phase C to ground",
			PT_complex, "voltage_AB[V]", PADDR(voltaged[0]),PT_DESCRIPTION,"line voltages, Phase AB",
			PT_complex, "voltage_BC[V]", PADDR(voltaged[1]),PT_DESCRIPTION,"line voltages, Phase BC",
			PT_complex, "voltage_CA[V]", PADDR(voltaged[2]),PT_DESCRIPTION,"line voltages, Phase CA",
			PT_complex, "current_A[A]", PADDR(current[0]),PT_ACCESS,PA_HIDDEN,PT_DESCRIPTION,"bus current injection (in = positive), this an accumulator only, not a output or input variable",
			PT_complex, "current_B[A]", PADDR(current[1]),PT_ACCESS,PA_HIDDEN,PT_DESCRIPTION,"bus current injection (in = positive), this an accumulator only, not a output or input variable",
			PT_complex, "current_C[A]", PADDR(current[2]),PT_ACCESS,PA_HIDDEN,PT_DESCRIPTION,"bus current injection (in = positive), this an accumulator only, not a output or input variable",
			PT_complex, "power_A[VA]", PADDR(power[0]),PT_ACCESS,PA_HIDDEN,PT_DESCRIPTION,"bus power injection (in = positive), this an accumulator only, not a output or input variable",
			PT_complex, "power_B[VA]", PADDR(power[1]),PT_ACCESS,PA_HIDDEN,PT_DESCRIPTION,"bus power injection (in = positive), this an accumulator only, not a output or input variable",
			PT_complex, "power_C[VA]", PADDR(power[2]),PT_ACCESS,PA_HIDDEN,PT_DESCRIPTION,"bus power injection (in = positive), this an accumulator only, not a output or input variable",
			PT_complex, "shunt_A[S]", PADDR(shunt[0]),PT_ACCESS,PA_HIDDEN,PT_DESCRIPTION,"bus shunt admittance, this an accumulator only, not a output or input variable",
			PT_complex, "shunt_B[S]", PADDR(shunt[1]),PT_ACCESS,PA_HIDDEN,PT_DESCRIPTION,"bus shunt admittance, this an accumulator only, not a output or input variable",
			PT_complex, "shunt_C[S]", PADDR(shunt[2]),PT_ACCESS,PA_HIDDEN,PT_DESCRIPTION,"bus shunt admittance, this an accumulator only, not a output or input variable",

			PT_complex, "prerotated_current_A[A]", PADDR(pre_rotated_current[0]),PT_ACCESS,PA_HIDDEN,PT_DESCRIPTION,"deltamode-functionality - bus current injection (in = positive), but will not be rotated by powerflow for off-nominal frequency, this an accumulator only, not a output or input variable",
			PT_complex, "prerotated_current_B[A]", PADDR(pre_rotated_current[1]),PT_ACCESS,PA_HIDDEN,PT_DESCRIPTION,"deltamode-functionality - bus current injection (in = positive), but will not be rotated by powerflow for off-nominal frequency, this an accumulator only, not a output or input variable",
			PT_complex, "prerotated_current_C[A]", PADDR(pre_rotated_current[2]),PT_ACCESS,PA_HIDDEN,PT_DESCRIPTION,"deltamode-functionality - bus current injection (in = positive), but will not be rotated by powerflow for off-nominal frequency, this an accumulator only, not a output or input variable",

			PT_complex, "current_AB[A]", PADDR(current_dy[0]),PT_ACCESS,PA_HIDDEN,PT_DESCRIPTION,"bus current delta-connected injection (in = positive), this an accumulator only, not a output or input variable",
			PT_complex, "current_BC[A]", PADDR(current_dy[1]),PT_ACCESS,PA_HIDDEN,PT_DESCRIPTION,"bus current delta-connected injection (in = positive), this an accumulator only, not a output or input variable",
			PT_complex, "current_CA[A]", PADDR(current_dy[2]),PT_ACCESS,PA_HIDDEN,PT_DESCRIPTION,"bus current delta-connected injection (in = positive), this an accumulator only, not a output or input variable",
			PT_complex, "current_AN[A]", PADDR(current_dy[3]),PT_ACCESS,PA_HIDDEN,PT_DESCRIPTION,"bus current wye-connected injection (in = positive), this an accumulator only, not a output or input variable",
			PT_complex, "current_BN[A]", PADDR(current_dy[4]),PT_ACCESS,PA_HIDDEN,PT_DESCRIPTION,"bus current wye-connected injection (in = positive), this an accumulator only, not a output or input variable",
			PT_complex, "current_CN[A]", PADDR(current_dy[5]),PT_ACCESS,PA_HIDDEN,PT_DESCRIPTION,"bus current wye-connected injection (in = positive), this an accumulator only, not a output or input variable",
			PT_complex, "power_AB[VA]", PADDR(power_dy[0]),PT_ACCESS,PA_HIDDEN,PT_DESCRIPTION,"bus power delta-connected injection (in = positive), this an accumulator only, not a output or input variable",
			PT_complex, "power_BC[VA]", PADDR(power_dy[1]),PT_ACCESS,PA_HIDDEN,PT_DESCRIPTION,"bus power delta-connected injection (in = positive), this an accumulator only, not a output or input variable",
			PT_complex, "power_CA[VA]", PADDR(power_dy[2]),PT_ACCESS,PA_HIDDEN,PT_DESCRIPTION,"bus power delta-connected injection (in = positive), this an accumulator only, not a output or input variable",
			PT_complex, "power_AN[VA]", PADDR(power_dy[3]),PT_ACCESS,PA_HIDDEN,PT_DESCRIPTION,"bus power wye-connected injection (in = positive), this an accumulator only, not a output or input variable",
			PT_complex, "power_BN[VA]", PADDR(power_dy[4]),PT_ACCESS,PA_HIDDEN,PT_DESCRIPTION,"bus power wye-connected injection (in = positive), this an accumulator only, not a output or input variable",
			PT_complex, "power_CN[VA]", PADDR(power_dy[5]),PT_ACCESS,PA_HIDDEN,PT_DESCRIPTION,"bus power wye-connected injection (in = positive), this an accumulator only, not a output or input variable",
			PT_complex, "shunt_AB[S]", PADDR(power_dy[0]),PT_ACCESS,PA_HIDDEN,PT_DESCRIPTION,"bus shunt delta-connected admittance, this an accumulator only, not a output or input variable",
			PT_complex, "shunt_BC[S]", PADDR(power_dy[1]),PT_ACCESS,PA_HIDDEN,PT_DESCRIPTION,"bus shunt delta-connected admittance, this an accumulator only, not a output or input variable",
			PT_complex, "shunt_CA[S]", PADDR(power_dy[2]),PT_ACCESS,PA_HIDDEN,PT_DESCRIPTION,"bus shunt delta-connected admittance, this an accumulator only, not a output or input variable",
			PT_complex, "shunt_AN[S]", PADDR(power_dy[3]),PT_ACCESS,PA_HIDDEN,PT_DESCRIPTION,"bus shunt wye-connected admittance, this an accumulator only, not a output or input variable",
			PT_complex, "shunt_BN[S]", PADDR(power_dy[4]),PT_ACCESS,PA_HIDDEN,PT_DESCRIPTION,"bus shunt wye-connected admittance, this an accumulator only, not a output or input variable",
			PT_complex, "shunt_CN[S]", PADDR(power_dy[5]),PT_ACCESS,PA_HIDDEN,PT_DESCRIPTION,"bus shunt wye-connected admittance, this an accumulator only, not a output or input variable",

			PT_double, "mean_repair_time[s]",PADDR(mean_repair_time), PT_DESCRIPTION, "Time after a fault clears for the object to be back in service",

			//Properties for frequency measurement
			PT_enumeration,"frequency_measure_type",PADDR(fmeas_type),PT_DESCRIPTION,"Frequency measurement dynamics-capable implementation",
				PT_KEYWORD,"NONE",(enumeration)FM_NONE,PT_DESCRIPTION,"No frequency measurement",
				PT_KEYWORD,"SIMPLE",(enumeration)FM_SIMPLE,PT_DESCRIPTION,"Simplified frequency measurement",
				PT_KEYWORD,"PLL",(enumeration)FM_PLL,PT_DESCRIPTION,"PLL frequency measurement",

			PT_double,"sfm_Tf[s]",PADDR(freq_sfm_Tf),PT_DESCRIPTION,"Transducer time constant for simplified frequency measurement (seconds)",
			PT_double,"pll_Kp[pu]",PADDR(freq_pll_Kp),PT_DESCRIPTION,"Proportional gain of PLL frequency measurement",
			PT_double,"pll_Ki[pu]",PADDR(freq_pll_Ki),PT_DESCRIPTION,"Integration gain of PLL frequency measurement",

			//Frequency measurement output variables
			PT_double,"measured_angle_A[rad]", PADDR(curr_freq_state.anglemeas[0]),PT_DESCRIPTION,"bus angle measurement, phase A",
			PT_double,"measured_frequency_A[Hz]", PADDR(curr_freq_state.fmeas[0]),PT_DESCRIPTION,"frequency measurement, phase A",
			PT_double,"measured_angle_B[rad]", PADDR(curr_freq_state.anglemeas[1]),PT_DESCRIPTION,"bus angle measurement, phase B",
			PT_double,"measured_frequency_B[Hz]", PADDR(curr_freq_state.fmeas[1]),PT_DESCRIPTION,"frequency measurement, phase B",
			PT_double,"measured_angle_C[rad]", PADDR(curr_freq_state.anglemeas[2]),PT_DESCRIPTION,"bus angle measurement, phase C",
			PT_double,"measured_frequency_C[Hz]", PADDR(curr_freq_state.fmeas[2]),PT_DESCRIPTION,"frequency measurement, phase C",
			PT_double,"measured_frequency[Hz]", PADDR(curr_freq_state.average_freq), PT_DESCRIPTION, "frequency measurement - average of present phases",

			PT_enumeration, "service_status", PADDR(service_status),PT_DESCRIPTION,"In and out of service flag",
				PT_KEYWORD, "IN_SERVICE", (enumeration)ND_IN_SERVICE,
				PT_KEYWORD, "OUT_OF_SERVICE", (enumeration)ND_OUT_OF_SERVICE,
			PT_double, "service_status_double", PADDR(service_status_dbl),PT_DESCRIPTION,"In and out of service flag - type double - will indiscriminately override service_status - useful for schedules",
			PT_double, "previous_uptime[min]", PADDR(previous_uptime),PT_DESCRIPTION,"Previous time between disconnects of node in minutes",
			PT_double, "current_uptime[min]", PADDR(current_uptime),PT_DESCRIPTION,"Current time since last disconnect of node in minutes",
			PT_bool, "Norton_dynamic", PADDR(dynamic_norton),PT_DESCRIPTION,"Flag to indicate a Norton-equivalent connection -- used for generators and deltamode",
			PT_bool, "generator_dynamic", PADDR(dynamic_generator),PT_DESCRIPTION,"Flag to indicate a voltage-sourcing or swing-type generator is present -- used for generators and deltamode",

			//GFA - stuff
			PT_bool, "GFA_enable", PADDR(GFA_enable), PT_DESCRIPTION, "Disable/Enable Grid Friendly Appliance(TM)-type functionality",
			PT_double, "GFA_freq_low_trip[Hz]", PADDR(GFA_freq_low_trip), PT_DESCRIPTION, "Low frequency trip point for Grid Friendly Appliance(TM)-type functionality",
			PT_double, "GFA_freq_high_trip[Hz]", PADDR(GFA_freq_high_trip), PT_DESCRIPTION, "High frequency trip point for Grid Friendly Appliance(TM)-type functionality",
			PT_double, "GFA_volt_low_trip[pu]", PADDR(GFA_voltage_low_trip), PT_DESCRIPTION, "Low voltage trip point for Grid Friendly Appliance(TM)-type functionality",
			PT_double, "GFA_volt_high_trip[pu]", PADDR(GFA_voltage_high_trip), PT_DESCRIPTION, "High voltage trip point for Grid Friendly Appliance(TM)-type functionality",
			PT_double, "GFA_reconnect_time[s]", PADDR(GFA_reconnect_time), PT_DESCRIPTION, "Reconnect time for Grid Friendly Appliance(TM)-type functionality",
			PT_double, "GFA_freq_disconnect_time[s]", PADDR(GFA_freq_disconnect_time), PT_DESCRIPTION, "Frequency violation disconnect time for Grid Friendly Appliance(TM)-type functionality",
			PT_double, "GFA_volt_disconnect_time[s]", PADDR(GFA_volt_disconnect_time), PT_DESCRIPTION, "Voltage violation disconnect time for Grid Friendly Appliance(TM)-type functionality",
			PT_bool, "GFA_status", PADDR(GFA_status), PT_DESCRIPTION, "Low frequency trip point for Grid Friendly Appliance(TM)-type functionality",

			PT_enumeration, "GFA_trip_method", PADDR(GFA_trip_method), PT_DESCRIPTION, "Reason for GFA trip - what caused the GFA to activate",
				PT_KEYWORD, "NONE", (enumeration)GFA_NONE, PT_DESCRIPTION, "No GFA trip",
				PT_KEYWORD, "UNDER_FREQUENCY", (enumeration)GFA_UF, PT_DESCRIPTION, "GFA trip for under-frequency",
				PT_KEYWORD, "OVER_FREQUENCY", (enumeration)GFA_OF, PT_DESCRIPTION, "GFA trip for over-frequency",
				PT_KEYWORD, "UNDER_VOLTAGE", (enumeration)GFA_UV, PT_DESCRIPTION, "GFA trip for under-voltage",
				PT_KEYWORD, "OVER_VOLTAGE", (enumeration)GFA_OV, PT_DESCRIPTION, "GFA trip for over-voltage",

			PT_object, "topological_parent", PADDR(TopologicalParent),PT_DESCRIPTION,"topological parent as per GLM configuration",
			NULL) < 1) GL_THROW("unable to publish properties in %s",__FILE__);

		if (gl_publish_function(oclass,	"delta_linkage_node", (FUNCTIONADDR)delta_linkage)==NULL)
			GL_THROW("Unable to publish node delta_linkage function");
		if (gl_publish_function(oclass,	"interupdate_pwr_object", (FUNCTIONADDR)interupdate_node)==NULL)
			GL_THROW("Unable to publish node deltamode function");
		if (gl_publish_function(oclass,	"delta_freq_pwr_object", (FUNCTIONADDR)delta_frequency_node)==NULL)
			GL_THROW("Unable to publish node deltamode function");
		if (gl_publish_function(oclass,	"pwr_object_swing_swapper", (FUNCTIONADDR)swap_node_swing_status)==NULL)
			GL_THROW("Unable to publish node swing-swapping function");
		if (gl_publish_function(oclass,	"pwr_current_injection_update_map", (FUNCTIONADDR)node_map_current_update_function)==NULL)
			GL_THROW("Unable to publish node current injection update mapping function");
		if (gl_publish_function(oclass,	"attach_vfd_to_pwr_object", (FUNCTIONADDR)attach_vfd_to_node)==NULL)
			GL_THROW("Unable to publish node VFD attachment function");
    
	}
}

int node::isa(CLASSNAME classname)
{
	return strcmp(classname,"node")==0 || powerflow_object::isa(classname);
}

int node::create(void)
{
	int result = powerflow_object::create();

#ifdef SUPPORT_OUTAGES
	condition=OC_NORMAL;
#endif

	n++;

	bustype = PQ;
	busflags = NF_HASSOURCE;
	busphasesIn = 0;
	busphasesOut = 0;
	reference_bus = NULL;
	nominal_voltage = 0.0;
	maximum_voltage_error = 0.0;
	frequency = nominal_frequency;
	fault_Z = 1e-6;
	prev_NTime = 0;
	SubNode = NONE;
	SubNodeParent = NULL;
	TopologicalParent = NULL;
	NR_subnode_reference = NULL;
	Extra_Data=NULL;
	NR_link_table = NULL;
	NR_connected_links[0] = NR_connected_links[1] = 0;
	NR_number_child_nodes[0] = NR_number_child_nodes[1] = 0;
	NR_child_nodes = NULL;

	NR_node_reference = -1;	//Newton-Raphson bus index, set to -1 initially
	house_present = false;	//House attachment flag
	nom_res_curr[0] = nom_res_curr[1] = nom_res_curr[2] = 0.0;	//Nominal house current variables

	prev_phases = 0x00;

	mean_repair_time = 0.0;

	// Only used in capacitors, at this time, but put into node for future functionality (maybe with reliability?)
	service_status = ND_IN_SERVICE;
	service_status_dbl = -1.0;	//Initial flag is to ignore it.  As soon as this changes, it overrides service_status
	last_disconnect = 0;		//Will get set in init
	previous_uptime = -1.0;		///< Flags as not initialized
	current_uptime = -1.0;		///< Flags as not initialized

	full_Y = NULL;		//Not used by default
	full_Y_load = NULL;	//Not used by default
	full_Y_all = NULL;	//Not used by default
	DynVariable = NULL;	//Not used by default
	BusHistTerm[0] = complex(0.0,0.0);
	BusHistTerm[1] = complex(0.0,0.0);
	BusHistTerm[2] = complex(0.0,0.0);
	prev_delta_time = -1.0;
	ahrlloadstore = NULL;
	bhrlloadstore = NULL;
	chrcloadstore = NULL;
	LoadHistTermL = NULL;
	LoadHistTermC = NULL;

	memset(voltage,0,sizeof(voltage));
	memset(voltaged,0,sizeof(voltaged));
	memset(current,0,sizeof(current));
	memset(pre_rotated_current,0,sizeof(pre_rotated_current));
	memset(power,0,sizeof(power));
	memset(shunt,0,sizeof(shunt));

	current_dy[0] = current_dy[1] = current_dy[2] = complex(0.0,0.0);
	current_dy[3] = current_dy[4] = current_dy[5] = complex(0.0,0.0);
	power_dy[0] = power_dy[1] = power_dy[2] = complex(0.0,0.0);
	power_dy[3] = power_dy[4] = power_dy[5] = complex(0.0,0.0);
	shunt_dy[0] = shunt_dy[1] = shunt_dy[2] = complex(0.0,0.0);
	shunt_dy[3] = shunt_dy[4] = shunt_dy[5] = complex(0.0,0.0);

	prev_voltage_value = NULL;	//NULL the pointer, just for the sake of doing so
	prev_power_value = NULL;	//NULL the pointer, again just for the sake of doing so
	node_type = NORMAL_NODE;	//Assume we're nothing special by default
	current_accumulated = false;
	deltamode_inclusive = false;	//Begin assuming we aren't delta-enabled
	dynamic_norton = false;			//By default, no one needs the Norton equivalent posting
	dynamic_generator = false;		//By default, we don't have any generator attached

	fmeas_type = FM_NONE;			//By default, no frequency measurement occurs
	freq_omega_ref=0.0;
	freq_sfm_Tf=0.01;
	freq_pll_Kp=10;
	freq_pll_Ki=100;

	//Set default values
	curr_freq_state.fmeas[0] = nominal_frequency;
	curr_freq_state.fmeas[1] = nominal_frequency;
	curr_freq_state.fmeas[2] = nominal_frequency;
	curr_freq_state.average_freq = nominal_frequency;

	//GFA functionality - put in node, in case it needs to be added
	GFA_enable = false;			//disabled, by default
	GFA_freq_low_trip = 59.5;
	GFA_freq_high_trip = 60.5;
	GFA_voltage_low_trip = 0.8;
	GFA_voltage_high_trip = 1.2;
	GFA_reconnect_time = 300.0;
	GFA_freq_disconnect_time = 0.2;
	GFA_volt_disconnect_time = 0.2;
	GFA_status = true;
	prev_time_dbl = 0.0;				//Tracking variable
	GFA_Update_time = 0.0;
	GFA_trip_method = GFA_NONE;		//By default, not tripped

	//VFD-related additional functionality
	VFD_attached = false;	//Not connected to a VFD
	VFD_updating_function = NULL;	//Make sure is set empty
	VFD_object = NULL;	//Make empty

	return result;
}

int node::init(OBJECT *parent)
{
	OBJECT *obj = OBJECTHDR(this);

	//Put the phase_S check right on the top, since it will apply to both solvers
	if (has_phase(PHASE_S))
	{
		//Make sure we're a valid class
		if (!(gl_object_isa(obj,"triplex_node","powerflow") || gl_object_isa(obj,"triplex_meter","powerflow") || gl_object_isa(obj,"triplex_load","powerflow") || gl_object_isa(obj,"motor","powerflow")))
		{
			GL_THROW("Object:%d - %s -- has a phase S, but is not triplex!",obj->id,(obj->name ? obj->name : "Unnamed"));
			/*  TROUBLESHOOT
			A node-based object has an "S" in the phases, but is not a triplex_node, triplex_load, nor triplex_meter.  These are the only
			objects that support this phase.  Please check your phases and try again.
			*/
		}
		//Default else - implies it is one of these objects, and therefore can have a phase S
	}

	if (solver_method==SM_NR)
	{
		char ext_lib_file_name[1025];
		char extpath[1024];
		CALLBACKS **cbackval = NULL;
		bool ExtLinkFailure;

		// Store the topological parent before anyone overwrites it
		TopologicalParent = obj->parent;

		//Check for a swing bus if we haven't found one already
		if (NR_swing_bus == NULL)
		{
			//See if a node is a master swing
			NR_swing_bus = NR_master_swing_search("node",true);

			//If one hasn't been found, see if there's a substation one
			if (NR_swing_bus == NULL)
			{
				NR_swing_bus = NR_master_swing_search("substation",true);
			}
			//Default else -- one already found, progress through this

			//If one hasn't been found, see if there's a meter one
			if (NR_swing_bus == NULL)
			{
				NR_swing_bus = NR_master_swing_search("meter",true);
			}
			//Default else -- one already found, progress through this

			//If one hasn't been found, see if there's an elec_frequency one
			if (NR_swing_bus == NULL)
			{
				NR_swing_bus = NR_master_swing_search("elec_frequency",true);
			}
			//Default else -- one already found, progress through this

			//If one hasn't been found, see if there's a load one
			if (NR_swing_bus == NULL)
			{
				//Do the same for loads
				NR_swing_bus = NR_master_swing_search("load",true);
			}
			//Default else -- one already found, progress through this

			//If one hasn't been found, see if there's a triplex_node one
			if (NR_swing_bus == NULL)
			{
				//Do the same for triplex nodes
				NR_swing_bus = NR_master_swing_search("triplex_node",true);
			}
			//Default else -- one already found, progress through this

			//If one hasn't been found, see if there's a triplex_meter one
			if (NR_swing_bus == NULL)
			{
				//And one more time for triplex meters
				NR_swing_bus = NR_master_swing_search("triplex_meter",true);
			}
			//Default else -- one already found, progress through this

			//If one hasn't been found, see if there's a triplex_load one
			if (NR_swing_bus == NULL)
			{
				//And one more time for triplex loads
				NR_swing_bus = NR_master_swing_search("triplex_load",true);
			}
			//Default else -- one already found, progress through this

			//Now repeat this process for SWING_PQ designations
			//Check nodes
			if (NR_swing_bus == NULL)
			{
				NR_swing_bus = NR_master_swing_search("node",false);
			}

			//If one hasn't been found, see if there's a substation one
			if (NR_swing_bus == NULL)
			{
				NR_swing_bus = NR_master_swing_search("substation",false);
			}
			//Default else -- one already found, progress through this

			//If one hasn't been found, see if there's a meter one
			if (NR_swing_bus == NULL)
			{
				NR_swing_bus = NR_master_swing_search("meter",false);
			}
			//Default else -- one already found, progress through this

			//If one hasn't been found, see if there's an elec_frequency one
			if (NR_swing_bus == NULL)
			{
				NR_swing_bus = NR_master_swing_search("elec_frequency",false);
			}
			//Default else -- one already found, progress through this

			//If one hasn't been found, see if there's a load one
			if (NR_swing_bus == NULL)
			{
				//Do the same for loads
				NR_swing_bus = NR_master_swing_search("load",false);
			}
			//Default else -- one already found, progress through this

			//If one hasn't been found, see if there's a triplex_node one
			if (NR_swing_bus == NULL)
			{
				//Do the same for triplex nodes
				NR_swing_bus = NR_master_swing_search("triplex_node",false);
			}
			//Default else -- one already found, progress through this

			//If one hasn't been found, see if there's a triplex_meter one
			if (NR_swing_bus == NULL)
			{
				//And one more time for triplex meters
				NR_swing_bus = NR_master_swing_search("triplex_meter",false);
			}
			//Default else -- one already found, progress through this

			//If one hasn't been found, see if there's a triplex_load one
			if (NR_swing_bus == NULL)
			{
				//And one more time for triplex loads
				NR_swing_bus = NR_master_swing_search("triplex_load",false);
			}
			//Default else -- one already found, progress through this

			//Make sure there is one bus to rule them all, even if it actually has rivals
			if (NR_swing_bus == NULL)
			{
				GL_THROW("NR: no swing bus found");
				/*	TROUBLESHOOT
				No swing bus was located in the test system.  Newton-Raphson requires at least one node
				be designated "bustype SWING".
				*/
			}
		}//end swing bus search

		//Check for parents to see if they are a parent/childed load
		if (obj->parent!=NULL) 	//Has a parent, let's see if it is a node and link it up 
		{						//(this will break anything intentionally done this way - e.g. switch between two nodes)
			//See if it is a node/load/meter/substation
			
			
			/********************* FIX *******************************/
			/* TODO: Does this need to be revisited for other types */




			if (!(gl_object_isa(obj->parent,"load","powerflow") | gl_object_isa(obj->parent,"node","powerflow") | gl_object_isa(obj->parent,"meter","powerflow") | gl_object_isa(obj->parent,"substation","powerflow")))
				GL_THROW("NR: Parent is not a node, load or meter!");
				/*  TROUBLESHOOT
				A Newton-Raphson parent-child connection was attempted on a non-node.  The parent object must be a node, load, or meter object in the 
				powerflow module for this connection to be successful.
				*/

			node *parNode = OBJECTDATA(obj->parent,node);

			//See if it is a swing, just to toss a warning
			if ((parNode->bustype==SWING) || (parNode->bustype==SWING_PQ))
			{
				gl_warning("Node:%s is parented to a swing node and will get folded into it.",obj->name);
				/*  TROUBLESHOOT
				When a node has the parent field populated, it is assumed this is for a "zero-length" line connection.
				If a swing node is specified, it will assume the node is linked to the swing node via a zero-length
				connection.  If this is undesired, remove the parenting to the swing node.
				*/
			}

			//Phase variable
			set p_phase_to_check, c_phase_to_check;

			//N-less version
			p_phase_to_check = (parNode->phases & (~(PHASE_N)));
			c_phase_to_check = (phases & (~(PHASE_N)));

			//Make sure our phases align, otherwise become angry
			if ((parNode->phases!=phases) && (p_phase_to_check != c_phase_to_check))
			{
				//Create D-less and N-less versions of both for later comparisons
				p_phase_to_check = (parNode->phases & (~(PHASE_D | PHASE_N)));
				c_phase_to_check = (phases & (~(PHASE_D | PHASE_N)));

				//May not necessarily be a failure, let's investiage
				if ((p_phase_to_check & c_phase_to_check) != c_phase_to_check)	//Our parent is lacking, fail
				{
					GL_THROW("NR: Parent and child node phases for nodes %s and %s do not match!",obj->parent->name,obj->name);
					//Defined above
				}
				else					//We should be successful, but let's flag ourselves appropriately
				{	//Essentially a replication of the no-phase section with more check
					if ((parNode->SubNode==CHILD) | (parNode->SubNode==DIFF_CHILD) | ((obj->parent->parent!=NR_swing_bus) && (obj->parent->parent!=NULL)))	//Our parent is another child
					{
						GL_THROW("NR: Grandchildren are not supported at this time!");
						/*  TROUBLESHOOT
						Parent-child connections in Newton-Raphson may not go more than one level deep.  Grandchildren
						(a node parented to a node parented to a node) are unsupported at this time.  Please rearrange your
						parent-child connections appropriately, figure out a different way of performing the required connection,
						or, if your system is radial, consider using forward-back sweep.
						*/
					}
					else	//Our parent is unchilded (or has the swing bus as a parent)
					{
						//Check and see if the parent or child is a delta - if so, proceed as normal
						if (((phases & PHASE_D) == PHASE_D) || ((parNode->phases & PHASE_D) == PHASE_D))
						{
							//Set appropriate flags (store parent name and flag self & parent)
							SubNode = DIFF_CHILD;
							SubNodeParent = obj->parent;
							
							parNode->SubNode = DIFF_PARENT;
							parNode->SubNodeParent = obj;	//This may get overwritten if we have multiple children, so try not to use it anywhere mission critical.
							parNode->NR_number_child_nodes[0]++;	//Increment the counter of child nodes - we'll alloc and link them later

							//Update the pointer to our parent's NR pointer (so links can go there appropriately)
							NR_subnode_reference = &(parNode->NR_node_reference);

							//Allocate and point our properties up to the parent node
							if (parNode->Extra_Data == NULL)	//Make sure someone else hasn't allocated it for us
							{
								parNode->Extra_Data = (complex *)gl_malloc(9*sizeof(complex));
								if (parNode->Extra_Data == NULL)
								{
									GL_THROW("NR: Memory allocation failure for differently connected load.");
									/*  TROUBLESHOOT
									This is a bug.  Newton-Raphson tried to allocate memory for other necessary
									information to handle a parent-child relationship with differently connected loads.
									Please submit your code and a bug report using the trac website.
									*/
								}
							}
						}
						else	//None are delta, so handle partial phasing a little better
						{
							//Replicate "normal phasing" code below

							//Parent node check occurred above as part of this logic chain, so forgot from copy below
							
							//Set appropriate flags (store parent name and flag self & parent)
							SubNode = CHILD;
							SubNodeParent = obj->parent;
							
							parNode->SubNode = PARENT;
							parNode->SubNodeParent = obj;	//This may get overwritten if we have multiple children, so try not to use it anywhere mission critical.
							parNode->NR_number_child_nodes[0]++;	//Increment the counter of child nodes - we'll alloc and link them later

							//Update the pointer to our parent's NR pointer (so links can go there appropriately)
							NR_subnode_reference = &(parNode->NR_node_reference);

							//Zero out last child power vector (used for updates)
							last_child_power[0][0] = last_child_power[0][1] = last_child_power[0][2] = complex(0,0);
							last_child_power[1][0] = last_child_power[1][1] = last_child_power[1][2] = complex(0,0);
							last_child_power[2][0] = last_child_power[2][1] = last_child_power[2][2] = complex(0,0);
							last_child_power[3][0] = last_child_power[3][1] = last_child_power[3][2] = complex(0,0);
							last_child_current12 = 0.0;

							//Do the same for the delta/wye explicit portions
							last_child_power_dy[0][0] = last_child_power_dy[0][1] = last_child_power_dy[0][2] = complex(0.0,0.0);
							last_child_power_dy[1][0] = last_child_power_dy[1][1] = last_child_power_dy[1][2] = complex(0.0,0.0);
							last_child_power_dy[2][0] = last_child_power_dy[2][1] = last_child_power_dy[2][2] = complex(0.0,0.0);
							last_child_power_dy[3][0] = last_child_power_dy[3][1] = last_child_power_dy[3][2] = complex(0.0,0.0);
							last_child_power_dy[4][0] = last_child_power_dy[4][1] = last_child_power_dy[4][2] = complex(0.0,0.0);
							last_child_power_dy[5][0] = last_child_power_dy[5][1] = last_child_power_dy[5][2] = complex(0.0,0.0);
						}
					}

					//Flag our index as a child as well, as yet another catch
					NR_node_reference = -99;

					//Adjust our rank appropriately
					//Ranking - similar to GS
					gl_set_rank(obj,3);				//Put us below normal nodes (but above links)
													//This way load postings should propogate during sync (bottom-up)
				}
			}
			else		//Phase compatible, no issues
			{
				if ((parNode->SubNode==CHILD) | (parNode->SubNode==DIFF_CHILD) | ((obj->parent->parent!=NR_swing_bus) && (obj->parent->parent!=NULL)))	//Our parent is another child
				{
					GL_THROW("NR: Grandchildren are not supported at this time!");
					//Defined above
				}
				else	//Our parent is unchilded (or has the swing bus as a parent)
				{
					//Set appropriate flags (store parent name and flag self & parent)
					SubNode = CHILD;
					SubNodeParent = obj->parent;

					//Check our parent -- if it is already differently flagged, don't override it
					if (parNode->SubNode != DIFF_PARENT)
					{
						parNode->SubNode = PARENT;
					}
					parNode->SubNodeParent = obj;	//This may get overwritten if we have multiple children, so try not to use it anywhere mission critical.
					parNode->NR_number_child_nodes[0]++;	//Increment the counter of child nodes - we'll alloc and link them later

					//Update the pointer to our parent's NR pointer (so links can go there appropriately)
					NR_subnode_reference = &(parNode->NR_node_reference);
				}

				//Flag our index as a child as well, as yet another catch
				NR_node_reference = -99;

				//Adjust our rank appropriately
				//Ranking - similar to GS
				gl_set_rank(obj,3);				//Put us below normal nodes (but above links)
												//This way load postings should propogate during sync (bottom-up)

				//Zero out last child power vector (used for updates)
				last_child_power[0][0] = last_child_power[0][1] = last_child_power[0][2] = complex(0,0);
				last_child_power[1][0] = last_child_power[1][1] = last_child_power[1][2] = complex(0,0);
				last_child_power[2][0] = last_child_power[2][1] = last_child_power[2][2] = complex(0,0);
				last_child_power[3][0] = last_child_power[3][1] = last_child_power[3][2] = complex(0,0);
				last_child_current12 = 0.0;

				//Do the same for the delta/wye explicit portions
				last_child_power_dy[0][0] = last_child_power_dy[0][1] = last_child_power_dy[0][2] = complex(0.0,0.0);
				last_child_power_dy[1][0] = last_child_power_dy[1][1] = last_child_power_dy[1][2] = complex(0.0,0.0);
				last_child_power_dy[2][0] = last_child_power_dy[2][1] = last_child_power_dy[2][2] = complex(0.0,0.0);
				last_child_power_dy[3][0] = last_child_power_dy[3][1] = last_child_power_dy[3][2] = complex(0.0,0.0);
				last_child_power_dy[4][0] = last_child_power_dy[4][1] = last_child_power_dy[4][2] = complex(0.0,0.0);
				last_child_power_dy[5][0] = last_child_power_dy[5][1] = last_child_power_dy[5][2] = complex(0.0,0.0);
			}//end no issues phase

			//Make sure nominal voltages match
			if (nominal_voltage != parNode->nominal_voltage)
			{
				gl_warning("Node:%s does not have the same nominal voltage as its parent - copying voltage from parent.",(obj->name ? obj->name : "unnamed"));
				/*  TROUBLESHOOT
				A node object was parented to another node object with a different nominal_voltage set.  The childed object will now
				take the parent nominal_voltage.  If this is not intended, please add a transformer between these nodes.
				*/

				nominal_voltage = parNode->nominal_voltage;
			}
		}
		else	//Non-childed node gets the count updated
		{
			NR_bus_count++;		//Update global bus count for NR solver

			//Update ranking
			//Ranking - similar to GS
			if (obj==NR_swing_bus)	//Make sure we're THE swing bus and not just A swing bus
			{
				gl_set_rank(obj,6);
			}
			else	//Normal nodes and rival swing buses end up in the same rank
			{		
				gl_set_rank(obj,4);
			}
		}

		if ((obj->parent==NULL) && (obj != NR_swing_bus)) // need to find a swing bus to be this node's parent
		{
			gl_set_parent(obj,NR_swing_bus);
		}

		/* Make sure we aren't the swing bus */
		if (obj != NR_swing_bus)
		{
			/* still no swing bus found */
			if (obj->parent==NULL)
				GL_THROW("NR: no swing bus found or specified");
				/*	TROUBLESHOOT
				Newton-Raphson failed to automatically assign a swing bus to the node (unchilded nodes are referenced
				to the swing bus).  This should have been detected by this point and represents a bug in the solver.
				Please submit a bug report detailing how you obtained this message.
				*/
		}

		//Use SWING node to hook in the solver - since it's called by SWING, might as well
		//Make sure it is the "master swing" too
		if (obj == NR_swing_bus)
		{
			if (LUSolverName[0]=='\0')	//Empty name, default to superLU
			{
				matrix_solver_method=MM_SUPERLU;	//This is the default, but we'll set it here anyways
			}
			else	//Something is there, see if we can find it
			{
				//Initialize the global
				LUSolverFcns.dllLink = NULL;
				LUSolverFcns.ext_init = NULL;
				LUSolverFcns.ext_alloc = NULL;
				LUSolverFcns.ext_solve = NULL;
				LUSolverFcns.ext_destroy = NULL;

#ifdef WIN32
				snprintf(ext_lib_file_name, 1024, "solver_%s" DLEXT,LUSolverName.get_string());
#else
				snprintf(ext_lib_file_name, 1024, "lib_solver_%s" DLEXT,LUSolverName.get_string());
#endif

				if (gl_findfile(ext_lib_file_name, NULL, 0|4, extpath,sizeof(extpath))!=NULL)	//Link up
				{
					//Link to the library
					LUSolverFcns.dllLink = DLLOAD(extpath);

					//Make sure it worked
					if (LUSolverFcns.dllLink==NULL)
					{
						gl_warning("Failure to load solver_%s as a library, defaulting to superLU",LUSolverName.get_string());
						/*  TROUBLESHOOT
						While attempting to load the DLL for an external LU solver, the file did not appear to meet
						the libary specifications.  superLU is being used instead.  Please check the library file and
						try again.
						*/
						
						//Set to superLU
						matrix_solver_method = MM_SUPERLU;
					}
					else	//Found it right
					{
						//Set tracking flag - if anything fails, just revert to superLU and leave
						ExtLinkFailure = false;

						//Link the callback
						cbackval = (CALLBACKS **)DLSYM(LUSolverFcns.dllLink, "callback");
						
						//I don't know what this does
						if(cbackval)
							*cbackval = callback;
						
						//Now link functions - Init
						LUSolverFcns.ext_init = DLSYM(LUSolverFcns.dllLink,"LU_init");
						
						//Make sure it worked
						if (LUSolverFcns.ext_init == NULL)
						{
							gl_warning("LU_init of external solver solver_%s not found, defaulting to superLU",LUSolverName.get_string());
							/*  TROUBLESHOOT
							While attempting to link the LU_init routine of an external LU matrix solver library, the routine
							failed to be found.  Check the external library and try again.  At this failure, powerflow will revert
							to the superLU solver for Newton-Raphson.
							*/

							//Flag the failure
							ExtLinkFailure = true;
						}

						//Now link functions - alloc
						LUSolverFcns.ext_alloc = DLSYM(LUSolverFcns.dllLink,"LU_alloc");

						//Make sure it worked
						if (LUSolverFcns.ext_alloc == NULL)
						{
							gl_warning("LU_init of external solver solver_%s not found, defaulting to superLU",LUSolverName.get_string());
							/*  TROUBLESHOOT
							While attempting to link the LU_init routine of an external LU matrix solver library, the routine
							failed to be found.  Check the external library and try again.  At this failure, powerflow will revert
							to the superLU solver for Newton-Raphson.
							*/

							//Flag the failure
							ExtLinkFailure = true;
						}

						//Now link functions - solve
						LUSolverFcns.ext_solve = DLSYM(LUSolverFcns.dllLink,"LU_solve");

						//Make sure it worked
						if (LUSolverFcns.ext_solve == NULL)
						{
							gl_warning("LU_init of external solver solver_%s not found, defaulting to superLU",LUSolverName.get_string());
							/*  TROUBLESHOOT
							While attempting to link the LU_init routine of an external LU matrix solver library, the routine
							failed to be found.  Check the external library and try again.  At this failure, powerflow will revert
							to the superLU solver for Newton-Raphson.
							*/

							//Flag the failure
							ExtLinkFailure = true;
						}

						//Now link functions - destroy
						LUSolverFcns.ext_destroy = DLSYM(LUSolverFcns.dllLink,"LU_destroy");

						//Make sure it worked
						if (LUSolverFcns.ext_destroy == NULL)
						{
							gl_warning("LU_init of external solver solver_%s not found, defaulting to superLU",LUSolverName.get_string());
							/*  TROUBLESHOOT
							While attempting to link the LU_init routine of an external LU matrix solver library, the routine
							failed to be found.  Check the external library and try again.  At this failure, powerflow will revert
							to the superLU solver for Newton-Raphson.
							*/

							//Flag the failure
							ExtLinkFailure = true;
						}


						//If any failed, just revert to superLU (probably shouldn't even check others after a failure, but meh)
						if (ExtLinkFailure)
						{
							//Someone failed, just use superLU
							matrix_solver_method=MM_SUPERLU;
						}
						else
						{
							gl_verbose("External solver solver_%s found, utilizing for NR",LUSolverName.get_string());
							/*  TROUBLESHOOT
							An external LU matrix solver library was specified and found, so NR will be calculated
							using that instead of superLU.
							*/

							//Flag as an external solver
							matrix_solver_method=MM_EXTERN;
						}
					}//End found proper DLL
				}//end found external and linked
				else	//Not found, just default to superLU
				{
					gl_warning("The external solver solver_%s could not be found, defaulting to superLU",LUSolverName.get_string());
					/*  TROUBLESHOOT
					While attempting to link an external LU matrix solver library, the file could not be found.  Ensure it is
					in the proper GridLAB-D folder and is named correctly.  If the error persists, please submit your code and
					a bug report via the trac website.
					*/

					//Flag as superLU
					matrix_solver_method=MM_SUPERLU;
				}//end failed to find/load
			}//end somethign was attempted

			if(default_resistance <= 0.0){
				gl_error("INIT: The global default_resistance was less than or equal to zero. default_resistance must be greater than zero.");
				return 0;
			}
		}//End matrix solver if

		if (mean_repair_time < 0.0)
		{
			gl_warning("node:%s has a negative mean_repair_time, set to 1 hour",obj->name);
			/*  TROUBLESHOOT
			A node object had a mean_repair_time that is negative.  This ia not a valid setting.
			The value has been changed to 0.  Please set the variable to an appropriate variable
			*/

			mean_repair_time = 0.0;	//Set to zero by default
		}
	}
	else if (solver_method==SM_GS)
	{
		GL_THROW("Gauss_Seidel is a deprecated solver and has been removed");
		/*  TROUBLESHOOT 
		The Gauss-Seidel solver implementation has been removed as of version 3.0.
		It was never fully functional and has not been updated in a couple versions.  The source
		code still exists in older repositories, so if you have an interest in that implementation, please
		try an older subversion number.
		*/
	}
	else if (solver_method == SM_FBS)	//Forward back sweep
	{
		// Store the topological parent before anyone overwrites it
		TopologicalParent = obj->parent;

		if (obj->parent != NULL)
		{
			if((gl_object_isa(obj->parent,"load","powerflow") | gl_object_isa(obj->parent,"node","powerflow") | gl_object_isa(obj->parent,"meter","powerflow") | gl_object_isa(obj->parent,"substation","powerflow")))	//Parent is another node
			{
				node *parNode = OBJECTDATA(obj->parent,node);

				//Phase variable
				set p_phase_to_check, c_phase_to_check;

				//Create D-less and N-less versions of both for later comparisons
				p_phase_to_check = (parNode->phases & (~(PHASE_D | PHASE_N)));
				c_phase_to_check = (phases & (~(PHASE_D | PHASE_N)));

				//Make sure our phases align, otherwise become angry
				if ((p_phase_to_check & c_phase_to_check) != c_phase_to_check)	//Our parent is lacking, fail
				{
					GL_THROW("Parent and child node phases are incompatible for nodes %s and %s.",obj->parent->name,obj->name);
					/*  TROUBLESHOOT
					A child object does not have compatible phases with its parent.  The parent needs to at least have the phases of
					the child object.  Please check your connections and try again.
					*/
				}

				//Make sure nominal voltages match
				if (nominal_voltage != parNode->nominal_voltage)
				{
					gl_warning("Node:%s does not have the same nominal voltage as its parent - copying voltage from parent.",(obj->name ? obj->name : "unnamed"));
					//Define above

					nominal_voltage = parNode->nominal_voltage;
				}
			}//No else here, may be a line due to FBS implementation, so we don't want to fail on that
		}
	}
	else
		GL_THROW("unsupported solver method");
		/*Defined below*/

	/* initialize the powerflow base object */
	int result = powerflow_object::init(parent);

	/* Ranking stuff for GS parent/child relationship - needs to be rethought - premise of loads/nodes above links MUST remain true */
	if (solver_method==SM_GS)
	{
		GL_THROW("Gauss_Seidel is a deprecated solver and has been removed");
		/*  TROUBLESHOOT 
		The Gauss-Seidel solver implementation has been removed as of version 3.0.
		It was never fully functional and has not been updated in a couple versions.  The source
		code still exists in older repositories, so if you have an interest in that implementation, please
		try an older subversion number.
		*/
	}

	/* unspecified phase inherits from parent, if any */
	if (nominal_voltage==0 && parent)
	{
		powerflow_object *pParent = OBJECTDATA(parent,powerflow_object);
		if (gl_object_isa(parent,"transformer"))
		{
			PROPERTY *transformer_config,*transformer_secondary_voltage;
			OBJECT *trans_config_obj;
			double *trans_secondary_voltage_value;
			size_t offset_val;
			char buffer[128];

			//Get configuration link
			transformer_config = gl_get_property(parent,"configuration");

			//Check it
			if (transformer_config == NULL)
			{
				GL_THROW("Error mapping secondary voltage property from transformer:%d %s",parent->id,parent->name?parent->name:"unnamed");
				/*  TROUBLESHOOT
				While attempting to map to the secondary voltage of a transformer to get a value for nominal voltage, an error
				occurred.  Please try again.  If the problem persists, please submit your code and a bug report via the ticketing
				system.
				*/
			}

			//Pull the object pointer
			offset_val = gl_get_value(parent, GETADDR(parent, transformer_config), buffer, 127, transformer_config);

			//Make sure it worked
			if (offset_val == 0)
			{
				GL_THROW("Error mapping secondary voltage property from transformer:%d %s",parent->id,parent->name?parent->name:"unnamed");
				//Defined above
			}

			//trans_config_obj = gl_get_object(parent,transformer_config);
			trans_config_obj = gl_get_object(buffer);

			if (trans_config_obj == 0)
			{
				GL_THROW("Error mapping secondary voltage property from transformer:%d %s",parent->id,parent->name?parent->name:"unnamed");
				//Defined above
			}

			//Now get secondary voltage
			transformer_secondary_voltage = gl_get_property(trans_config_obj,"secondary_voltage");

			//Make sure it worked
			if (transformer_secondary_voltage == NULL)
			{
				GL_THROW("Error mapping secondary voltage property from transformer:%d %s",parent->id,parent->name?parent->name:"unnamed");
				//Defined above
			}

			//Now get the final one, the double value for secondary voltage
			trans_secondary_voltage_value = gl_get_double(trans_config_obj,transformer_secondary_voltage);

			//Make sure it worked
			if (trans_secondary_voltage_value == NULL)
			{
				GL_THROW("Error mapping secondary voltage property from transformer:%d %s",parent->id,parent->name?parent->name:"unnamed");
				//Defined above
			}

			//Now steal the value
			nominal_voltage = *trans_secondary_voltage_value;
		}
		else
			nominal_voltage = pParent->nominal_voltage;
	}

	/* make sure the sync voltage limit is positive */
	if (maximum_voltage_error<0)
		throw "negative maximum_voltage_error is invalid";
		/*	TROUBLESHOOT
		A negative maximum voltage error was specified.  This can not be checked.  Specify a
		positive maximum voltage error, or omit this value to let the powerflow solver automatically
		calculate it for you.
		*/

	/* set sync_v_limit to default if needed */
	if (maximum_voltage_error==0.0)
		maximum_voltage_error =  nominal_voltage * default_maximum_voltage_error;

	/* make sure fault_Z is positive */
	if (fault_Z<=0)
		throw "negative fault impedance is invalid";
		/*	TROUBLESHOOT
		The node of interest has a negative or zero fault impedance value.  Specify this value as a
		positive number to enable proper solver operation.
		*/

	/* check that nominal voltage is set */
	if (nominal_voltage<=0)
		throw "nominal_voltage is not set";
		/*	TROUBLESHOOT
		The powerflow solver has detected that a nominal voltage was not specified or is invalid.
		Specify this voltage as a positive value via nominal_voltage to enable the solver to work.
		*/

	/* update geographic degree */
	if (k>1)
	{
		if (geographic_degree>0)
			geographic_degree = n/(1/(geographic_degree/n) + log((double)k));
		else
			geographic_degree = n/log((double)k);
	}

	/* set source flags for SWING and PV buses */
	if ((bustype==SWING) || (bustype==SWING_PQ) || (bustype==PV))
		busflags |= NF_HASSOURCE;

	//Pre-zero non existant phases - deltas handled by phase (for open delta)
	if (has_phase(PHASE_S))	//Single phase
	{
		if (has_phase(PHASE_A))
		{
			if (voltage[0] == 0)
			{
				voltage[0].SetPolar(nominal_voltage,0.0);
			}
			if (voltage[1] == 0)
			{
				voltage[1].SetPolar(nominal_voltage,0.0);
			}
		}
		else if (has_phase(PHASE_B))
		{
			if (voltage[0] == 0)
			{
				voltage[0].SetPolar(nominal_voltage,-PI*2/3);
			}
			if (voltage[1] == 0)
			{
				voltage[1].SetPolar(nominal_voltage,-PI*2/3);
			}
		}
		else if (has_phase(PHASE_C))
		{
			if (voltage[0] == 0)
			{
				voltage[0].SetPolar(nominal_voltage,PI*2/3);
			}
			if (voltage[1] == 0)
			{
				voltage[1].SetPolar(nominal_voltage,PI*2/3);
			}
		}
		else
			throw("Please specify which phase (A,B,or C) the triplex node is attached to.");

		voltage[2] = complex(0,0);	//Ground always assumed it seems
	}
	else if (has_phase(PHASE_A|PHASE_B|PHASE_C))	//three phase
	{
		if (voltage[0] == 0)
		{
			voltage[0].SetPolar(nominal_voltage,0.0);
		}
		if (voltage[1] == 0)
		{
			voltage[1].SetPolar(nominal_voltage,-2*PI/3);
		}
		if (voltage[2] == 0)
		{
			voltage[2].SetPolar(nominal_voltage,2*PI/3);
		}
	}
	else	//Not three phase - check for individual phases and zero them if they aren't already
	{
		if (!has_phase(PHASE_A))
			voltage[0]=0.0;
		else if (voltage[0] == 0)
			voltage[0].SetPolar(nominal_voltage,0);

		if (!has_phase(PHASE_B))
			voltage[1]=0.0;
		else if (voltage[1] == 0)
			voltage[1].SetPolar(nominal_voltage,-2*PI/3);

		if (!has_phase(PHASE_C))
			voltage[2]=0.0;
		else if (voltage[2] == 0)
			voltage[2].SetPolar(nominal_voltage,2*PI/3);
	}

	if ( has_phase(PHASE_D) && voltageAB==0)
	{	// compute 3phase voltage differences
		voltageAB = voltageA - voltageB;
		voltageBC = voltageB - voltageC;
		voltageCA = voltageC - voltageA;
	}
	else if (has_phase(PHASE_S))
	{
		//Compute differential voltages (1-2, 1-N, 2-N)
		voltaged[0] = voltage[0] + voltage[1];	//12
		voltaged[1] = voltage[1] - voltage[2];	//2N
		voltaged[2] = voltage[0] - voltage[2];	//1N -- odd order
	}

	//Populate last_voltage with initial values - just in case
	if (solver_method == SM_NR)
	{
		last_voltage[0] = voltage[0];
		last_voltage[1] = voltage[1];
		last_voltage[2] = voltage[2];
	}

	//Initialize uptime variables
	last_disconnect = gl_globalclock;	//Set to current clock

	//Deltamode checks - init, so no locking yet
	if ((obj->flags & OF_DELTAMODE) == OF_DELTAMODE)
	{
		//Flag the variable for later use
		deltamode_inclusive = true;

		//Increment the counter for allocation
		pwr_object_count++;

		//Check out parent and toss some warnings
		if (TopologicalParent != NULL)
		{
			if ((TopologicalParent->flags & OF_DELTAMODE) != OF_DELTAMODE)
			{
				gl_warning("Object %s (node:%d) is flagged for deltamode, but it's parent is not.  This may lead to incorrect answers!",obj->name?obj->name:"Unknown",obj->id);
				/*  TROUBLESHOOT
				A childed node's parent is not flagged for deltamode.  This may lead to some erroneous errors in the powerflow.  Please apply the
				flags DELTAMODE property to the parent, or utilize the all_powerflow_delta module-level flag to fix this.
				*/
			}
		}

		//update GFA-type 
		prev_time_dbl = (double)gl_globalclock;
	}

	//See if frequency measurements are enabled
	if (fmeas_type != FM_NONE)
	{
		//Set the frequency reference, based on the system value
		freq_omega_ref = 2.0 * PI * nominal_frequency;
	}

	return result;
}

//Functionalized presync pass routines for NR solver
//Put in place so deltamode can call it and properly udpate
TIMESTAMP node::NR_node_presync_fxn(TIMESTAMP t0_val)
{
	TIMESTAMP tresults_val;
	double curr_delta_time;
	double curr_ts_dbl, diff_dbl;

	//Set flag, just because
	tresults_val = TS_NEVER;

	//Zero the accumulators for later (meters and such)
	current_inj[0] = current_inj[1] = current_inj[2] = 0.0;

	//Reset flag
	current_accumulated = false;

	//See if in-rush is enabled and we're in deltamode
	if (enable_inrush_calculations == true)
	{
		if (deltatimestep_running > 0)
		{
			//Get current deltamode timestep
			curr_delta_time = gl_globaldeltaclock;

			//Check and see if we're in a different timestep -- if so, zero the accumulators
			if (curr_delta_time != prev_delta_time)
			{
				//Zero the accumulators
				BusHistTerm[0] = BusHistTerm[1] = BusHistTerm[2] = complex(0.0,0.0);
			}
			//Default else - not a new time, so keep going with same values (no rezero)
		}//End deltamode running
		else	//Enabled, but not running
		{
			//set the time tracking variable, just in case we are going in and out
			prev_delta_time = -1.0;
		}
	}//End inrush enabled
	//Defaulted else -- no in-rush or not deltamode

	if ( SubNode==DIFF_PARENT )	//Differently connected parent - zero our accumulators
	{
		//Zero them.  Row 1 is power, row 2 is admittance, row 3 is current
		Extra_Data[0] = Extra_Data[1] = Extra_Data[2] = 0.0;

		Extra_Data[3] = Extra_Data[4] = Extra_Data[5] = 0.0;

		Extra_Data[6] = Extra_Data[7] = Extra_Data[8] = 0.0;
	}

	//Uncomment us eventually, like when houses work in deltamode
	////If we're a parent and "have house", zero our accumulator
	//if ((SubNode==PARENT) && (house_present==true))
	//{
	//	nom_res_curr[0] = nom_res_curr[1] = nom_res_curr[2] = 0.0;
	//}

	//Base GFA Functionality
	//Call the GFA-type functionality, if appropriate
	//See if it is enabled, and we're not in deltamode
	//Deltamode handled explicitly elsewhere
	if ((GFA_enable == true) && (deltatimestep_running < 0))
	{
		//Extract the current timestamp, as a double
		curr_ts_dbl = (double)t0_val;

		//See if we're a new timestep, otherwise, we don't care
		if (prev_time_dbl < curr_ts_dbl)
		{
			//Figure out how far we moved forward
			diff_dbl = curr_ts_dbl - prev_time_dbl;

			//Update the value
			prev_time_dbl = curr_ts_dbl;

			//Do the checks
			GFA_Update_time = perform_GFA_checks(diff_dbl);

			//Check it
			if (GFA_Update_time > 0.0)
			{
				//See which mode we're in
				if (deltamode_inclusive == true)
				{
					tresults_val = t0_val + (TIMESTAMP)(floor(GFA_Update_time));

					//Regardless of the return, schedule us for a delta transition - if it clears by then, we should
					//hop right back out
					schedule_deltamode_start(tresults_val);
				}
				else	//Steady state
				{
					tresults_val = t0_val + (TIMESTAMP)(ceil(GFA_Update_time));
				}
			}
		}
		//Default else -- same timestep, so don't care
	}
	//Default else - GFA is not enabled, or in deltamode

	//Return value
	return tresults_val;
}

//Full node presync function
TIMESTAMP node::presync(TIMESTAMP t0)
{
	unsigned int index_val;
	FILE *NRFileDump;
	OBJECT *obj = OBJECTHDR(this);
	TIMESTAMP t1 = powerflow_object::presync(t0); 
	TIMESTAMP temp_time_value, temp_t1_value;
	node *temp_par_node = NULL;
<<<<<<< HEAD
=======

	// TODO: node should clear accumulators before starting next sync passes
	// power[0] = power[1] = power[2] = complex(0,0,J);
	// current[0] = current[1] = current[2] = complex(0,0,J);
	// shunt[0] = shunt[1] = shunt[2] = complex(0,0,J);
>>>>>>> 445708f8

	//Determine the flag state - see if a schedule is overriding us
	if (service_status_dbl>-1.0)
	{
		if (service_status_dbl == 0.0)
		{
			service_status = ND_OUT_OF_SERVICE;
		}
		else if (service_status_dbl == 1.0)
		{
			service_status = ND_IN_SERVICE;
		}
		else	//Unknown, toss an error to stop meddling kids
		{
			GL_THROW("Invalid value for service_status_double");
			/*  TROUBLESHOOT
			service_status_double was set to a value other than 0 or 1.  This variable
			is meant as a convenience for schedules to drive the service_status variable, so
			IN_SERVICE=1 and OUT_OF_SERVICE=0 are the only valid states.  Please fix the value
			put into this variable.
			*/
		}
	}

	//Handle disconnect items - only do at new times
	if (prev_NTime!=t0)
	{
		if (service_status == ND_IN_SERVICE)
		{
			//See when the last update was
			if ((last_disconnect == prev_NTime) && (current_uptime == -1.0))	//Just reconnected
			{
				//Store one more
				last_disconnect = t0;
			}

			//Update uptime value
			temp_time_value = t0 - last_disconnect;
			current_uptime = ((double)(temp_time_value))/60.0;	//Put into minutes
		}
		else //Must be out of service
		{
			if (last_disconnect != prev_NTime)	//Just disconnected
			{
				temp_time_value = t0 - last_disconnect;
				previous_uptime = ((double)(temp_time_value))/60.0;	//Put into minutes - automatically shift into prev
			}
			//Default else - already out of service
			current_uptime = -1.0;	//Flag current
			last_disconnect = t0;	//Update tracking variable
		}//End out of service
	}//End disconnect uptime counter

	//Initial phase check - moved so all methods check now
	if (prev_NTime==0)	//Should only be the very first run
	{
		set phase_to_check;
		phase_to_check = (phases & (~(PHASE_D | PHASE_N)));
		
		//See if everything has a source
		if (((phase_to_check & busphasesIn) != phase_to_check) && (busphasesIn != 0) && (solver_method != SM_NR))	//Phase mismatch (and not top level node)
		{
			GL_THROW("node:%d (%s) has more phases leaving than entering",obj->id,obj->name);
			/* TROUBLESHOOT
			A node has more phases present than it has sources coming in.  Under the Forward-Back sweep algorithm,
			the system should be strictly radial.  This scenario implies either a meshed system or unconnected
			phases between the from and to nodes of a connected line.  Please adjust the phases appropriately.  Also
			be sure no open switches are the sole connection for a phase, else this will fail as well.  In a few NR
			circumstances, this can also be seen if the "from" and "to" nodes are in reverse order - the "from" node
			of a link object should be nearest the SWING node, or the node with the most phases - this error check
			will be updated in future versions.
			*/
		}
		if ( (phase_to_check & (busphasesIn | busphasesOut)) != phase_to_check 
			&&  busphasesIn != 0 
			&& busphasesOut != 0 
			&& solver_method == SM_NR )
		{
			GL_THROW("node:%d (%s) has more phases leaving than entering",obj->id,obj->name);
			/* TROUBLESHOOT
			A node has more phases present than it has sources coming in.  Under the Forward-Back sweep algorithm,
			the system should be strictly radial.  This scenario implies either a meshed system or unconnected
			phases between the from and to nodes of a connected line.  Please adjust the phases appropriately.  Also
			be sure no open switches are the sole connection for a phase, else this will fail as well.  In a few NR
			circumstances, this can also be seen if the "from" and "to" nodes are in reverse order - the "from" node 
			of a link object should be nearest the SWING node, or the node with the most phases - this error check
			will be updated in future versions.
			*/
		}

		//Deltamode check - let every object do it, for giggles
		if (enable_subsecond_models == true)
		{
			if (solver_method != SM_NR)
			{
				GL_THROW("deltamode simulations only support powerflow in Newton-Raphson (NR) mode at this time");
				/*  TROUBLESHOOT
				deltamode and dynamics simulations will only work with the powerflow module in Newton-Raphson mode.
				Please swap to that solver and try again.
				*/
			}
		}

		//Special FBS code
		if ((solver_method==SM_FBS) && (FBS_swing_set==false))
		{
			//We're the first one in, we must be the SWING - set us as such
			bustype=SWING;

			//Deflag us
			FBS_swing_set=true;
		}
	}

	if (solver_method==SM_NR)
	{
		if (prev_NTime==0)	//First run, if we are a child, make sure no one linked us before we knew that
		{
			if ( SubNode == CHILD || SubNode == DIFF_CHILD ) 
			{
				node *parNode = OBJECTDATA(SubNodeParent,node);

				WRITELOCK_OBJECT(SubNodeParent);	//Lock

				parNode->NR_connected_links[0] += NR_connected_links[0];

				//Zero our accumulator, just in case (used later)
				NR_connected_links[0] = 0;

				//Check and see if we're a house-triplex.  If so, flag our parent so NR works
				if (house_present==true)
				{
					parNode->house_present=true;
				}

				WRITEUNLOCK_OBJECT(SubNodeParent);	//Unlock
			}

			//See if we need to alloc our child space
			if (NR_number_child_nodes[0]>0)	//Malloc it up
			{
				NR_child_nodes = (node**)gl_malloc(NR_number_child_nodes[0] * sizeof(node*));

				//Make sure it worked
				if (NR_child_nodes == NULL)
				{
					GL_THROW("NR: Failed to allocate child node pointing space");
					/*  TROUBLESHOOT
					While attempting to allocate memory for child node connections, something failed.
					Please try again.  If the error persists, please submit your code and a bug report
					via the trac website.
					*/
				}

				//Ensure the pointer is zerod
				NR_number_child_nodes[1] = 0;
			}

			//Rank wise, children should be firing after the above malloc is done - link them beasties up
			if ((SubNode == CHILD) || (SubNode == DIFF_CHILD))
			{
				//Link the parental
				node *parNode = OBJECTDATA(SubNodeParent,node);

				WRITELOCK_OBJECT(SubNodeParent);	//Lock

				//Make sure there's still room
				if (parNode->NR_number_child_nodes[1]>=parNode->NR_number_child_nodes[0])
				{
					gl_error("NR: %s tried to parent to a node that has too many children already",obj->name);
					/*  TROUBLESHOOT
					While trying to link a child to its parent, a memory overrun was encountered.  Please try
					again.  If the error persists, please submit you code and a bug report via the trac website.
					*/

					WRITEUNLOCK_OBJECT(SubNodeParent);	//Unlock

					return TS_INVALID;
				}
				else	//There's space
				{
					//Link us
					parNode->NR_child_nodes[parNode->NR_number_child_nodes[1]] = OBJECTDATA(obj,node);

					//Accumulate the index
					parNode->NR_number_child_nodes[1]++;
				}

				WRITEUNLOCK_OBJECT(SubNodeParent);	//Unlock
			}
		}

		if (NR_busdata==NULL || NR_branchdata==NULL)	//First time any NR in (this should be the swing bus doing this)
		{
			if ( NR_swing_bus!=obj) WRITELOCK_OBJECT(NR_swing_bus);	//Lock Swing for flag

			NR_busdata = (BUSDATA *)gl_malloc(NR_bus_count * sizeof(BUSDATA));
			if (NR_busdata==NULL)
			{
				gl_error("NR: memory allocation failure for bus table");
				/*	TROUBLESHOOT
				This is a bug.  GridLAB-D failed to allocate memory for the bus table for Newton-Raphson.
				Please submit this bug and your code.
				*/

				//Unlock the swing bus
				if ( NR_swing_bus!=obj) WRITEUNLOCK_OBJECT(NR_swing_bus);

				return TS_INVALID;
			}
			NR_curr_bus = 0;	//Pull pointer off flag so other objects know it's built

			//initialize the bustype - will be used for detection
			for (index_val=0; index_val<NR_bus_count; index_val++)
				NR_busdata[index_val].type = -1;

			NR_branchdata = (BRANCHDATA *)gl_malloc(NR_branch_count * sizeof(BRANCHDATA));
			if (NR_branchdata==NULL)
			{
				gl_error("NR: memory allocation failure for branch table");
				/*	TROUBLESHOOT
				This is a bug.  GridLAB-D failed to allocate memory for the link table for Newton-Raphson.
				Please submit this bug and your code.
				*/

				//Unlock the swing bus
				if ( NR_swing_bus!=obj) WRITEUNLOCK_OBJECT(NR_swing_bus);

				return TS_INVALID;
			}
			NR_curr_branch = 0;	//Pull pointer off flag so other objects know it's built

			//Initialize the from - will be used for detection
			for (index_val=0; index_val<NR_branch_count; index_val++)
				NR_branchdata[index_val].from = -1;

			//Allocate deltamode stuff as well
			if (enable_subsecond_models==true)	//If enabled in powerflow, swing bus rules them all
			{
				//Make sure no one else has done it yet
				if ((pwr_object_current == -1) || (delta_objects==NULL))
				{
					//Allocate the deltamode object array
					delta_objects = (OBJECT**)gl_malloc(pwr_object_count*sizeof(OBJECT*));

					//Make sure it worked
					if (delta_objects == NULL)
					{
						GL_THROW("Failed to allocate deltamode objects array for powerflow module!");
						/*  TROUBLESHOOT
						While attempting to create a reference array for powerflow module deltamode-enabled
						objects, an error was encountered.  Please try again.  If the error persists, please
						submit your code and a bug report via the trac website.
						*/
					}

					//Allocate the function reference list as well
					delta_functions = (FUNCTIONADDR*)gl_malloc(pwr_object_count*sizeof(FUNCTIONADDR));

					//Make sure it worked
					if (delta_functions == NULL)
					{
						GL_THROW("Failed to allocate deltamode objects function array for powerflow module!");
						/*  TROUBLESHOOT
						While attempting to create a reference array for powerflow module deltamode-enabled
						objects, an error was encountered.  Please try again.  If the error persists, please
						submit your code and a bug report via the trac website.
						*/
					}

					//Allocate the post update array
					post_delta_functions = (FUNCTIONADDR*)gl_malloc(pwr_object_count*sizeof(FUNCTIONADDR));

					//Make sure it worked
					if (post_delta_functions == NULL)
					{
						GL_THROW("Failed to allocate deltamode objects function array for powerflow module!");
						//Defined above
					}

					//Initialize index
					pwr_object_current = 0;
				}

				//See if we are the swing bus AND our flag is enabled, otherwise warn
				if ((obj == NR_swing_bus) && (deltamode_inclusive == false))
				{
					gl_warning("SWING bus:%s is not flagged for deltamode",obj->name);
					/*  TROUBLESHOOT
					Deltamode is enabled for the overall powerflow module, but not for the SWING node
					of the powerflow.  This means the overall powerflow is not being calculated or included
					in any deltamode calculations.  If this is not a desired run method, please enable the
					deltamode_inclusive flag on the SWING node.
					*/
				}
			}

			//Open the NR dump file, if needed (set handle and empty it)
			if (NRMatDumpMethod != MD_NONE)
			{
				//Make sure the file name isn't empty either
				if (MDFileName[0] == '\0')
				{
					gl_warning("NR: A matrix dump was requested, but no filename was specified. No dump will occur");
					/*  TROUBLESHOOT
					The powerflow module was configured such that a Newton-Raphson-based matrix dump was desired.  However, no file
					was specified in NR_matrix_file.  No output will be performed.
					*/

					//Set us to none
					NRMatDumpMethod = MD_NONE;
				}
				else	//Valid, just empty us
				{
					//Get a file handle and empty the file
					NRFileDump = fopen(MDFileName,"wt");

					//Print a header
					fprintf(NRFileDump,"Note: All indices are zero-referenced.\n\n");

					//Close it, now that it's empty
					fclose(NRFileDump);
				}
			}
			//Default else - no file output desired, so don't make one

			//Unlock the swing bus
			if ( NR_swing_bus!=obj) WRITEUNLOCK_OBJECT(NR_swing_bus);

			if (obj == NR_swing_bus)	//Make sure we're the great MASTER SWING, as a final check
			{
				NR_populate();		//Force a first population via the swing bus.  Not really necessary, but I'm saying it has to be this way.
				NR_admit_change = true;	//Ensure the admittance update variable is flagged
				NR_swing_bus_reference = NR_node_reference;	//Populate our reference too -- pretty good chance it is 0, but just to be safe
			}
			else
			{
				GL_THROW("NR: An order requirement has been violated");
				/*  TROUBLESHOOT
				When initializing the solver, the swing bus should be initialized first for
				Newton-Raphson.  If this does not happen, unexpected results can occur.  Try moving
				the SWING bus to the top of your file.  If the bug persists, submit your code and
				a bug report via the trac website.
				*/
			}
		}//End busdata and branchdata null (first in)

		//Comment us out eventually, when houses work in deltamode
		//If we're a parent and "have house", zero our accumulator
		if ((SubNode==PARENT) && (house_present==true))
		{
			nom_res_curr[0] = nom_res_curr[1] = nom_res_curr[2] = 0.0;
		}

		//Populate individual object references into deltamode, if needed
		if ((deltamode_inclusive==true) && (enable_subsecond_models == true) && (prev_NTime==0))
		{
			int temp_pwr_object_current;

			//Check limits first
			if (pwr_object_current>=pwr_object_count)
			{
				GL_THROW("Too many objects tried to populate deltamode objects array in the powerflow module!");
				/*  TROUBLESHOOT
				While attempting to populate a reference array of deltamode-enabled objects for the powerflow
				module, an attempt was made to write beyond the allocated array space.  Please try again.  If the
				error persists, please submit a bug report and your code via the trac website.
				*/
			}

			//Lock the SWING bus and get us a value
			if ( NR_swing_bus!=obj) WRITELOCK_OBJECT(NR_swing_bus);	//Lock Swing for flag

				//Get the value
				temp_pwr_object_current = pwr_object_current;

				//Increment
				pwr_object_current++;

			//Unlock
			if ( NR_swing_bus!=obj) WRITEUNLOCK_OBJECT(NR_swing_bus);	//Lock Swing for flag

			//Add us into the list
			delta_objects[temp_pwr_object_current] = obj;

			//Map up the function
			delta_functions[temp_pwr_object_current] = (FUNCTIONADDR)(gl_get_function(obj,"interupdate_pwr_object"));

			//Make sure it worked
			if (delta_functions[temp_pwr_object_current] == NULL)
			{
				gl_warning("Failure to map deltamode function for device:%s",obj->name);
				/*  TROUBLESHOOT
				Attempts to map up the interupdate function of a specific device failed.  Please try again and ensure
				the object supports deltamode.  This error may simply be an indication that the object of interest
				does not support deltamode.  If the error persists and the object does, please submit your code and
				a bug report via the trac website.
				*/
			}

			//Map up the post update, if we have one
			post_delta_functions[temp_pwr_object_current] = (FUNCTIONADDR)(gl_get_function(obj,"postupdate_pwr_object"));

			//No null check, since this one just may not work (post update may not exist)

			//Do any additional parent/child mappings for deltamode -- if necessary
			if (((SubNode==CHILD) || (SubNode==DIFF_CHILD)) && ((dynamic_norton==true) || (dynamic_generator==true)))
			{
				//Map our parent
				temp_par_node = OBJECTDATA(SubNodeParent,node);

				//Make sure it worked, for giggles
				if (temp_par_node == NULL)
				{
					GL_THROW("node:%s - failed to map parent object for childed node",obj->name);
					/*  TROUBLESHOOT
					While attempting to link to the parent node, an error occurred.  Please try again.
					If the error persists, please submit your code and a bug report via the trac website.
					*/
				}

				//Lock the parent for all of our shenanigans
				LOCK_OBJECT(SubNodeParent);

				//See if we're a Norton equivalent
				if (dynamic_norton==true)
				{
					//Flag our parent, just to make sure things work properly
					temp_par_node->dynamic_norton = true;

					//See if our parent has been allocated yet or not
					if (temp_par_node->full_Y == NULL)
					{
						//Do allocations
						temp_par_node->full_Y = (complex *)gl_malloc(9*sizeof(complex));

						//Check it
						if (temp_par_node->full_Y==NULL)
						{
							GL_THROW("Node:%s failed to allocate space for the a deltamode variable",SubNodeParent->name);
							/*  TROUBLESHOOT
							While attempting to allocate memory for a dynamics-required (deltamode) variable, an error
							occurred. Please try again.  If the error persists, please submit your code and a bug
							report via the trac website.
							*/
						}

						//Zero it, just to be safe (gens will accumulate into it)
						temp_par_node->full_Y[0] = temp_par_node->full_Y[1] = temp_par_node->full_Y[2] = complex(0.0,0.0);
						temp_par_node->full_Y[3] = temp_par_node->full_Y[4] = temp_par_node->full_Y[5] = complex(0.0,0.0);
						temp_par_node->full_Y[6] = temp_par_node->full_Y[7] = temp_par_node->full_Y[8] = complex(0.0,0.0);

						//Allocate another matrix for admittance - this will have the full value
						temp_par_node->full_Y_all = (complex *)gl_malloc(9*sizeof(complex));

						//Check it
						if (temp_par_node->full_Y_all==NULL)
						{
							GL_THROW("Node:%s failed to allocate space for the a deltamode variable",SubNodeParent->name);
							//Defined above
						}

						//Zero it, just to be safe (gens will accumulate into it)
						temp_par_node->full_Y_all[0] = temp_par_node->full_Y_all[1] = temp_par_node->full_Y_all[2] = complex(0.0,0.0);
						temp_par_node->full_Y_all[3] = temp_par_node->full_Y_all[4] = temp_par_node->full_Y_all[5] = complex(0.0,0.0);
						temp_par_node->full_Y_all[6] = temp_par_node->full_Y_all[7] = temp_par_node->full_Y_all[8] = complex(0.0,0.0);
					}//End not allocated
					//Default else -- it's already allocated
				}//End Norton equivalent

				//Now do the other variable
				if (dynamic_generator==true)
				{
					//Flag our parent
					temp_par_node->dynamic_generator = true;
				}

				//Check to see if the other variable is needed (both need it)
				if (temp_par_node->DynVariable == NULL)
				{
					//Do the same for a dynamics contribution (just 4x1 for now for normal nodes)
					//0-2 represent ABC current,3 represents overall power, 4 represents power frequency weighting,
					//5 represents overall output power

					temp_par_node->DynVariable = (complex *)gl_malloc(6*sizeof(complex));

					//Check it
					if (temp_par_node->DynVariable==NULL)
					{
						GL_THROW("Node:%s failed to allocate space for the a deltamode variable",SubNodeParent->name);
						//Defined above
					}

					//Zero them, for consistency
					temp_par_node->DynVariable[0] = temp_par_node->DynVariable[1] = temp_par_node->DynVariable[2] = complex(0.0,0.0);
					temp_par_node->DynVariable[3] = temp_par_node->DynVariable[4] = temp_par_node->DynVariable[5] = complex(0.0,0.0);
				}//End allocate DynCurrent (and others)
				//Default else -- already flagged

				//Unlock our parent
				UNLOCK_OBJECT(SubNodeParent);

				//Link the local pointers, as appropriate
				if (dynamic_norton==true)
				{
					full_Y = temp_par_node->full_Y;
					full_Y_all = temp_par_node->full_Y_all;
				}
				else	//NULL the pointers, again, just because
				{
					full_Y = NULL;
					full_Y_all = NULL;
				}

				//Map the shared variable
				DynVariable = temp_par_node->DynVariable;

				//No need to do NR mappings - we don't get hit anyways
			}//End child Norton equivalent/dynamic generator postings code
		}//end deltamode allocations

		//Call NR presync function
		temp_time_value = NR_node_presync_fxn(t0);

		//Copy return value for checking
		temp_t1_value = t1;

		//If we returned anything beyond TS_NEVER, see how it stacks up to t1
		if ((temp_t1_value != TS_NEVER) && (temp_time_value != TS_NEVER))
		{
			//See which is smaller - do manual, since abs seems to confuse things
			if (temp_t1_value < 0)
			{
				if (-temp_t1_value < temp_time_value)
				{
					t1 = temp_t1_value;
				}
				else
				{
					t1 = -temp_time_value;
				}
			}
			else	//Not negative
			{
				if (temp_t1_value < temp_time_value)
				{
					t1 = -temp_t1_value;
				}
				else
				{
					t1 = -temp_time_value;
				}
			}
		}
		else if (temp_t1_value != TS_NEVER)
		{
			t1 = temp_t1_value;	//Assume negated in node, if appropriate
		}
		else if (temp_time_value != TS_NEVER)
		{
			t1 = -temp_time_value;
		}
		else	//Implies both are TS_NEVER
		{
			t1 = TS_NEVER;
		}
	}//end solver_NR call
	else if (solver_method==SM_FBS)
	{
#ifdef SUPPORT_OUTAGES
		if (condition!=OC_NORMAL)	//We're in an abnormal state
		{
			voltage[0] = voltage[1] = voltage[2] = 0.0;	//Zero the voltages
			condition = OC_NORMAL;	//Clear the flag in case we're a switch
		}
#endif
		/* reset the current accumulator */
		current_inj[0] = current_inj[1] = current_inj[2] = complex(0,0);

		/* record the last sync voltage */
		last_voltage[0] = voltage[0];
		last_voltage[1] = voltage[1];
		last_voltage[2] = voltage[2];

		/* get frequency from reference bus */
		if (reference_bus!=NULL)
		{
			node *pRef = OBJECTDATA(reference_bus,node);
			frequency = pRef->frequency;
		}
	}
	
	return t1;
}

//Functionalized sync pass routines for NR solver
//Put in place so deltamode can call it and properly udpate
void node::NR_node_sync_fxn(OBJECT *obj)
{
	int loop_index_var;
	STATUS fxn_ret_value;

	//Reliability check - sets and removes voltages (theory being previous answer better than starting at 0)
	unsigned char phase_checks_var;

	//See if we've been initialized or not
	if (NR_node_reference!=-1)
	{
		//Make sure we're a real boy - if we're not, do nothing (we'll steal mommy's or daddy's voltages in postsync)
		if ((SubNode!=CHILD) && (SubNode!=DIFF_CHILD))
		{
			//Figre out what has changed
			phase_checks_var = ((NR_busdata[NR_node_reference].phases ^ prev_phases) & 0x8F);

			if (phase_checks_var != 0x00)	//Something's changed
			{
				//See if it is a triplex
				if ((NR_busdata[NR_node_reference].origphases & 0x80) == 0x80)
				{
					//See if A, B, or C appeared, or disappeared
					if ((NR_busdata[NR_node_reference].phases & 0x80) == 0x00)	//No phases means it was just removed
					{
						//Store V1 and V2
						last_voltage[0] = voltage[0];
						last_voltage[1] = voltage[1];
						last_voltage[2] = voltage[2];

						//Clear them out
						voltage[0] = 0.0;
						voltage[1] = 0.0;
						voltage[2] = 0.0;
					}
					else	//Put back in service
					{
						//See if in-rush is enabled or not
						if (enable_inrush_calculations == false)
						{
							voltage[0] = last_voltage[0];
							voltage[1] = last_voltage[1];
							voltage[2] = last_voltage[2];
						}
						else	//When restoring from inrush, a very small term is needed (or nothing happens)
						{
							voltage[0] = last_voltage[0] * MULTTERM;
							voltage[1] = last_voltage[1] * MULTTERM;
							voltage[2] = last_voltage[2] * MULTTERM;
						}

						//Default else - leave it be and just leave them to zero (more fun!)
					}

					//Recalculated V12, V1N, V2N in case a child uses them
					voltaged[0] = voltage[0] + voltage[1];	//12
					voltaged[1] = voltage[1] - voltage[2];	//2N
					voltaged[2] = voltage[0] - voltage[2];	//1N -- unsure why odd

				}//End triplex
				else	//Nope
				{
					//Find out changes, and direction
					if ((phase_checks_var & 0x04) == 0x04)	//Phase A change
					{
						//See which way
						if ((prev_phases & 0x04) == 0x04)	//Means A just disappeared
						{
							last_voltage[0] = voltage[0];	//Store the last value
							voltage[0] = 0.0;				//Put us to zero, so volt_dump is happy
						}
						else	//A just came back
						{
							if (enable_inrush_calculations == false)
							{
								voltage[0] = last_voltage[0];	//Read in the previous values
							}
							else	//When restoring from inrush, a very small term is needed (or nothing happens)
							{
								voltage[0] = last_voltage[0] * MULTTERM;
							}

							//Default else -- in-rush enabled, just leave as they were
						}
					}//End Phase A change

					//Find out changes, and direction
					if ((phase_checks_var & 0x02) == 0x02)	//Phase B change
					{
						//See which way
						if ((prev_phases & 0x02) == 0x02)	//Means B just disappeared
						{
							last_voltage[1] = voltage[1];	//Store the last value
							voltage[1] = 0.0;				//Put us to zero, so volt_dump is happy
						}
						else	//B just came back
						{
							if (enable_inrush_calculations == false)
							{
								voltage[1] = last_voltage[1];	//Read in the previous values
							}
							else	//When restoring from inrush, a very small term is needed (or nothing happens)
							{
								voltage[1] = last_voltage[1] * MULTTERM;
							}

							//Default else - in-rush enabled, we want these to be zero
						}
					}//End Phase B change

					//Find out changes, and direction
					if ((phase_checks_var & 0x01) == 0x01)	//Phase C change
					{
						//See which way
						if ((prev_phases & 0x01) == 0x01)	//Means C just disappeared
						{
							last_voltage[2] = voltage[2];	//Store the last value
							voltage[2] = 0.0;				//Put us to zero, so volt_dump is happy
						}
						else	//C just came back
						{
							if (enable_inrush_calculations == false)
							{
								voltage[2] = last_voltage[2];	//Read in the previous values
							}
							else	//When restoring from inrush, a very small term is needed (or nothing happens)
							{
								voltage[2] = last_voltage[2] * MULTTERM;
							}

							//Default else - in-rush enabled and want them zero
						}
					}//End Phase C change

					//Recalculated VAB, VBC, and VCA, in case a child uses them
					voltaged[0] = voltage[0] - voltage[1];
					voltaged[1] = voltage[1] - voltage[2];
					voltaged[2] = voltage[2] - voltage[0];
				}//End not triplex

				//Assign current value in
				prev_phases = NR_busdata[NR_node_reference].phases;
			}//End Phase checks for reliability
		}//End normal node

		if (SubNode==CHILD)
		{
			//Post our loads up to our parent
			node *ParToLoad = OBJECTDATA(SubNodeParent,node);

			if (gl_object_isa(SubNodeParent,"load","powerflow"))	//Load gets cleared at every presync, so reaggregate :(
			{
				//Lock the parent for accumulation
				LOCK_OBJECT(SubNodeParent);

				//Import power and "load" characteristics
				ParToLoad->power[0]+=power[0];
				ParToLoad->power[1]+=power[1];
				ParToLoad->power[2]+=power[2];

				ParToLoad->shunt[0]+=shunt[0];
				ParToLoad->shunt[1]+=shunt[1];
				ParToLoad->shunt[2]+=shunt[2];

				ParToLoad->current[0]+=current[0];
				ParToLoad->current[1]+=current[1];
				ParToLoad->current[2]+=current[2];

				//Accumulate the unrotated values too
				ParToLoad->pre_rotated_current[0] += pre_rotated_current[0];
				ParToLoad->pre_rotated_current[1] += pre_rotated_current[1];
				ParToLoad->pre_rotated_current[2] += pre_rotated_current[2];

				//Do the same for explicit delta/wye portions
				for (loop_index_var=0; loop_index_var<6; loop_index_var++)
				{
					ParToLoad->power_dy[loop_index_var] += power_dy[loop_index_var];
					ParToLoad->shunt_dy[loop_index_var] += shunt_dy[loop_index_var];
					ParToLoad->current_dy[loop_index_var] += current_dy[loop_index_var];
				}

				//All done, unlock
				UNLOCK_OBJECT(SubNodeParent);
			}
			else if (gl_object_isa(SubNodeParent,"node","powerflow"))	//"parented" node - update values - This has to go to the bottom
			{												//since load/meter share with node (and load handles power in presync)
				//Lock the parent for accumulation
				LOCK_OBJECT(SubNodeParent);

				//Import power and "load" characteristics
				ParToLoad->power[0]+=power[0]-last_child_power[0][0];
				ParToLoad->power[1]+=power[1]-last_child_power[0][1];
				ParToLoad->power[2]+=power[2]-last_child_power[0][2];

				ParToLoad->shunt[0]+=shunt[0]-last_child_power[1][0];
				ParToLoad->shunt[1]+=shunt[1]-last_child_power[1][1];
				ParToLoad->shunt[2]+=shunt[2]-last_child_power[1][2];

				ParToLoad->current[0]+=current[0]-last_child_power[2][0];
				ParToLoad->current[1]+=current[1]-last_child_power[2][1];
				ParToLoad->current[2]+=current[2]-last_child_power[2][2];

				ParToLoad->pre_rotated_current[0] += pre_rotated_current[0]-last_child_power[3][0];
				ParToLoad->pre_rotated_current[1] += pre_rotated_current[1]-last_child_power[3][1];
				ParToLoad->pre_rotated_current[2] += pre_rotated_current[2]-last_child_power[3][2];

				//Do the same for the explicit delta/wye loads - last_child_power is set up as columns of ZIP, not ABC
				for (loop_index_var=0; loop_index_var<6; loop_index_var++)
				{
					ParToLoad->power_dy[loop_index_var] += power_dy[loop_index_var] - last_child_power_dy[loop_index_var][0];
					ParToLoad->shunt_dy[loop_index_var] += shunt_dy[loop_index_var] - last_child_power_dy[loop_index_var][1];
					ParToLoad->current_dy[loop_index_var] += current_dy[loop_index_var] - last_child_power_dy[loop_index_var][2];
				}

				if (has_phase(PHASE_S))	//Triplex gets another term as well
				{
					ParToLoad->current12 +=current12-last_child_current12;
				}

				//See if we have a house!
				if (house_present==true)	//Add our values into our parent's accumulator!
				{
					ParToLoad->nom_res_curr[0] += nom_res_curr[0];
					ParToLoad->nom_res_curr[1] += nom_res_curr[1];
					ParToLoad->nom_res_curr[2] += nom_res_curr[2];
				}

				//Unlock the parent now that we are done
				UNLOCK_OBJECT(SubNodeParent);
			}
			else
			{
				GL_THROW("NR: Object %d is a child of something that it shouldn't be!",obj->id);
				/*  TROUBLESHOOT
				A Newton-Raphson object is childed to something it should not be (not a load, node, or meter).
				This should have been caught earlier and is likely a bug.  Submit your code and a bug report using the trac website.
				*/
			}

			//Update previous power tracker
			last_child_power[0][0] = power[0];
			last_child_power[0][1] = power[1];
			last_child_power[0][2] = power[2];

			last_child_power[1][0] = shunt[0];
			last_child_power[1][1] = shunt[1];
			last_child_power[1][2] = shunt[2];

			last_child_power[2][0] = current[0];
			last_child_power[2][1] = current[1];
			last_child_power[2][2] = current[2];

			last_child_power[3][0] = pre_rotated_current[0];
			last_child_power[3][1] = pre_rotated_current[1];
			last_child_power[3][2] = pre_rotated_current[2];

			//Do the same for delta/wye explicit loads
			for (loop_index_var=0; loop_index_var<6; loop_index_var++)
			{
				last_child_power_dy[loop_index_var][0] = power_dy[loop_index_var];
				last_child_power_dy[loop_index_var][1] = shunt_dy[loop_index_var];
				last_child_power_dy[loop_index_var][2] = current_dy[loop_index_var];
			}

			if (has_phase(PHASE_S))		//Triplex extra current update
				last_child_current12 = current12;
		}

		//Accumulations for "differently connected nodes" is still basically the same for delta/wye combination loads
		if (SubNode==DIFF_CHILD)
		{
			//Post our loads up to our parent - in the appropriate fashion
			node *ParToLoad = OBJECTDATA(SubNodeParent,node);

			//Lock the parent for accumulation
			LOCK_OBJECT(SubNodeParent);

			//Update post them.  Row 1 is power, row 2 is admittance, row 3 is current
			ParToLoad->Extra_Data[0] += power[0];
			ParToLoad->Extra_Data[1] += power[1];
			ParToLoad->Extra_Data[2] += power[2];

			ParToLoad->Extra_Data[3] += shunt[0];
			ParToLoad->Extra_Data[4] += shunt[1];
			ParToLoad->Extra_Data[5] += shunt[2];

			ParToLoad->Extra_Data[6] += current[0];
			ParToLoad->Extra_Data[7] += current[1];
			ParToLoad->Extra_Data[8] += current[2];

			//Add in the unrotated stuff too -- it should never be subject to "connectivity"
			ParToLoad->pre_rotated_current[0] += pre_rotated_current[0];
			ParToLoad->pre_rotated_current[1] += pre_rotated_current[1];
			ParToLoad->pre_rotated_current[2] += pre_rotated_current[2];

			//Import power and "load" characteristics for explicit delta/wye portions
			for (loop_index_var=0; loop_index_var<6; loop_index_var++)
			{
				ParToLoad->power_dy[loop_index_var] += power_dy[loop_index_var];
				ParToLoad->shunt_dy[loop_index_var] += shunt_dy[loop_index_var];
				ParToLoad->current_dy[loop_index_var] += current_dy[loop_index_var];
			}

			//Finished, unlock parent
			UNLOCK_OBJECT(SubNodeParent);

			//Update our tracking variable
			for (loop_index_var=0; loop_index_var<6; loop_index_var++)
			{
				last_child_power_dy[loop_index_var][0] = power_dy[loop_index_var];
				last_child_power_dy[loop_index_var][1] = shunt_dy[loop_index_var];
				last_child_power_dy[loop_index_var][2] = current_dy[loop_index_var];
			}

			//Store the unrotated too
			last_child_power[3][0] = pre_rotated_current[0];
			last_child_power[3][1] = pre_rotated_current[1];
			last_child_power[3][2] = pre_rotated_current[2];

		}//End differently connected child

		//Call the VFD update, if we need it
		//Note -- this basically precludes childed nodes from working, which is acceptable (programmer says so)
		if (VFD_attached == true)
		{
			//Call the function - make the VFD move us along
			fxn_ret_value = ((STATUS (*)(OBJECT *))(*VFD_updating_function))(VFD_object);

			//Check the return value
			if (fxn_ret_value == FAILED)
			{
				GL_THROW("node:%d - %s -- Failed VFD updating function",obj->id,(obj->name ? obj->name : "Unnamed"));
				/*  TROUBLESHOOT
				While attempting to call the VFD current injection function, an error occurred.  Please try again.
				If the error persists, please submit an issue.
				*/
			}
		}
	}//end not uninitialized
}

TIMESTAMP node::sync(TIMESTAMP t0)
{
	TIMESTAMP t1 = powerflow_object::sync(t0);
	OBJECT *obj = OBJECTHDR(this);
	complex delta_current[3];
	complex power_current[3];
	complex delta_shunt[3];
	complex delta_shunt_curr[3];
	complex dy_curr_accum[3];
	complex temp_current_val[3];
	
	//Generic time keeping variable - used for phase checks (GS does this explicitly below)
	if (t0!=prev_NTime)
	{
		//Update time tracking variable
		prev_NTime=t0;
	}

	switch (solver_method)
	{
	case SM_FBS:
		{
		if (phases&PHASE_S)
		{	// Split phase
			complex temp_inj[2];
			complex adjusted_curr[3];
			complex temp_curr_val[3];

			if (house_present)
			{
				//Update phase adjustments
				adjusted_curr[0].SetPolar(1.0,voltage[0].Arg());	//Pull phase of V1
				adjusted_curr[1].SetPolar(1.0,voltage[1].Arg());	//Pull phase of V2
				adjusted_curr[2].SetPolar(1.0,voltaged[0].Arg());	//Pull phase of V12

				//Update these current contributions
				temp_curr_val[0] = nom_res_curr[0]/(~adjusted_curr[0]);		//Just denominator conjugated to keep math right (rest was conjugated in house)
				temp_curr_val[1] = nom_res_curr[1]/(~adjusted_curr[1]);
				temp_curr_val[2] = nom_res_curr[2]/(~adjusted_curr[2]);
			}
			else
			{
				temp_curr_val[0] = temp_curr_val[1] = temp_curr_val[2] = 0.0;	//No house present, just zero em
			}

#ifdef SUPPORT_OUTAGES
			if (voltage[0]!=0.0)
			{
#endif
			complex d1 = (voltage1.IsZero() || (power1.IsZero() && shunt1.IsZero())) ? (current1 + temp_curr_val[0]) : (current1 + ~(power1/voltage1) + voltage1*shunt1 + temp_curr_val[0]);
			complex d2 = ((voltage1+voltage2).IsZero() || (power12.IsZero() && shunt12.IsZero())) ? (current12 + temp_curr_val[2]) : (current12 + ~(power12/(voltage1+voltage2)) + (voltage1+voltage2)*shunt12 + temp_curr_val[2]);
			
			current_inj[0] += d1;
			temp_inj[0] = current_inj[0];
			current_inj[0] += d2;

#ifdef SUPPORT_OUTAGES
			}
			else
			{
				temp_inj[0] = 0.0;
				//WRITELOCK_OBJECT(obj);
				current_inj[0]=0.0;
				//UNLOCK_OBJECT(obj);
			}

			if (voltage[1]!=0)
			{
#endif
			d1 = (voltage2.IsZero() || (power2.IsZero() && shunt2.IsZero())) ? (-current2 - temp_curr_val[1]) : (-current2 - ~(power2/voltage2) - voltage2*shunt2 - temp_curr_val[1]);
			d2 = ((voltage1+voltage2).IsZero() || (power12.IsZero() && shunt12.IsZero())) ? (-current12 - temp_curr_val[2]) : (-current12 - ~(power12/(voltage1+voltage2)) - (voltage1+voltage2)*shunt12 - temp_curr_val[2]);

			current_inj[1] += d1;
			temp_inj[1] = current_inj[1];
			current_inj[1] += d2;
			
#ifdef SUPPORT_OUTAGES
			}
			else
			{
				temp_inj[0] = 0.0;
				//WRITELOCK_OBJECT(obj);
				current_inj[1] = 0.0;
				//UNLOCK_OBJECT(obj);
			}
#endif

			if (obj->parent!=NULL && gl_object_isa(obj->parent,"triplex_line","powerflow")) {
				link_object *plink = OBJECTDATA(obj->parent,link_object);
				complex d = plink->tn[0]*current_inj[0] + plink->tn[1]*current_inj[1];
				current_inj[2] += d;
			}
			else {
				complex d = ((voltage1.IsZero() || (power1.IsZero() && shunt1.IsZero())) ||
								   (voltage2.IsZero() || (power2.IsZero() && shunt2.IsZero()))) 
									? currentN : -(temp_inj[0] + temp_inj[1]);
				current_inj[2] += d;
			}
		}
		else if (has_phase(PHASE_D)) 
		{   // 'Delta' connected load
			
			//Convert delta connected power to appropriate line current
			delta_current[0]= (voltaged[0].IsZero()) ? 0 : ~(power[0]/voltaged[0]);
			delta_current[1]= (voltaged[1].IsZero()) ? 0 : ~(power[1]/voltaged[1]);
			delta_current[2]= (voltaged[2].IsZero()) ? 0 : ~(power[2]/voltaged[2]);

			power_current[0]=delta_current[0]-delta_current[2];
			power_current[1]=delta_current[1]-delta_current[0];
			power_current[2]=delta_current[2]-delta_current[1];

			//Convert delta connected load to appropriate line current
			delta_shunt[0] = voltaged[0]*shunt[0];
			delta_shunt[1] = voltaged[1]*shunt[1];
			delta_shunt[2] = voltaged[2]*shunt[2];

			delta_shunt_curr[0] = delta_shunt[0]-delta_shunt[2];
			delta_shunt_curr[1] = delta_shunt[1]-delta_shunt[0];
			delta_shunt_curr[2] = delta_shunt[2]-delta_shunt[1];

			//Convert delta-current into a phase current - reuse temp variable
			delta_current[0]=current[0]-current[2];
			delta_current[1]=current[1]-current[0];
			delta_current[2]=current[2]-current[1];

#ifdef SUPPORT_OUTAGES
			for (char kphase=0;kphase<3;kphase++)
			{
				if (voltaged[kphase]==0.0)
				{
					//WRITELOCK_OBJECT(obj);
					current_inj[kphase] = 0.0;
					//UNLOCK_OBJECT(obj);
				}
				else
				{
					//WRITELOCK_OBJECT(obj);
					current_inj[kphase] += delta_current[kphase] + power_current[kphase] + delta_shunt_curr[kphase];
					//UNLOCK_OBJECT(obj);
				}
			}
#else
			temp_current_val[0] = delta_current[0] + power_current[0] + delta_shunt_curr[0];
			temp_current_val[1] = delta_current[1] + power_current[1] + delta_shunt_curr[1];
			temp_current_val[2] = delta_current[2] + power_current[2] + delta_shunt_curr[2];

			current_inj[0] += temp_current_val[0];
			current_inj[1] += temp_current_val[1];
			current_inj[2] += temp_current_val[2];
#endif
		}
		else 
		{	// 'WYE' connected load

#ifdef SUPPORT_OUTAGES
			for (char kphase=0;kphase<3;kphase++)
			{
				if (voltage[kphase]==0.0)
				{
					//WRITELOCK_OBJECT(obj);
					current_inj[kphase] = 0.0;
					//UNLOCK_OBJECT(obj);
				}
				else
				{
					complex d = ((voltage[kphase]==0.0) || ((power[kphase] == 0) && shunt[kphase].IsZero())) ? current[kphase] : current[kphase] + ~(power[kphase]/voltage[kphase]) + voltage[kphase]*shunt[kphase];
					//WRITELOCK_OBJECT(obj);
					current_inj[kphase] += d;
					//UNLOCK_OBJECT(obj);
				}
			}
#else

			temp_current_val[0] = (voltage[0].IsZero() || (power[0].IsZero() && shunt[0].IsZero())) ? current[0] : current[0] + ~(power[0]/voltage[0]) + voltage[0]*shunt[0];
			temp_current_val[1] = (voltage[1].IsZero() || (power[1].IsZero() && shunt[1].IsZero())) ? current[1] : current[1] + ~(power[1]/voltage[1]) + voltage[1]*shunt[1];
			temp_current_val[2] = (voltage[2].IsZero() || (power[2].IsZero() && shunt[2].IsZero())) ? current[2] : current[2] + ~(power[2]/voltage[2]) + voltage[2]*shunt[2];

			current_inj[0] += temp_current_val[0];
			current_inj[1] += temp_current_val[1];
			current_inj[2] += temp_current_val[2];
#endif
		}

		//Handle explicit delta-wye connections now -- no triplex
		if (!(has_phase(PHASE_S)))
		{
			//Convert delta connected power to appropriate line current
			delta_current[0]= (voltageAB.IsZero()) ? 0 : ~(power_dy[0]/voltageAB);
			delta_current[1]= (voltageBC.IsZero()) ? 0 : ~(power_dy[1]/voltageBC);
			delta_current[2]= (voltageCA.IsZero()) ? 0 : ~(power_dy[2]/voltageCA);

			power_current[0]=delta_current[0]-delta_current[2];
			power_current[1]=delta_current[1]-delta_current[0];
			power_current[2]=delta_current[2]-delta_current[1];

			//Convert delta connected load to appropriate line current
			delta_shunt[0] = voltageAB*shunt_dy[0];
			delta_shunt[1] = voltageBC*shunt_dy[1];
			delta_shunt[2] = voltageCA*shunt_dy[2];

			delta_shunt_curr[0] = delta_shunt[0]-delta_shunt[2];
			delta_shunt_curr[1] = delta_shunt[1]-delta_shunt[0];
			delta_shunt_curr[2] = delta_shunt[2]-delta_shunt[1];

			//Convert delta-current into a phase current - reuse temp variable
			delta_current[0]=current_dy[0]-current_dy[2];
			delta_current[1]=current_dy[1]-current_dy[0];
			delta_current[2]=current_dy[2]-current_dy[1];

			//Accumulate
			dy_curr_accum[0] = delta_current[0] + power_current[0] + delta_shunt_curr[0];
			dy_curr_accum[1] = delta_current[1] + power_current[1] + delta_shunt_curr[1];
			dy_curr_accum[2] = delta_current[2] + power_current[2] + delta_shunt_curr[2];

			//Wye-connected portions
			dy_curr_accum[0] += (voltageA.IsZero() || (power_dy[3].IsZero() && shunt_dy[3].IsZero())) ? current_dy[3] : current_dy[3] + ~(power_dy[3]/voltageA) + voltageA*shunt_dy[3];
			dy_curr_accum[1] += (voltageB.IsZero() || (power_dy[4].IsZero() && shunt_dy[4].IsZero())) ? current_dy[4] : current_dy[4] + ~(power_dy[4]/voltageB) + voltageB*shunt_dy[4];
			dy_curr_accum[2] += (voltageC.IsZero() || (power_dy[5].IsZero() && shunt_dy[5].IsZero())) ? current_dy[5] : current_dy[5] + ~(power_dy[5]/voltageC) + voltageC*shunt_dy[5];
				
			//Accumulate in to final portion
			current_inj[0] += dy_curr_accum[0];
			current_inj[1] += dy_curr_accum[1];
			current_inj[2] += dy_curr_accum[2];

		}//End delta/wye explicit

#ifdef SUPPORT_OUTAGES
	if (is_open_any())
		throw "unable to handle node open phase condition";

	if (is_contact_any())
	{
		/* phase-phase contact */
		if (is_contact(PHASE_A|PHASE_B|PHASE_C))
			voltageA = voltageB = voltageC = (voltageA + voltageB + voltageC)/3;
		else if (is_contact(PHASE_A|PHASE_B))
			voltageA = voltageB = (voltageA + voltageB)/2;
		else if (is_contact(PHASE_B|PHASE_C))
			voltageB = voltageC = (voltageB + voltageC)/2;
		else if (is_contact(PHASE_A|PHASE_C))
			voltageA = voltageC = (voltageA + voltageC)/2;

		/* phase-neutral/ground contact */
		if (is_contact(PHASE_A|PHASE_N) || is_contact(PHASE_A|GROUND))
			voltageA /= 2;
		if (is_contact(PHASE_B|PHASE_N) || is_contact(PHASE_B|GROUND))
			voltageB /= 2;
		if (is_contact(PHASE_C|PHASE_N) || is_contact(PHASE_C|GROUND))
			voltageC /= 2;
	}
#endif

		// if the parent object is another node
		if (obj->parent!=NULL && gl_object_isa(obj->parent,"node","powerflow"))
		{
			node *pNode = OBJECTDATA(obj->parent,node);

			//Check to make sure phases are correct - ignore Deltas and neutrals (load changes take care of those)
			if (((pNode->phases & phases) & (!(PHASE_D | PHASE_N))) == (phases & (!(PHASE_D | PHASE_N))))
			{
				// add the injections on this node to the parent
				WRITELOCK_OBJECT(obj->parent);
				pNode->current_inj[0] += current_inj[0];
				pNode->current_inj[1] += current_inj[1];
				pNode->current_inj[2] += current_inj[2];
				WRITEUNLOCK_OBJECT(obj->parent);
			}
			else
				GL_THROW("Node:%d's parent does not have the proper phase connection to be a parent.",obj->id);
				/*  TROUBLESHOOT
				A parent-child relationship was attempted when the parent node does not contain the phases
				of the child node.  Ensure parent nodes have at least the phases of the child object.
				*/
		}

		break;
		}
	case SM_NR:
		{
			//Call NR sync function items
			NR_node_sync_fxn(obj);

			if ((NR_curr_bus==(int)NR_bus_count) && (obj==NR_swing_bus))	//Only run the solver once everything has populated
			{
				bool bad_computation=false;
				NRSOLVERMODE powerflow_type;
				
				//Depending on operation mode, call solver appropriately
				if (deltamode_inclusive)	//Dynamics mode, solve the static in a way that generators are handled right
				{
					if (NR_dyn_first_run==true)	//If it is the first run, perform the initialization powerflow
					{
						powerflow_type = PF_DYNINIT;
						NR_dyn_first_run = false;	//Deflag us for future powerflow solutions
					}
					else	//After first run - call the "dynamic" version of the powerflow solver (SWING bus different)
					{
						powerflow_type = PF_DYNCALC;
					}
				}//End deltamode
				else	//Normal mode
				{
					powerflow_type = PF_NORMAL;
				}

				int64 result = solver_nr(NR_bus_count, NR_busdata, NR_branch_count, NR_branchdata, &NR_powerflow, powerflow_type, NULL, &bad_computation);

				//De-flag the change - no contention should occur
				NR_admit_change = false;

				if (bad_computation==true)
				{
					switch ( convergence_error_handling ) {
					case CEH_IGNORE:
						warning("Newton-Raphson method is unable to converge to a solution at this operation point");
						NR_retval = t1; // TODO assumed voltage collapse (which is not actually correct, but it can be useful)
						break;
					case CEH_COLLAPSE:
						error("convergence_error_handling==COLLAPSE is not yet supported");
					case CEH_FATAL:
						GL_THROW("Newton-Raphson method is unable to converge to a solution at this operation point");
						/*  TROUBLESHOOT
						Newton-Raphson has failed to complete even a single iteration on the powerflow.  This is an indication
						that the method will not solve the system and may have a singularity or other ill-favored condition in the
						system matrices.
						*/
					}
				}
				else if (result<0)	//Failure to converge, but we just let it stay where we are for now
				{
					gl_verbose("Newton-Raphson failed to converge, sticking at same iteration.");
					/*  TROUBLESHOOT
					Newton-Raphson failed to converge in the number of iterations specified in NR_iteration_limit.
					It will try again (if the global iteration limit has not been reached).
					*/
					NR_retval=t0;
				}
				else
					NR_retval=t1;

				//See where we wanted to go
				return NR_retval;
			}
			else if (NR_curr_bus==(int)NR_bus_count)	//Population complete, we're not swing, let us go (or we never go on)
				return t1;
			else	//Population of data busses is not complete.  Flag us for a go-around, they should be ready next time
			{
				if (obj == NR_swing_bus)	//Only error on MASTER swing - if errors with others, seems to be upset.  Too lazy to track down why.
				{
					GL_THROW("All nodes were not properly populated");
					/*  TROUBLESHOOT
					The NR solver is still waiting to initialize an object on the second pass.  Everything should have
					initialized on the first pass.  Look for orphaned node objects that do not have a line attached and
					try again.  If the error persists, please submit your code and a bug report via the trac website.
					*/
				}
				else
				{
					//See if we're a disconnected node
					if (NR_node_reference == -1)
					{
						//Output an error (but don't fail) - SWING bus will cause the explicit failure
						gl_error("Unconnected node - %s id:%d",obj->name?obj->name:"Unknown",obj->id);
						/*  TROUBLESHOOT
						While parsing a GLM, the Newton-Raphson powerflow solver encountered a node
						that does not appear to be connected anywhere.  This will cause problems with the
						solver.  Please verify that this node is supposed to be islanded.
						*/
					}

					return t0;
				}
			}
			break;
		}
	default:
		GL_THROW("unsupported solver method");
		/*	TROUBLESHOOT
		An invalid powerflow solver was specified.  Currently acceptable values are FBS for forward-back
		sweep (Kersting's method) and NR for Newton-Raphson.
		*/
		break;
	}
	return t1;
}

//Functionalized postsync pass routines for NR solver and generic items
//Put in place so deltamode can call it and properly udpate
void node::BOTH_node_postsync_fxn(OBJECT *obj)
{
	double curr_delta_time;

	//Update tracking variables for nodes/loads/meters
	if ((deltatimestep_running > 0) && (enable_inrush_calculations == true))
	{
		//Get current deltamode timestep
		curr_delta_time = gl_globaldeltaclock;

		//Check and see if we're in a different timestep -- if so, zero the accumulators
		if (curr_delta_time != prev_delta_time)
		{
			//Update the tracker
			prev_delta_time = curr_delta_time;
		}
	}//End deltamode and in-rush
	//Default else -- no in-rush and no deltamode

	/* check for voltage control requirement */
	if (require_voltage_control==TRUE)
	{
		/* PQ bus must have a source */
		if ((busflags&NF_HASSOURCE)==0 && bustype==PQ)
			voltage[0] = voltage[1] = voltage[2] = complex(0,0);
	}

	//Update appropriate "other" voltages
	if (has_phase(PHASE_S))
	{	// split-tap voltage diffs are different
		voltaged[0] = voltage[0] + voltage[1];	//V12
		voltaged[1] = voltage[1] - voltage[2];	//V2N
		voltaged[2] = voltage[0] - voltage[2];	//V1N -- not sure why these are backwards
	}
	else
	{	// compute 3phase voltage differences
		voltaged[0] = voltage[0] - voltage[1];	//AB
		voltaged[1] = voltage[1] - voltage[2];	//BC
		voltaged[2] = voltage[2] - voltage[0];	//CA
	}
	
	//This code performs the new "flattened" NR calculations.
	if (solver_method == SM_NR)
	{
		int result = NR_current_update(true,false);

		//Make sure it worked, just to be thorough
		if (result != 1)
		{
			GL_THROW("Attempt to update current/power on node:%s failed!",obj->name);
			//Defined elsewhere
		}
	}
}

TIMESTAMP node::postsync(TIMESTAMP t0)
{
	TIMESTAMP t1 = powerflow_object::postsync(t0);
	TIMESTAMP RetValue=t1;
	OBJECT *obj = OBJECTHDR(this);

#ifdef SUPPORT_OUTAGES
	if (condition!=OC_NORMAL)	//Zero all the voltages, just in case
	{
		voltage[0] = voltage[1] = voltage[2] = 0.0;
	}

	if (is_contact_any())
	{
		complex dVAB = voltageA - voltageB;
		complex dVBC = voltageB - voltageC;
		complex dVCA = voltageC - voltageA;

		/* phase-phase contact */
		//WRITELOCK_OBJECT(obj);
		if (is_contact(PHASE_A|PHASE_B|PHASE_C))
			/** @todo calculate three-way contact fault current */
			throw "three-way contact not supported yet";
		else if (is_contact(PHASE_A|PHASE_B))
			current_inj[0] = - current_inj[1] = dVAB/fault_Z;
		else if (is_contact(PHASE_B|PHASE_C))
			current_inj[1] = - current_inj[2] = dVBC/fault_Z;
		else if (is_contact(PHASE_A|PHASE_C))
			current_inj[2] = - current_inj[0] = dVCA/fault_Z;

		/* phase-neutral/ground contact */
		if (is_contact(PHASE_A|PHASE_N) || is_contact(PHASE_A|GROUND))
			current_inj[0] = voltageA / fault_Z;
		if (is_contact(PHASE_B|PHASE_N) || is_contact(PHASE_B|GROUND))
			current_inj[1] = voltageB / fault_Z;
		if (is_contact(PHASE_C|PHASE_N) || is_contact(PHASE_C|GROUND))
			current_inj[2] = voltageC / fault_Z;
		//UNLOCK_OBJECT(obj);
	}

	/* record the power in for posterity */
	//kva_in = (voltageA*~current[0] + voltageB*~current[1] + voltageC*~current[2])/1000; /*...or not.  Note sure how this works for a node*/

#endif
	//Call NR-related and some "common" node postsync routines
	BOTH_node_postsync_fxn(obj);

	if (solver_method==SM_FBS)
	{
		// if the parent object is a node
		if (obj->parent!=NULL && (gl_object_isa(obj->parent,"node","powerflow")))
		{
			// copy the voltage from the parent - check for mismatch handled earlier
			node *pNode = OBJECTDATA(obj->parent,node);
			voltage[0] = pNode->voltage[0];
			voltage[1] = pNode->voltage[1];
			voltage[2] = pNode->voltage[2];

			//Re-update our Delta or single-phase equivalents since we now have a new voltage
			//Update appropriate "other" voltages
			if (phases&PHASE_S) 
			{	// split-tap voltage diffs are different
				voltage12 = voltage1 + voltage2;
				voltage1N = voltage1 - voltageN;
				voltage2N = voltage2 - voltageN;
			}
			else
			{	// compute 3phase voltage differences
				voltageAB = voltageA - voltageB;
				voltageBC = voltageB - voltageC;
				voltageCA = voltageC - voltageA;
			}
		}
	}

#ifdef SUPPORT_OUTAGES
	/* check the voltage status for loads */
	if (phases&PHASE_S) // split-phase node
	{
		double V1pu = voltage1.Mag()/nominal_voltage;
		double V2pu = voltage2.Mag()/nominal_voltage;
		if (V1pu<0.8 || V2pu<0.8)
			status=UNDERVOLT;
		else if (V1pu>1.2 || V2pu>1.2)
			status=OVERVOLT;
		else
			status=NOMINAL;
	}
	else // three-phase node
	{
		double VApu = voltageA.Mag()/nominal_voltage;
		double VBpu = voltageB.Mag()/nominal_voltage;
		double VCpu = voltageC.Mag()/nominal_voltage;
		if (VApu<0.8 || VBpu<0.8 || VCpu<0.8)
			status=UNDERVOLT;
		else if (VApu>1.2 || VBpu>1.2 || VCpu>1.2)
			status=OVERVOLT;
		else
			status=NOMINAL;
	}
#endif
	if (solver_method==SM_FBS)
	{
		/* compute the sync voltage change */
		double sync_V = (last_voltage[0]-voltage[0]).Mag() + (last_voltage[1]-voltage[1]).Mag() + (last_voltage[2]-voltage[2]).Mag();
		
		/* if the sync voltage limit is defined and the sync voltage is larger */
		if (sync_V > maximum_voltage_error){

			/* request another pass */
			RetValue=t0;
		}
	}

	/* the solution is satisfactory */
	return RetValue;
}

int node::kmlinit(int (*stream)(const char*,...))
{
	gld_global host("hostname");
	gld_global port("server_portnum");
#define STYLE(X) stream("<Style id=\"" #X "_g\"><IconStyle><Icon><href>http://%s:%u/rb/" #X "_g.png</href></Icon></IconStyle></Style>\n", (const char*)host.get_string(), port.get_int32());\
		stream("<Style id=\"" #X "_r\"><IconStyle><Icon><href>http://%s:%u/rb/" #X "_r.png</href></Icon></IconStyle></Style>\n", (const char*)host.get_string(), port.get_int32());\
		stream("<Style id=\"" #X "_b\"><IconStyle><Icon><href>http://%s:%u/rb/" #X "_b.png</href></Icon></IconStyle></Style>\n", (const char*)host.get_string(), port.get_int32());\
		stream("<Style id=\"" #X "_k\"><IconStyle><Icon><href>http://%s:%u/rb/" #X "_k.png</href></Icon></IconStyle></Style>\n", (const char*)host.get_string(), port.get_int32());
	STYLE(node);
	STYLE(capacitor);
	STYLE(load);
	STYLE(triplex_meter);

	return 0;
}
int node::kmldump(int (*stream)(const char*,...))
{
	OBJECT *obj = OBJECTHDR(this);
	if (isnan(get_latitude()) || isnan(get_longitude()))
		return 0;
	stream("<Placemark>\n");
	stream("<name>%s</name>\n", get_name() );
	stream("<description>\n");
	stream("<![CDATA[\n");
	stream("<TABLE>\n");

	char status_code[]="kbgr";
	int status = 2; // green
	if ( gl_object_isa(my(),"triplex_meter") )
	{
		// TODO use triplex_node to get to triplex_meter
		status = ((triplex_meter*)this)->kmldata(stream);
	}
	else
	{
		stream("<CAPTION>%s #%d</CAPTION>\n<TR><TH WIDTH=\"25%\" ALIGN=CENTER>Property<HR></TH>"
				"<TH WIDTH=\"25%\" COLSPAN=2 ALIGN=CENTER><NOBR>Phase A</NOBR><HR></TH>"
				"<TH WIDTH=\"25%\" COLSPAN=2 ALIGN=CENTER><NOBR>Phase B</NOBR><HR></TH>"
				"<TH WIDTH=\"25%\" COLSPAN=2 ALIGN=CENTER><NOBR>Phase C</NOBR><HR></TH></TR>\n", get_oclass()->get_name(), get_id());

		int phase[3] = {has_phase(PHASE_A),has_phase(PHASE_B),has_phase(PHASE_C)};
		double basis[3] = {0,240,120};

		// voltages
		stream("<TR><TH ALIGN=LEFT>Voltage</TH>");
		for ( size_t i = 0 ; i<sizeof(phase)/sizeof(phase[0]) ; i++ )
		{
			if ( phase[i] )
			{
				stream("<TD ALIGN=RIGHT STYLE=\"font-family:courier;\"><NOBR>%.3f</NOBR></TD><TD ALIGN=LEFT>kV</TD>", voltage[i].Mag()/1000);
				if ( status>0 && voltage[i].Mag() <= 0.5*nominal_voltage ) status = 0; // black
				else if ( status==2 && voltage[i].Mag() < 0.95*nominal_voltage ) status = 1; // blue
				else if ( status==2 && voltage[i].Mag() > 1.05*nominal_voltage ) status = 3; // red
			}
			else
				stream("<TD ALIGN=RIGHT STYLE=\"font-family:courier;\">&mdash;</TD><TD>&nbsp;</TD>");
		}
		stream("</TR>\n");
		stream("<TR><TH ALIGN=LEFT>&nbsp</TH>");
		for ( size_t i = 0 ; i<sizeof(phase)/sizeof(phase[0]) ; i++ )
		{
			if ( phase[i] )
				stream("<TD ALIGN=RIGHT STYLE=\"font-family:courier;\"><NOBR>%.3f</NOBR></TD><TD ALIGN=LEFT>&deg;</TD>", voltage[i].Arg()*180/3.1416 - basis[i]);
			else
				stream("<TD ALIGN=RIGHT STYLE=\"font-family:courier;\">&mdash;</TD><TD>&nbsp;</TD>");
		}
		stream("</TR>\n");

	#define HANDLE_EX(X,Y)if ( gl_object_isa(my(),Y) ) ((X*)this)->kmldata(stream); else
	#define HANDLE(X) HANDLE_EX(X,#X)
		HANDLE(load)
		HANDLE(capacitor)
		{
			// power
			stream("<TR><TH ALIGN=LEFT>Power</TH>");
			for ( size_t i = 0 ; i<sizeof(phase)/sizeof(phase[0]) ; i++ )
			{
				if ( phase[i] )
					stream("<TD ALIGN=RIGHT STYLE=\"font-family:courier;\"><NOBR>%.3f</NOBR></TD><TD ALIGN=LEFT>kW</TD>", power[i].Re()/1000);
				else
					stream("<TD ALIGN=RIGHT STYLE=\"font-family:courier;\">&mdash;</TD><TD>&nbsp;</TD>");
			}
			stream("</TR>\n");
			stream("<TR><TH ALIGN=LEFT>&nbsp</TH>");
			for ( size_t i = 0 ; i<sizeof(phase)/sizeof(phase[0]) ; i++ )
			{
				if ( phase[i] )
					stream("<TD ALIGN=RIGHT STYLE=\"font-family:courier;\"><NOBR>%.3f</NOBR></TD><TD ALIGN=LEFT>kVAR</TD>", power[i].Im()/1000);
				else
					stream("<TD ALIGN=RIGHT STYLE=\"font-family:courier;\">&mdash;</TD><TD>&nbsp;</TD>");
			}
			stream("</TR>\n");
		}
	}
	stream("</TABLE>\n");
	stream("]]>\n");
	stream("</description>\n");
	stream("<styleUrl>#%s_%c</styleUrl>\n",obj->oclass->name, status_code[status]);
	stream("<Point>\n");
	stream("<coordinates>%f,%f</coordinates>\n",get_longitude(),get_latitude());
	stream("</Point>\n");
	stream("</Placemark>\n");
	return 0;
}

//Notify function
//NOTE: The NR-based notify stuff may no longer be needed after NR is "flattened", since it will
//      effectively be like FBS at that point.
int node::notify(int update_mode, PROPERTY *prop, const char *value)
{
	complex diff_val;

	if (solver_method == SM_NR)
	{
		//Only even bother with voltage updates if we're properly populated
		if (prev_voltage_value != NULL)
		{
			//See if there is a voltage update - phase A
			if (strcmp(prop->name,"voltage_A")==0)
			{
				if (update_mode==NM_PREUPDATE)
				{
					//Store the last value
					prev_voltage_value[0] = voltage[0];
				}
				else if (update_mode==NM_POSTUPDATE)
				{
					//Handle the logics
					//See what the difference is - if it is above the convergence limit, send an NR update
					diff_val = voltage[0] - prev_voltage_value[0];

					if (diff_val.Mag() >= maximum_voltage_error)	//Outside of range, so force a new iteration
					{
						NR_retval = gl_globalclock;
					}
				}
			}

			//See if there is a voltage update - phase B
			if (strcmp(prop->name,"voltage_B")==0)
			{
				if (update_mode==NM_PREUPDATE)
				{
					//Store the last value
					prev_voltage_value[1] = voltage[1];
				}
				else if (update_mode==NM_POSTUPDATE)
				{
					//Handle the logics
					//See what the difference is - if it is above the convergence limit, send an NR update
					diff_val = voltage[1] - prev_voltage_value[1];

					if (diff_val.Mag() >= maximum_voltage_error)	//Outside of range, so force a new iteration
					{
						NR_retval = gl_globalclock;
					}
				}
			}

			//See if there is a voltage update - phase C
			if (strcmp(prop->name,"voltage_C")==0)
			{
				if (update_mode==NM_PREUPDATE)
				{
					//Store the last value
					prev_voltage_value[2] = voltage[2];
				}
				else if (update_mode==NM_POSTUPDATE)
				{
					//Handle the logics
					//See what the difference is - if it is above the convergence limit, send an NR update
					diff_val = voltage[2] - prev_voltage_value[2];

					if (diff_val.Mag() >= maximum_voltage_error)	//Outside of range, so force a new iteration
					{
						NR_retval = gl_globalclock;
					}
				}
			}
		}
	}//End NR
	//Default else - FBS's iteration methods aren't sensitive to this

	return 1;
}

//////////////////////////////////////////////////////////////////////////
// IMPLEMENTATION OF CORE LINKAGE: node
//////////////////////////////////////////////////////////////////////////

/**
* REQUIRED: allocate and initialize an object.
*
* @param obj a pointer to a pointer of the last object in the list
* @param parent a pointer to the parent of this object
* @return 1 for a successfully created object, 0 for error
*/
EXPORT int create_node(OBJECT **obj, OBJECT *parent)
{
	try
	{
		*obj = gl_create_object(node::oclass);
		if (*obj!=NULL)
		{
			node *my = OBJECTDATA(*obj,node);
			gl_set_parent(*obj,parent);
			return my->create();
		}
		else
			return 0;
	}
	CREATE_CATCHALL(node);
}

// Commit function
EXPORT TIMESTAMP commit_node(OBJECT *obj, TIMESTAMP t1, TIMESTAMP t2)
{
	node *pNode = OBJECTDATA(obj,node);
	try {
		// This zeroes out all of the unused phases at each node in the FBS method
		if (solver_method==SM_FBS)
		{
			if (pNode->has_phase(PHASE_A)) {
			//leave it
			}
			else
				pNode->voltage[0] = complex(0,0);

			if (pNode->has_phase(PHASE_B)) {
				//leave it
			}
			else
				pNode->voltage[1] = complex(0,0);

			if (pNode->has_phase(PHASE_C)) {
				//leave it
			}
			else
				pNode->voltage[2] = complex(0,0);
			
		}
		return TS_NEVER;
	}
	catch (const char *msg)
	{
		gl_error("%s (node:%d): %s", pNode->get_name(), pNode->get_id(), msg);
		return 0; 
	}

}

/**
* Object initialization is called once after all object have been created
*
* @param obj a pointer to this object
* @return 1 on success, 0 on error
*/
EXPORT int init_node(OBJECT *obj)
{
	try {
		node *my = OBJECTDATA(obj,node);
		return my->init(obj->parent);
	}
	INIT_CATCHALL(node);
}

/**
* Sync is called when the clock needs to advance on the bottom-up pass (PC_BOTTOMUP)
*
* @param obj the object we are sync'ing
* @param t0 this objects current timestamp
* @param pass the current pass for this sync call
* @return t1, where t1>t0 on success, t1=t0 for retry, t1<t0 on failure
*/
EXPORT TIMESTAMP sync_node(OBJECT *obj, TIMESTAMP t0, PASSCONFIG pass)
{
	try {
		node *pObj = OBJECTDATA(obj,node);
		TIMESTAMP t1 = TS_NEVER;
		switch (pass) {
		case PC_PRETOPDOWN:
			return pObj->presync(t0);
		case PC_BOTTOMUP:
			return pObj->sync(t0);
		case PC_POSTTOPDOWN:
			t1 = pObj->postsync(t0);
			obj->clock = t0;
			return t1;
		default:
			throw "invalid pass request";
		}
	}
	SYNC_CATCHALL(node);
}

/**
* Function to search for a master swing node, one swing to rule them all
* Functionalized to help compartmentalize the code
* node_type_value is the class name
* main_swing determines if we're looking for SWING or SWING_PQ (swing parses first)
*/
OBJECT *node::NR_master_swing_search(const char *node_type_value,bool main_swing)
{
	OBJECT *return_val = NULL;
	OBJECT *temp_obj = NULL;
	node *list_node;
	FINDLIST *bus_list = gl_find_objects(FL_NEW,FT_CLASS,SAME,node_type_value,FT_END);

	//Parse the findlist
	while ( (temp_obj=gl_find_next(bus_list,temp_obj)) )
	{
		list_node = OBJECTDATA(temp_obj,node);

		//See which kind we are looking for
		if (main_swing == true)
		{
			if (list_node->bustype==SWING)
			{
				return_val=temp_obj;
				break;	//Only need to find one
			}
		}
		else	//Look for secondary swings
		{
			if (list_node->bustype==SWING_PQ)
			{
				return_val=temp_obj;
				break;	//Only need to find one
			}
		}
	}

	//Free the list, before continuing
	gl_free(bus_list);

	//Return the pointer
	return return_val;
}

/**
* NR_populate is called by link objects during their first presync if a node is not
* "initialized".  This function "initializes" the node into the Newton-Raphson data
* structure NR_busdata
*
*/
int node::NR_populate(void)
{
	//Object header for names
	OBJECT *me = OBJECTHDR(this);

	//Lock the SWING for global operations
	if ( NR_swing_bus!=me ) LOCK_OBJECT(NR_swing_bus);

	NR_node_reference = NR_curr_bus;	//Grab the current location and keep it as our own
	NR_curr_bus++;					//Increment the current bus pointer for next variable
	if ( NR_swing_bus!=me ) UNLOCK_OBJECT(NR_swing_bus);	//All done playing with globals, unlock the swing so others can proceed

	//Quick check to see if there problems
	if (NR_node_reference == -1)
	{
		GL_THROW("NR: bus:%s failed to grab a unique bus index value!",me->name);
		/*  TROUBLESHOOT
		While attempting to gain a unique bus id for the Newton-Raphson solver, an error
		was encountered.  This may be related to a parallelization effort.  Please try again.
		If the error persists, please submit your code and a bug report via the trac website.
		*/
	}

	//Bus type
	NR_busdata[NR_node_reference].type = (int)bustype;

	//Interim check to make sure it isn't a PV bus, since those aren't supported yet - this will get removed when that functionality is put in place
	if (NR_busdata[NR_node_reference].type==1)
	{
		GL_THROW("NR: bus:%s is a PV bus - these are not yet supported.",me->name);
		/*  TROUBLESHOOT
		The Newton-Raphson solver implemented does not currently support the PV bus type.
		*/
	}

	//Populate the swing flag - it will get "deflagged" elsewhere
	if ((bustype == SWING) || (bustype == SWING_PQ))
	{
		NR_busdata[NR_node_reference].swing_functions_enabled = true;
	}
	else
	{
		NR_busdata[NR_node_reference].swing_functions_enabled = false;
	}

	//Populate phases
	NR_busdata[NR_node_reference].phases = 128*has_phase(PHASE_S) + 8*has_phase(PHASE_D) + 4*has_phase(PHASE_A) + 2*has_phase(PHASE_B) + has_phase(PHASE_C);

	//Link our name in
	NR_busdata[NR_node_reference].name = me->name;

	//Link us in as well
	NR_busdata[NR_node_reference].obj = me;

	//Populate our maximum error vlaue
	NR_busdata[NR_node_reference].max_volt_error = maximum_voltage_error;

	//Link the busflags property
	NR_busdata[NR_node_reference].busflag = &busflags;

	//Populate voltage
	NR_busdata[NR_node_reference].V = &voltage[0];
	
	//Populate power
	NR_busdata[NR_node_reference].S = &power[0];

	//Populate admittance
	NR_busdata[NR_node_reference].Y = &shunt[0];

	//Populate current
	NR_busdata[NR_node_reference].I = &current[0];

	//Populate unrotated current
	NR_busdata[NR_node_reference].prerot_I = &pre_rotated_current[0];

	//Populate explicit power
	NR_busdata[NR_node_reference].S_dy = &power_dy[0];

	//Populate explicit admittance
	NR_busdata[NR_node_reference].Y_dy = &shunt_dy[0];

	//Populate explicit current
	NR_busdata[NR_node_reference].I_dy = &current_dy[0];

	//Allocate our link list
	NR_busdata[NR_node_reference].Link_Table = (int *)gl_malloc(NR_connected_links[0]*sizeof(int));
	
	if (NR_busdata[NR_node_reference].Link_Table == NULL)
	{
		GL_THROW("NR: Failed to allocate link table for node:%d",me->id);
		/*  TROUBLESHOOT
		While attempting to allocate memory for the linking table for NR, memory failed to be
		allocated.  Make sure you have enough memory and try again.  If this problem happens a second
		time, submit your code and a bug report using the trac website.
		*/
	}

	//Populate our size
	NR_busdata[NR_node_reference].Link_Table_Size = NR_connected_links[0];

	//See if we're a triplex
	if (has_phase(PHASE_S))
	{
		if (house_present)	//We're a proud parent of a house!
		{
			NR_busdata[NR_node_reference].house_var = &nom_res_curr[0];	//Separate storage area for nominal house currents
			NR_busdata[NR_node_reference].phases |= 0x40;					//Flag that we are a house-attached node
		}

		NR_busdata[NR_node_reference].extra_var = &current12;	//Stored in a separate variable and this is the easiest way for me to get it
	}
	else if (SubNode==DIFF_PARENT)	//Differently connected load/node (only can't be S)
	{
		NR_busdata[NR_node_reference].extra_var = Extra_Data;
		NR_busdata[NR_node_reference].phases |= 0x10;			//Special flag for a phase mismatch being present
	}

	//Per unit values - populate nominal voltage on a whim
	NR_busdata[NR_node_reference].volt_base = nominal_voltage;
	NR_busdata[NR_node_reference].mva_base = -1.0;

	//Set the matrix value to -1 to know it hasn't been set (probably not necessary)
	NR_busdata[NR_node_reference].Matrix_Loc = -1;

	//Populate original phases
	NR_busdata[NR_node_reference].origphases = NR_busdata[NR_node_reference].phases;

	//Populate our tracking variable
	prev_phases = NR_busdata[NR_node_reference].phases;

	//Populate dynamic mode flag address
	NR_busdata[NR_node_reference].dynamics_enabled = &deltamode_inclusive;

	//Check and see if we're in deltamode, and in-rush is enabled to allocation a variable
	if ((deltamode_inclusive==true) && (enable_inrush_calculations==true))
	{
		//Link up the array (prealloced now, so always exists)
		NR_busdata[NR_node_reference].BusHistTerm = BusHistTerm;

		//Link our load matrix -- if we're a load, it was done in init
		//If we're not a load, one of our children will do it later (and this is NULL anyways)
		NR_busdata[NR_node_reference].full_Y_load = full_Y_load;
	}
	else	//One of these isn't true
	{
		//Null it, just to be safe - do with both
		NR_busdata[NR_node_reference].BusHistTerm = NULL;
		NR_busdata[NR_node_reference].full_Y_load = NULL;
	}

	//Always null the saturation term -- if it is needed, the link will populate it
	NR_busdata[NR_node_reference].BusSatTerm = NULL;

	//Null the extra function pointer -- the individual object will call to populate this
	NR_busdata[NR_node_reference].ExtraCurrentInjFunc = NULL;
	NR_busdata[NR_node_reference].ExtraCurrentInjFuncObject = NULL;

	//Allocate dynamic variables -- only if something has requested it
	if ((deltamode_inclusive==true) && ((dynamic_norton==true) || (dynamic_generator==true)))
	{
		//Check our status - shouldn't be necessary, but let's be paranoid
		if ((SubNode!=CHILD) && (SubNode!=DIFF_CHILD))	//We're stand-alone or a parent
		{
			//Only do admittance allocation if we're a Norton
			if (dynamic_norton==true)
			{
				//Make sure no pesky children have already allocated us
				if (full_Y == NULL)
				{
					//Allocate it
					full_Y = (complex *)gl_malloc(9*sizeof(complex));

					//Check it
					if (full_Y==NULL)
					{
						GL_THROW("Node:%s failed to allocate space for the a deltamode variable",me->name);
						/*  TROUBLESHOOT
						While attempting to allocate memory for a dynamics-required (deltamode) variable, an error
						occurred. Please try again.  If the error persists, please submit your code and a bug
						report via the trac website.
						*/
					}

					//Zero it, just to be safe (gens will accumulate into it)
					full_Y[0] = full_Y[1] = full_Y[2] = complex(0.0,0.0);
					full_Y[3] = full_Y[4] = full_Y[5] = complex(0.0,0.0);
					full_Y[6] = full_Y[7] = full_Y[8] = complex(0.0,0.0);

					//Allocate another matrix for admittance - this will have the full value
					full_Y_all = (complex *)gl_malloc(9*sizeof(complex));

					//Check it
					if (full_Y_all==NULL)
					{
						GL_THROW("Node:%s failed to allocate space for the a deltamode variable",me->name);
						//Defined above
					}

					//Zero it, just to be safe (gens will accumulate into it)
					full_Y_all[0] = full_Y_all[1] = full_Y_all[2] = complex(0.0,0.0);
					full_Y_all[3] = full_Y_all[4] = full_Y_all[5] = complex(0.0,0.0);
					full_Y_all[6] = full_Y_all[7] = full_Y_all[8] = complex(0.0,0.0);
				}
				else	//Not needed, make sure we're nulled
				{
					full_Y_all = NULL;
				}
			}//End Norton equivalent needing admittance
			else	//Null them out of paranoia
			{
				//Null this one too
				full_Y = NULL;

				//Null it, just because
				full_Y_all = NULL;
			}

			//Double check that the other variable hasn't been mapped already -- in case a non-Norton one did it
			if (DynVariable == NULL)
			{
				//Do the same for a dynamics contribution (just 4x1 for now for normal nodes)
				//0-2 represent ABC current,3 represents overall power, 4 represents power frequency weighting,
				//5 represents overall output power

				DynVariable = (complex *)gl_malloc(6*sizeof(complex));

				//Check it
				if (DynVariable==NULL)
				{
					GL_THROW("Node:%s failed to allocate space for the a deltamode variable",me->name);
					//Defined above
				}

				//Zero them, for consistency
				DynVariable[0] = DynVariable[1] = DynVariable[2] = complex(0.0,0.0);
				DynVariable[3] = DynVariable[4] = DynVariable[5] = complex(0.0,0.0);
			}
			//Default else -- already allocated by a pesky child
		}//End we're a parent

		//Map all relevant variables to the NR structure
		NR_busdata[NR_node_reference].full_Y = full_Y;
		NR_busdata[NR_node_reference].full_Y_all = full_Y_all;
		NR_busdata[NR_node_reference].DynCurrent = DynVariable;
		NR_busdata[NR_node_reference].PGenTotal = &DynVariable[3];
	}
	else	//Ensure it is empty
	{
		NR_busdata[NR_node_reference].full_Y = NULL;
		NR_busdata[NR_node_reference].full_Y_all = NULL;
		NR_busdata[NR_node_reference].DynCurrent = NULL;
		NR_busdata[NR_node_reference].PGenTotal = NULL;
	}

	return 0;
}

//Computes "load" portions of current injection
//postpass is set to true for the "postsync" power update - it does extra child node items needed
//parentcall is set when a parent object has called this update - mainly for locking purposes
//NOTE: Once NR gets collapsed into single pass form, the "postpass" flag will probably be irrelevant and could be removed
//      Once "flattened", this function shoud only be called by postsync, so why flag what always is true?
int node::NR_current_update(bool postpass, bool parentcall)
{
	unsigned int table_index;
	link_object *temp_link;
	int temp_result, loop_index;
	OBJECT *obj = OBJECTHDR(this);
	complex temp_current_inj[3];
	complex temp_current_val[3];
	complex adjusted_current_val[3];
	complex delta_shunt[3];
	complex delta_current[3];
	complex assumed_nominal_voltage[6];
	double nominal_voltage_dval = 0.0;
	complex house_pres_current[3];

	//Don't do anything if we've already been "updated"
	if (current_accumulated==false)
	{
		if (postpass)	//Perform what used to be in post-synch - used to childed object items - occurred on "false" pass, so goes before all
		{
			if (SubNode==CHILD)	//Remove child contributions
			{
				node *ParToLoad = OBJECTDATA(SubNodeParent,node);

				if (!parentcall)	//We weren't called by our parent, so lock us to create sibling rivalry!
				{
					//Lock the parent for writing
					LOCK_OBJECT(SubNodeParent);
				}

				//Remove power and "load" characteristics
				ParToLoad->power[0]-=last_child_power[0][0];
				ParToLoad->power[1]-=last_child_power[0][1];
				ParToLoad->power[2]-=last_child_power[0][2];

				ParToLoad->shunt[0]-=last_child_power[1][0];
				ParToLoad->shunt[1]-=last_child_power[1][1];
				ParToLoad->shunt[2]-=last_child_power[1][2];

				ParToLoad->current[0]-=last_child_power[2][0];
				ParToLoad->current[1]-=last_child_power[2][1];
				ParToLoad->current[2]-=last_child_power[2][2];

				if (has_phase(PHASE_S))	//Triplex slightly different
					ParToLoad->current12-=last_child_current12;

				//Unrotated stuff too
				ParToLoad->pre_rotated_current[0] -= last_child_power[3][0];
				ParToLoad->pre_rotated_current[1] -= last_child_power[3][1];
				ParToLoad->pre_rotated_current[2] -= last_child_power[3][2];

				//Remove power and "load" characteristics for explicit delta/wye values
				for (loop_index=0; loop_index<6; loop_index++)
				{
					ParToLoad->power_dy[loop_index] -= last_child_power_dy[loop_index][0];		//Power
					ParToLoad->shunt_dy[loop_index] -= last_child_power_dy[loop_index][1];		//Shunt
					ParToLoad->current_dy[loop_index] -= last_child_power_dy[loop_index][2];	//Current
				}

				if (!parentcall)	//Wasn't a parent call - unlock us so our siblings get a shot
				{
					//Unlock the parent now that it is done
					UNLOCK_OBJECT(SubNodeParent);
				}

				//Update previous power tracker - if we haven't really converged, things will mess up without this
				//Power
				last_child_power[0][0] = last_child_power[0][1] = last_child_power[0][2] = 0.0;

				//Shunt
				last_child_power[1][0] = last_child_power[1][1] = last_child_power[1][2] = 0.0;

				//Current
				last_child_power[2][0] = last_child_power[2][1] = last_child_power[2][2] = 0.0;

				//Zero the last power accumulators
				for (loop_index=0; loop_index<6; loop_index++)
				{
					last_child_power_dy[loop_index][0] = complex(0.0);	//Power
					last_child_power_dy[loop_index][1] = complex(0.0);	//Shunt
					last_child_power_dy[loop_index][2] = complex(0.0);	//Current
				}

				//Current 12 if we are triplex
				if (has_phase(PHASE_S))
					last_child_current12 = 0.0;

				//Do the same for the prerorated stuff
				last_child_power[3][0] = last_child_power[3][1] = last_child_power[3][2] = complex(0.0,0.0);
			}
			else if (SubNode==DIFF_CHILD)	//Differently connected 
			{
				node *ParToLoad = OBJECTDATA(SubNodeParent,node);

				if (!parentcall)	//We weren't called by our parent, so lock us to create sibling rivalry!
				{
					//Lock the parent for writing
					LOCK_OBJECT(SubNodeParent);
				}

				//Remove power and "load" characteristics for explicit delta/wye values
				for (loop_index=0; loop_index<6; loop_index++)
				{
					ParToLoad->power_dy[loop_index] -= last_child_power_dy[loop_index][0];		//Power
					ParToLoad->shunt_dy[loop_index] -= last_child_power_dy[loop_index][1];		//Shunt
					ParToLoad->current_dy[loop_index] -= last_child_power_dy[loop_index][2];	//Current
				}

				//Do this for the unrotated stuff too - it never gets auto-zeroed (like the above)
				ParToLoad->pre_rotated_current[0] -= last_child_power[3][0];
				ParToLoad->pre_rotated_current[1] -= last_child_power[3][1];
				ParToLoad->pre_rotated_current[2] -= last_child_power[3][2];

				if (!parentcall)	//Wasn't a parent call - unlock us so our siblings get a shot
				{
					//Unlock the parent now that it is done
					UNLOCK_OBJECT(SubNodeParent);
				}

				//Zero the last power accumulators
				for (loop_index=0; loop_index<6; loop_index++)
				{
					last_child_power_dy[loop_index][0] = complex(0.0);	//Power
					last_child_power_dy[loop_index][1] = complex(0.0);	//Shunt
					last_child_power_dy[loop_index][2] = complex(0.0);	//Current
				}

				//Now zero the accmulator, just in case
				last_child_power[3][0] = last_child_power[3][1] = last_child_power[3][2] = complex(0.0,0.0);
			}

			if ((SubNode==CHILD) || (SubNode==DIFF_CHILD))	//Child Voltage Updates
			{
				node *ParStealLoad = OBJECTDATA(SubNodeParent,node);

				//Steal our paren't voltages as well
				//this will either be parent called or a child "no way it can change" rank read - no lock needed
				voltage[0] = ParStealLoad->voltage[0];
				voltage[1] = ParStealLoad->voltage[1];
				voltage[2] = ParStealLoad->voltage[2];

				//Compute "delta" voltages, so current injections upward are correct
				if (has_phase(PHASE_S))
				{
					//Compute the delta voltages
					voltaged[0] = voltage[0] + voltage[1];	//12
					voltaged[1] = voltage[1] - voltage[2];	//2N
					voltaged[2] = voltage[0] - voltage[2];	//1N -- unsure why it is odd
				}
				else	//"Normal" three phase - compute normal deltas
				{
					//Compute the delta voltages
					voltaged[0] = voltage[0] - voltage[1];
					voltaged[1] = voltage[1] - voltage[2];
					voltaged[2] = voltage[2] - voltage[0];
				}
			}
		}//End postsynch equivalent pass

		//Handle relvant children first
		if (NR_number_child_nodes[0]>0)	//We have children
		{
			for (table_index=0; table_index<NR_number_child_nodes[0]; table_index++)
			{
				//Call their update - By this call's nature, it is being called by a parent here
				temp_result = NR_child_nodes[table_index]->NR_current_update(postpass,true);

				//Make sure it worked, just to be thorough
				if (temp_result != 1)
				{
					GL_THROW("Attempt to update current on child of node:%s failed!",obj->name);
					/*  TROUBLESHOOT
					While attempting to update the current on a childed node object, an error was encountered.  Please try again.  If the error persists,
					please submit your code and a bug report via the trac website.
					*/
				}
			}//End FOR child table
		}//End we have children

		//Handle our "self" - do this in a "temporary fashion" for children problems
		temp_current_inj[0] = temp_current_inj[1] = temp_current_inj[2] = complex(0.0,0.0);

		//If deltamode - adjust these accumulations, since this is already done inside powerflow (so numbers match)
		if (deltamode_inclusive == true)
		{
			//See if we're a triplex
			if (has_phase(PHASE_S))
			{
				assumed_nominal_voltage[0].SetPolar(nominal_voltage,0.0);			//1
				assumed_nominal_voltage[1].SetPolar(nominal_voltage,0.0);			//2
				assumed_nominal_voltage[2] = assumed_nominal_voltage[0] + assumed_nominal_voltage[1];	//12
				assumed_nominal_voltage[3] = complex(0.0,0.0);	//Not needed - zero for giggles
				assumed_nominal_voltage[4] = complex(0.0,0.0);
				assumed_nominal_voltage[5] = complex(0.0,0.0);

				//Populate LL value
				nominal_voltage_dval = 2.0 * nominal_voltage;
			}
			else //Standard fare
			{
				assumed_nominal_voltage[0].SetPolar(nominal_voltage,0.0);			//AN
				assumed_nominal_voltage[1].SetPolar(nominal_voltage,(-2.0*PI/3.0));	//BN
				assumed_nominal_voltage[2].SetPolar(nominal_voltage,(2.0*PI/3.0));	//CN
				assumed_nominal_voltage[3] = assumed_nominal_voltage[0] - assumed_nominal_voltage[1];	//AB
				assumed_nominal_voltage[4] = assumed_nominal_voltage[1] - assumed_nominal_voltage[2];	//BC
				assumed_nominal_voltage[5] = assumed_nominal_voltage[2] - assumed_nominal_voltage[0];	//CA

				//Populate LL value
				nominal_voltage_dval = assumed_nominal_voltage[3].Mag();
			}
		}
		//Default else - not deltamode, so don't care (don't even zero them)

		if (has_phase(PHASE_D))	//Delta connection
		{
			//Convert delta connected impedance
			delta_shunt[0] = voltaged[0]*shunt[0];
			delta_shunt[1] = voltaged[1]*shunt[1];
			delta_shunt[2] = voltaged[2]*shunt[2];

			//Convert delta connected power
			delta_current[0]= (voltaged[0]==0) ? complex(0,0) : ~(power[0]/voltaged[0]);
			delta_current[1]= (voltaged[1]==0) ? complex(0,0) : ~(power[1]/voltaged[1]);
			delta_current[2]= (voltaged[2]==0) ? complex(0,0) : ~(power[2]/voltaged[2]);

			//Adjust constant current values, if deltamode
			if (deltamode_inclusive == true)
			{
				//Loop through the phases
				for (loop_index=0; loop_index<3; loop_index++)
				{
					//Check existence of phases and adjust the currents appropriately
					if (voltaged[loop_index] != 0.0)
					{
						adjusted_current_val[loop_index] =  ~((assumed_nominal_voltage[loop_index+3]*~current[loop_index]*voltaged[loop_index].Mag())/(voltaged[loop_index]*nominal_voltage_dval));
					}
					else
					{
						adjusted_current_val[loop_index] = complex(0.0,0.0);
					}
				}
			}
			else
			{
				//Standard approach
				adjusted_current_val[0] = current[0];
				adjusted_current_val[1] = current[1];
				adjusted_current_val[2] = current[2];
			}

			//Translate into a line current
			temp_current_val[0] = delta_shunt[0]-delta_shunt[2] + delta_current[0]-delta_current[2] + adjusted_current_val[0]-adjusted_current_val[2];
			temp_current_val[1] = delta_shunt[1]-delta_shunt[0] + delta_current[1]-delta_current[0] + adjusted_current_val[1]-adjusted_current_val[0];
			temp_current_val[2] = delta_shunt[2]-delta_shunt[1] + delta_current[2]-delta_current[1] + adjusted_current_val[2]-adjusted_current_val[1];

			temp_current_inj[0] = temp_current_val[0];
			temp_current_inj[1] = temp_current_val[1];
			temp_current_inj[2] = temp_current_val[2];
		}
		else if (has_phase(PHASE_S))	//Split phase node
		{
			complex vdel;
			complex temp_current[3];
			complex temp_store[3];

			//Find V12 (just in case)
			vdel=voltage[0] + voltage[1];

			//Find contributions
			//Adjust constant current values, if deltamode
			if (deltamode_inclusive == true)
			{
				//Check existence of phases and adjust the currents appropriately
				//Phase 1
				if (voltage[0] != 0.0)
				{
					adjusted_current_val[0] =  ~((assumed_nominal_voltage[0]*~current[0]*voltage[0].Mag())/(voltage[0]*nominal_voltage));
				}
				else
				{
					adjusted_current_val[0] = complex(0.0,0.0);
				}

				//Phase 2
				if (voltage[1] != 0.0)
				{
					adjusted_current_val[1] =  ~((assumed_nominal_voltage[1]*~current[1]*voltage[1].Mag())/(voltage[1]*nominal_voltage));
				}
				else
				{
					adjusted_current_val[1] = complex(0.0,0.0);
				}

				//Phase 12
				if (vdel != 0.0)
				{
					adjusted_current_val[2] =  ~((assumed_nominal_voltage[2]*~current12*vdel.Mag())/(vdel*nominal_voltage_dval));
				}
				else
				{
					adjusted_current_val[2] = complex(0.0,0.0);
				}
			}
			else
			{
				//Standard approach
				adjusted_current_val[0] = current[0];
				adjusted_current_val[1] = current[1];
				adjusted_current_val[2] = current12;	//current12 is not part of the standard current array
			}

			//Start with the currents (just put them in)
			temp_current[0] = adjusted_current_val[0];
			temp_current[1] = adjusted_current_val[1];
			temp_current[2] = adjusted_current_val[2];

			//Add in the unrotated bit, if we're deltamode
			if (deltamode_inclusive == true)
			{
				temp_current[0] += pre_rotated_current[0];	//1
				temp_current[1] += pre_rotated_current[1];	//2
				temp_current[2] += pre_rotated_current[2];	//12
			}

			//Now add in power contributions
			temp_current[0] += voltage[0] == 0.0 ? 0.0 : ~(power[0]/voltage[0]);
			temp_current[1] += voltage[1] == 0.0 ? 0.0 : ~(power[1]/voltage[1]);
			temp_current[2] += vdel == 0.0 ? 0.0 : ~(power[2]/vdel);

			if (house_present)	//House present
			{
				//Update phase adjustments
				temp_store[0].SetPolar(1.0,voltage[0].Arg());	//Pull phase of V1
				temp_store[1].SetPolar(1.0,voltage[1].Arg());	//Pull phase of V2
				temp_store[2].SetPolar(1.0,vdel.Arg());		//Pull phase of V12

				//Update these current contributions
				house_pres_current[0] = nom_res_curr[0]/(~temp_store[0]);		//Just denominator conjugated to keep math right (rest was conjugated in house)
				house_pres_current[1] = nom_res_curr[1]/(~temp_store[1]);
				house_pres_current[2] = nom_res_curr[2]/(~temp_store[2]);

				//Now add it into the current contributions
				temp_current[0] += house_pres_current[0];
				temp_current[1] += house_pres_current[1];
				temp_current[2] += house_pres_current[2];
			}//End house-attached splitphase

			//Last, but not least, admittance/impedance contributions
			temp_current[0] += shunt[0]*voltage[0];
			temp_current[1] += shunt[1]*voltage[1];
			temp_current[2] += shunt[2]*vdel;

			//Convert 'em to line currents
			temp_current_val[0] = temp_current[0] + temp_current[2];
			temp_current_val[1] = -temp_current[1] - temp_current[2];

			temp_current_inj[0] = temp_current_val[0];
			temp_current_inj[1] = temp_current_val[1];

			//Get information
			if ((Triplex_Data != NULL) && ((Triplex_Data[0] != 0.0) || (Triplex_Data[1] != 0.0)))
			{
				/* normally the calc would not be inside the lock, but it's reflexive so that's ok */
				temp_current_inj[2] = Triplex_Data[0]*temp_current_inj[0] + Triplex_Data[1]*temp_current_inj[1];
			}
			else
			{
				/* normally the calc would not be inside the lock, but it's reflexive so that's ok */
				temp_current_inj[2] = ((voltage1.IsZero() || (power1.IsZero() && shunt1.IsZero())) ||
								   (voltage2.IsZero() || (power2.IsZero() && shunt2.IsZero()))) 
									? currentN : -((temp_current_inj[0]-temp_current[2])+(temp_current_inj[1]-temp_current[2]));
			}
		}
		else					//Wye connection
		{
			//Adjust constant current values, if deltamode
			if (deltamode_inclusive == true)
			{
				//Loop through the phases
				for (loop_index=0; loop_index<3; loop_index++)
				{
					//Check existence of phases and adjust the currents appropriately
					if (voltage[loop_index] != 0.0)
					{
						adjusted_current_val[loop_index] =  ~((assumed_nominal_voltage[loop_index]*~current[loop_index]*voltage[loop_index].Mag())/(voltage[loop_index]*nominal_voltage));
					}
					else
					{
						adjusted_current_val[loop_index] = complex(0.0,0.0);
					}
				}
			}
			else
			{
				//Standard approach
				adjusted_current_val[0] = current[0];
				adjusted_current_val[1] = current[1];
				adjusted_current_val[2] = current[2];
			}

			//PQP needs power converted to current
			//PQZ needs load currents calculated as well
			//Update load current values if PQI
			temp_current_val[0] = ((voltage[0]==0) ? complex(0,0) : ~(power[0]/voltage[0])) + voltage[0]*shunt[0] + adjusted_current_val[0] + pre_rotated_current[0];
			temp_current_val[1] = ((voltage[1]==0) ? complex(0,0) : ~(power[1]/voltage[1])) + voltage[1]*shunt[1] + adjusted_current_val[1] + pre_rotated_current[1];
			temp_current_val[2] = ((voltage[2]==0) ? complex(0,0) : ~(power[2]/voltage[2])) + voltage[2]*shunt[2] + adjusted_current_val[2] + pre_rotated_current[2];

			temp_current_inj[0] = temp_current_val[0];
			temp_current_inj[1] = temp_current_val[1];
			temp_current_inj[2] = temp_current_val[2];
		}

		//Explicit delta-wye portions (do both) -- make sure not triplex though
		if (!(has_phase(PHASE_S)))
		{
			//Do delta-connected portions

			//Convert delta connected impedance
			delta_shunt[0] = voltaged[0]*shunt_dy[0];
			delta_shunt[1] = voltaged[1]*shunt_dy[1];
			delta_shunt[2] = voltaged[2]*shunt_dy[2];

			//Convert delta connected power
			delta_current[0]= (voltaged[0]==0) ? complex(0,0) : ~(power_dy[0]/voltaged[0]);
			delta_current[1]= (voltaged[1]==0) ? complex(0,0) : ~(power_dy[1]/voltaged[1]);
			delta_current[2]= (voltaged[2]==0) ? complex(0,0) : ~(power_dy[2]/voltaged[2]);

			//Adjust constant current values of delta-connected, if deltamode
			if (deltamode_inclusive == true)
			{
				//Loop through the phases
				for (loop_index=0; loop_index<3; loop_index++)
				{
					//Check existence of phases and adjust the currents appropriately
					if (voltaged[loop_index] != 0.0)
					{
						adjusted_current_val[loop_index] =  ~((assumed_nominal_voltage[loop_index+3]*~current_dy[loop_index]*voltaged[loop_index].Mag())/(voltaged[loop_index]*nominal_voltage_dval));
					}
					else
					{
						adjusted_current_val[loop_index] = complex(0.0,0.0);
					}
				}
			}
			else
			{
				//Standard approach
				adjusted_current_val[0] = current_dy[0];
				adjusted_current_val[1] = current_dy[1];
				adjusted_current_val[2] = current_dy[2];
			}


			//Put into accumulator
			temp_current_inj[0] += delta_shunt[0]-delta_shunt[2] + delta_current[0]-delta_current[2] + adjusted_current_val[0]-adjusted_current_val[2];
			temp_current_inj[1] += delta_shunt[1]-delta_shunt[0] + delta_current[1]-delta_current[0] + adjusted_current_val[1]-adjusted_current_val[0];
			temp_current_inj[2] += delta_shunt[2]-delta_shunt[1] + delta_current[2]-delta_current[1] + adjusted_current_val[2]-adjusted_current_val[1];

			//Adjust constant current values for Wye-connected, if deltamode
			if (deltamode_inclusive == true)
			{
				//Loop through the phases
				for (loop_index=0; loop_index<3; loop_index++)
				{
					if (voltage[loop_index] != 0.0)
					{
						adjusted_current_val[loop_index] =  ~((assumed_nominal_voltage[loop_index]*~current_dy[loop_index+3]*voltage[loop_index].Mag())/(voltage[loop_index]*nominal_voltage));
					}
					else
					{
						adjusted_current_val[loop_index] = complex(0.0,0.0);
					}
				}
			}
			else
			{
				//Standard approach
				adjusted_current_val[0] = current_dy[3];
				adjusted_current_val[1] = current_dy[4];
				adjusted_current_val[2] = current_dy[5];
			}

			//Now put in Wye components
			temp_current_inj[0] += ((voltage[0]==0) ? complex(0,0) : ~(power_dy[3]/voltage[0])) + voltage[0]*shunt_dy[3] + adjusted_current_val[0];
			temp_current_inj[1] += ((voltage[1]==0) ? complex(0,0) : ~(power_dy[4]/voltage[1])) + voltage[1]*shunt_dy[4] + adjusted_current_val[1];
			temp_current_inj[2] += ((voltage[2]==0) ? complex(0,0) : ~(power_dy[5]/voltage[2])) + voltage[2]*shunt_dy[5] + adjusted_current_val[2];
		}//End both delta/wye

		//If we are a child, apply our current injection directly up to our parent - links accumulate afterwards now because they bypass child relationships
		if ((SubNode==CHILD) || (SubNode==DIFF_CHILD))
		{
			node *ParLoadObj=OBJECTDATA(SubNodeParent,node);

			if (ParLoadObj->current_accumulated==false)	//Locking not needed here - if parent hasn't accumulated yet, it is the one that called us (rank split)
			{
				ParLoadObj->current_inj[0] += temp_current_inj[0];	//This ensures link-related injections are not counted
				ParLoadObj->current_inj[1] += temp_current_inj[1];
				ParLoadObj->current_inj[2] += temp_current_inj[2];

				//See if we have a house - if we do, we're inadvertently biasing our parent
				if (house_present)
				{
					//Remove the line_12 current appropriately
					ParLoadObj->current_inj[0] -= house_pres_current[0] + house_pres_current[2];
					ParLoadObj->current_inj[1] -= -house_pres_current[1] - house_pres_current[2];
				}
			}

			//Update our accumulator as well, otherwise things break
			current_inj[0] += temp_current_inj[0];
			current_inj[1] += temp_current_inj[1];
			current_inj[2] += temp_current_inj[2];
		}
		else	//Not a child, just put this in our accumulator - we're already locked, so no need to separately lock
		{
			current_inj[0] += temp_current_inj[0];
			current_inj[1] += temp_current_inj[1];
			current_inj[2] += temp_current_inj[2];
		}

		//Handle our links - "child" contributions are bypassed into their parents due to NR structure, so this order works
		if ((SubNode!=CHILD) && (SubNode!=DIFF_CHILD))	//Make sure we aren't children as well, since we'll get NULL pointers and make everyone upset
		{
			for (table_index=0; table_index<NR_busdata[NR_node_reference].Link_Table_Size; table_index++)
			{
				//Extract that link
				temp_link = OBJECTDATA(NR_branchdata[NR_busdata[NR_node_reference].Link_Table[table_index]].obj,link_object);

				//Make sure it worked
				if (temp_link == NULL)
				{
					GL_THROW("Attemped to update current for object:%s, which is not a link!",NR_branchdata[NR_busdata[NR_node_reference].Link_Table[table_index]].name);
					/*  TROUBLESHOOT
					The current node object tried to update the current injections for what it thought was a link object.  This does
					not appear to be true.  Try your code again.  If the error persists, please submit your code and a bug report to the
					trac website.
					*/
				}

				//Call a lock on that link - just in case multiple nodes call it at once
				WRITELOCK_OBJECT(NR_branchdata[NR_busdata[NR_node_reference].Link_Table[table_index]].obj);

				//Call its update - tell it who is asking so it knows what to lock
				temp_result = temp_link->CurrentCalculation(NR_node_reference);

				//Unlock the link
				WRITEUNLOCK_OBJECT(NR_branchdata[NR_busdata[NR_node_reference].Link_Table[table_index]].obj);

				//See if it worked, just in case this gets added in the future
				if (temp_result != 1)
				{
					GL_THROW("Attempt to update current on link:%s failed!",NR_branchdata[NR_busdata[NR_node_reference].Link_Table[table_index]].name);
					/*  TROUBLESHOOT
					While attempting to update the current on link object, an error was encountered.  Please try again.  If the error persists,
					please submit your code and a bug report via the trac website.
					*/
				}
			}//End link traversion
		}//End not children

		//Flag us as done
		current_accumulated = true;
	}//End current already handled

	return 1;	//Always successful
}

//////////////////////////////////////////////////////////////////////////
// IMPLEMENTATION OF DELTA MODE
//////////////////////////////////////////////////////////////////////////
//Module-level call
SIMULATIONMODE node::inter_deltaupdate_node(unsigned int64 delta_time, unsigned long dt, unsigned int iteration_count_val,bool interupdate_pos)
{
	//unsigned char pass_mod;
	double deltat, deltatimedbl;
	OBJECT *hdr = OBJECTHDR(this);
	STATUS return_status_val;

	////See what we're on, for tracking
	//pass_mod = iteration_count_val - ((iteration_count_val >> 1) << 1);

	//Create delta_t variable
	deltat = (double)dt/(double)DT_SECOND;

	//Update time tracking variable - mostly for GFA functionality calls
	if ((iteration_count_val==0) && (interupdate_pos == false)) //Only update timestamp tracker on first iteration
	{
		//Get decimal timestamp value
		deltatimedbl = (double)delta_time/(double)DT_SECOND; 

		//Update tracking variable
		prev_time_dbl = (double)gl_globalclock + deltatimedbl;

		//Update frequency calculation values (if needed)
		if (fmeas_type != FM_NONE)
		{
			//Copy the tracker value
			memcpy(&prev_freq_state,&curr_freq_state,sizeof(FREQM_STATES));
		}
	}

	//Initialization items
	if ((delta_time==0) && (iteration_count_val==0) && (interupdate_pos == false) && (fmeas_type != FM_NONE))	//First run of new delta call
	{
		//Initialize dynamics
		init_freq_dynamics();
	}//End first pass and timestep of deltamode (initial condition stuff)

	//Perform the GFA update, if enabled
	if ((GFA_enable == true) && (iteration_count_val == 0) && (interupdate_pos == false))	//Always just do on the first pass
	{
		//Do the checks
		GFA_Update_time = perform_GFA_checks(deltat);
	}

	//Determine what to run
	if (interupdate_pos == false)	//Before powerflow call
	{
		//Call presync-equivalent items
		NR_node_presync_fxn(0);

		//Call sync-equivalent items (solver occurs at end of sync)
		NR_node_sync_fxn(hdr);

		return SM_DELTA;	//Just return something other than SM_ERROR for this call

	}//End Before NR solver (or inclusive)
	else	//After the call
	{
		//Perform postsync-like updates on the values
		BOTH_node_postsync_fxn(hdr);

		//Frequency measurement stuff
		if (fmeas_type != FM_NONE)
		{
			return_status_val = calc_freq_dynamics(deltat);

			//Check it
			if (return_status_val == FAILED)
			{
				return SM_ERROR;
			}
		}//End frequency measurement desired
		//Default else -- don't calculate it

		//See if GFA functionality is required, since it may require iterations or "continance"
		if (GFA_enable == true)
		{
			//See if our return is value
			if ((GFA_Update_time > 0.0) && (GFA_Update_time < 1.7))
			{
				//Force us to stay
				return SM_DELTA;
			}
			else	//Just return whatever we were going to do
			{
				return SM_EVENT;
			}
		}
		else	//Normal mode
		{
			return SM_EVENT;
		}

		//No control required at this time - powerflow defers to the whims of other modules
		//Code below implements predictor/corrector-type logic, even though it effectively does nothing
		//return SM_EVENT;

		////Do deltamode-related logic
		//if (bustype==SWING)	//We're the SWING bus, control our destiny (which is really controlled elsewhere)
		//{
		//	//See what we're on
		//	pass_mod = iteration_count_val - ((iteration_count_val >> 1) << 1);

		//	//Check pass
		//	if (pass_mod==0)	//Predictor pass
		//	{
		//		return SM_DELTA_ITER;	//Reiterate - to get us to corrector pass
		//	}
		//	else	//Corrector pass
		//	{
		//		//As of right now, we're always ready to leave
		//		//Other objects will dictate if we stay (powerflow is indifferent)
		//		return SM_EVENT;
		//	}//End corrector pass
		//}//End SWING bus handling
		//else	//Normal bus
		//{
		//	return SM_EVENT;	//Normal nodes want event mode all the time here - SWING bus will
		//						//control the reiteration process for pred/corr steps
		//}
	}//End "After NR solver" branch
}

//Performs the frequency measurement calculations in a nice, compact form
//for easy copy-paste
STATUS node::calc_freq_dynamics(double deltat)
{
	unsigned char phase_conf, phase_mask;
	unsigned int indexval;
	double dfmeasdt, errorval, deltaom, dxdt, fbus;
	STATUS return_status;
	bool is_triplex_node;

	//Init for success
	return_status = SUCCESS;

	//Extract the phases
	if ((SubNode!=CHILD) && (SubNode!=DIFF_CHILD))
	{
		if ((NR_busdata[NR_node_reference].phases & 0x80) == 0x80)
		{
			phase_conf = 0x80;
			is_triplex_node = true;
		}
		else
		{
			phase_conf=NR_busdata[NR_node_reference].phases & 0x07;
			is_triplex_node = false;
		}
	}
	else	//It is a child - look at parent
	{
		if ((NR_busdata[*NR_subnode_reference].phases & 0x80) == 0x80)
		{
			phase_conf = 0x80;
			is_triplex_node = true;
		}
		else
		{
			phase_conf=NR_busdata[*NR_subnode_reference].phases & 0x07;
			is_triplex_node = false;
		}
	}

	//Pull voltage updates
	for (indexval=0; indexval<3; indexval++)
	{
		if (is_triplex_node == true)
		{
			phase_mask = 0x80;
		}
		else	//three-phase, of some sort
		{
			//Get the mask
			phase_mask = (1 << (2 - indexval));
		}

		//Check the phase
		if ((phase_conf & phase_mask) == phase_mask)
		{
			//See what our reference is - steal parent voltages
			if ((SubNode!=CHILD) && (SubNode!=DIFF_CHILD))
			{
				if (is_triplex_node == true)
				{
					if (indexval < 2)
					{
						curr_freq_state.voltage_val[indexval]=NR_busdata[NR_node_reference].V[indexval];
					}
					else	//Must be 2
					{
						curr_freq_state.voltage_val[indexval]=NR_busdata[NR_node_reference].V[0] + NR_busdata[NR_node_reference].V[1];
					}
				}
				else
				{
					curr_freq_state.voltage_val[indexval]=NR_busdata[NR_node_reference].V[indexval];
				}
			}
			else	//It is a child - look at parent
			{
				if (is_triplex_node == true)
				{
					curr_freq_state.voltage_val[indexval]=NR_busdata[*NR_subnode_reference].V[indexval];
				}
				else
				{
					curr_freq_state.voltage_val[indexval]=NR_busdata[*NR_subnode_reference].V[0] + NR_busdata[*NR_subnode_reference].V[1];
				}
			}

			//Extract the angle
			curr_freq_state.anglemeas[indexval] = curr_freq_state.voltage_val[indexval].Arg();

			//Perform update
			if (fmeas_type == FM_SIMPLE)
			{
				fbus = ((curr_freq_state.anglemeas[indexval] - prev_freq_state.anglemeas[indexval])/deltat + freq_omega_ref) / (2.0 * PI);
				dfmeasdt = (fbus - prev_freq_state.fmeas[indexval]) / freq_sfm_Tf;
				curr_freq_state.fmeas[indexval] = prev_freq_state.fmeas[indexval] + dfmeasdt*deltat;
			}
			else if (fmeas_type == FM_PLL)
			{
				//Compute error - make sure isn't zero - if it is, ignore this
				if (prev_freq_state.voltage_val[indexval].Mag() > 0.0)
				{
					errorval = prev_freq_state.voltage_val[indexval].Re()*prev_freq_state.sinangmeas[indexval];
					errorval -= prev_freq_state.voltage_val[indexval].Im()*prev_freq_state.cosangmeas[indexval];
					errorval /= prev_freq_state.voltage_val[indexval].Mag();
					errorval *= -1.0;
				}
				else
				{
					errorval = 0.0;
				}

				deltaom = freq_pll_Kp * errorval + prev_freq_state.x[indexval];
				dxdt = freq_pll_Ki * errorval;

				//Updates
				curr_freq_state.fmeas[indexval] = (freq_omega_ref + deltaom) / (2.0 * PI);
				curr_freq_state.x[indexval] = prev_freq_state.x[indexval] + dxdt*deltat;
				curr_freq_state.anglemeas[indexval] = prev_freq_state.anglemeas[indexval] + deltaom*deltat;

				//Update trig values
				curr_freq_state.sinangmeas[indexval] = sin(curr_freq_state.anglemeas[indexval]);
				curr_freq_state.cosangmeas[indexval] = cos(curr_freq_state.anglemeas[indexval]);
			}
			//Default else -- other method (or not a valid method)
		}//End valid phase
		else	//Not a valid phase
		{
			curr_freq_state.fmeas[indexval] = 0.0;
		}
	}//End phase loop

	//Update the "average" frequency value
	switch(phase_conf) {
		case 0x00:	//No phases (we've been faulted out
			{
				curr_freq_state.average_freq = 0.0;
				break;	//Just get us outta here
			}
		case 0x01:	//Only C
			{
				curr_freq_state.average_freq = curr_freq_state.fmeas[2];
				break;
			}
		case 0x02:	//Only B
			{
				curr_freq_state.average_freq = curr_freq_state.fmeas[1];
				break;
			}
		case 0x03:	//B & C
			{
				curr_freq_state.average_freq = (curr_freq_state.fmeas[1] + curr_freq_state.fmeas[2]) / 2.0;
				break;
			}
		case 0x04:	//Only A
			{
				curr_freq_state.average_freq = curr_freq_state.fmeas[0];
				break;
			}
		case 0x05:	//A & C
			{
				curr_freq_state.average_freq = (curr_freq_state.fmeas[0] + curr_freq_state.fmeas[2]) / 2.0;
				break;
			}
		case 0x06:	//A & B
			{
				curr_freq_state.average_freq = (curr_freq_state.fmeas[0] + curr_freq_state.fmeas[1]) / 2.0;
				break;
			}
		case 0x07:	//ABC
			{
				curr_freq_state.average_freq = (curr_freq_state.fmeas[0] + curr_freq_state.fmeas[1] + curr_freq_state.fmeas[2]) / 3.0;
				break;
			}
		case 0x80:	//Triplex stuff
			{
				curr_freq_state.average_freq = curr_freq_state.fmeas[2];	//Just take the 12 value, for now
				break;
			}
		default:	//How'd we get here?
			{
				gl_error("Node frequency update: unknown state encountered");
				/*  TROUBLESHOOT
				While running the frequency/angle estimation routine for a node object, it somehow entered an unknown state.
				Please try again.  If the error persists, please submit your GLM and a bug report via the ticketing system.
				*/

				return_status = FAILED;

			break;
			}
	}	//switch end

	return return_status;
}

//Initializes dynamic equations for first entry
//Returns a SUCCESS/FAIL
//curr_time is the initial states/information
void node::init_freq_dynamics(void)
{
	unsigned char phase_conf, phase_mask;
	int indexval;
	bool is_triplex_node;

	//Extract the phases
	if ((SubNode!=CHILD) && (SubNode!=DIFF_CHILD))
	{
		if ((NR_busdata[NR_node_reference].phases & 0x80) == 0x80)
		{
			phase_conf = 0x80;
			is_triplex_node = true;
		}
		else
		{
			phase_conf=NR_busdata[NR_node_reference].phases & 0x07;
			is_triplex_node = false;
		}
	}
	else	//It is a child - look at parent
	{
		if ((NR_busdata[*NR_subnode_reference].phases & 0x80) == 0x80)
		{
			phase_conf = 0x80;
			is_triplex_node = true;
		}
		else
		{
			phase_conf=NR_busdata[*NR_subnode_reference].phases & 0x07;
			is_triplex_node = false;
		}
	}

	//Pull voltage updates
	for (indexval=0; indexval<3; indexval++)
	{
		if (is_triplex_node == true)
		{
			phase_mask = 0x80;
		}
		else	//three-phase, of some sort
		{
			//Get the mask
			phase_mask = (1 << (2 - indexval));
		}

		//Check the phase
		if ((phase_conf & phase_mask) == phase_mask)
		{
			//See what our reference is - steal parent voltages
			if ((SubNode!=CHILD) && (SubNode!=DIFF_CHILD))
			{
				if (is_triplex_node == true)
				{
					if (indexval < 2)
					{
						prev_freq_state.voltage_val[indexval]=NR_busdata[NR_node_reference].V[indexval];
					}
					else	//Must be 2
					{
						prev_freq_state.voltage_val[indexval]=NR_busdata[NR_node_reference].V[0] + NR_busdata[NR_node_reference].V[1];
					}
				}
				else
				{
					prev_freq_state.voltage_val[indexval]=NR_busdata[NR_node_reference].V[indexval];
				}
			}
			else	//It is a child - look at parent
			{
				if (is_triplex_node == true)
				{
					prev_freq_state.voltage_val[indexval]=NR_busdata[*NR_subnode_reference].V[indexval];
				}
				else
				{
					prev_freq_state.voltage_val[indexval]=NR_busdata[*NR_subnode_reference].V[0] + NR_busdata[*NR_subnode_reference].V[1];
				}
			}

			//Populate the angle
			prev_freq_state.anglemeas[indexval] = prev_freq_state.voltage_val[indexval].Arg();
			
			//Assume "current" start
			prev_freq_state.fmeas[indexval] = current_frequency;

			//Populate other fields, if necessary
			if (fmeas_type == FM_PLL)
			{
				prev_freq_state.sinangmeas[indexval] = sin(prev_freq_state.anglemeas[indexval]);
				prev_freq_state.cosangmeas[indexval] = cos(prev_freq_state.anglemeas[indexval]);
			}
		}//End valid phase
		else	//Not a valid phase, just zero it all
		{
			prev_freq_state.voltage_val[indexval] = complex(0.0,0.0);
			prev_freq_state.x[indexval] = 0.0;
			prev_freq_state.anglemeas[indexval] = 0.0;
			prev_freq_state.fmeas[indexval] = 0.0;
			prev_freq_state.average_freq = current_frequency;
			prev_freq_state.sinangmeas[indexval] = 0.0;
			prev_freq_state.cosangmeas[indexval] = 0.0;
		}
	}//End FOR loop

	//Copy into current, since we may have already just done this
	memcpy(&curr_freq_state,&prev_freq_state,sizeof(FREQM_STATES));
}

//Function to perform the GFA-type responses
double node::perform_GFA_checks(double timestepvalue)
{
	bool voltage_violation, frequency_violation, trigger_disconnect, check_phase;
	double temp_pu_voltage;
	double return_time_freq, return_time_volt, return_value;
	size_t indexval;
	unsigned char phasevals;
	OBJECT *hdr = OBJECTHDR(this);

	//By default, we're subject to the whims of deltamode
	return_time_freq = -1.0;
	return_time_volt = -1.0;
	return_value = -1.0;

	//Pull our phasing information
	if ((SubNode!=CHILD) && (SubNode!=DIFF_CHILD))
	{
		phasevals = NR_busdata[NR_node_reference].phases & 0x87;
	}
	else	//Must be a child, pull from our parent
	{
		phasevals = NR_busdata[*NR_subnode_reference].phases & 0x87;
	}

	//Perform frequency check
	if ((curr_freq_state.average_freq > GFA_freq_high_trip) || (curr_freq_state.average_freq < GFA_freq_low_trip))
	{
		//Flag it
		frequency_violation = true;

		//Increment "outage trigger" timer
		freq_violation_time_total += timestepvalue;

		//Reset "restoration" time
		out_of_violation_time_total = 0.0;

		//Check the times - split out
		if (curr_freq_state.average_freq > GFA_freq_high_trip)
		{
			if (freq_violation_time_total >= GFA_freq_disconnect_time)
			{
				trigger_disconnect = true;
				return_time_freq = GFA_reconnect_time;

				//Flag us as over frequency
				GFA_trip_method = GFA_OF;
			}
			else
			{
				trigger_disconnect = false;
				return_time_freq = GFA_freq_disconnect_time - freq_violation_time_total;
			}
		}
		else if (curr_freq_state.average_freq < GFA_freq_low_trip)
		{
			if (freq_violation_time_total >= GFA_freq_disconnect_time)
			{
				trigger_disconnect = true;
				return_time_freq = GFA_reconnect_time;

				//Flag as under-frequency
				GFA_trip_method = GFA_UF;
			}
			else
			{
				trigger_disconnect = false;
				return_time_freq = GFA_freq_disconnect_time - freq_violation_time_total;
			}
		}
		else
		{
			gl_error("Node%d %s GFA checks failed- invalid state!",hdr->id,hdr->name ? hdr->name : "Unnamed");
			/*  TROUBLESHOOT
			While performing the GFA update on the node, it entered an unknown state.  Please try again.
			If the error persists, please submit your code and a bug report via the ticketing system.
			*/
		}
	}
	else	//Must be in a good range
	{
		//Set flags to indicate as much
		frequency_violation = false;
		trigger_disconnect = false;

		//Zero the frequency violation indicator
		freq_violation_time_total = 0.0;

		//Flag the return, just to be safe
		return_time_freq = -1.0;
	}

	//Default to no voltage violation
	voltage_violation = false;

	//See if we're already triggered or in a frequency violation (no point checking, if we are)
	//Loop through voltages present & check - if we find one, we'll break out
	for (indexval = 0; indexval < 3; indexval++)
	{
		//See if this phase exists
		if ((phasevals & 0x80) == 0x80)	//Triplex check first
		{
			//Make sure we're one of the first two
			if (indexval < 2)
			{
				check_phase = true;
			}
			else
			{
				check_phase = false;
			}
		}//end triplex
		else if ((indexval == 0) && ((phasevals & 0x04) == 0x04))	//A
		{
			check_phase = true;
		}
		else if ((indexval == 1) && ((phasevals & 0x02) == 0x02))	//B
		{
			check_phase = true;
		}
		else if ((indexval == 2) && ((phasevals & 0x01) == 0x01))	//C
		{
			check_phase = true;
		}
		else	//Not a proper combination
		{
			check_phase = false;
		}

		//See if we were valid
		if (check_phase == true)
		{
			//See if it is a violation
			temp_pu_voltage = voltage[indexval].Mag()/nominal_voltage;

			//Check it
			if ((temp_pu_voltage < GFA_voltage_low_trip) || (temp_pu_voltage > GFA_voltage_high_trip))
			{
				//flag a violation
				voltage_violation = true;

				//Accumulate the time
				volt_violation_time_total += timestepvalue;

				//Clear the "no violation timer"
				out_of_violation_time_total = 0.0;

				//See which case we are
				if (temp_pu_voltage < GFA_voltage_low_trip)
				{
					if (volt_violation_time_total >= GFA_volt_disconnect_time)
					{
						trigger_disconnect = true;
						return_time_volt = GFA_reconnect_time;

						//Flag us as under-voltage
						GFA_trip_method = GFA_UV;
					}
					else
					{
						trigger_disconnect = false;
						return_time_volt = GFA_volt_disconnect_time - volt_violation_time_total;
					}
				}
				else if (temp_pu_voltage >= GFA_voltage_high_trip)
				{
					if (volt_violation_time_total >= GFA_volt_disconnect_time)
					{
						trigger_disconnect = true;
						return_time_volt = GFA_reconnect_time;

						//Flag us as over-voltage
						GFA_trip_method = GFA_OV;
					}
					else
					{
						trigger_disconnect = false;
						return_time_volt = GFA_volt_disconnect_time - volt_violation_time_total;
					}
				}
				else	//must not have tripped a time limit
				{
					gl_error("Node%d %s GFA checks failed- invalid state!",hdr->id,hdr->name ? hdr->name : "Unnamed");
					//Defined above
				}

				//At least one violation condition was met, break us out of the for
				break;
			}//End of a violation occurred
			//Default else, normal operating range - loop
		}//End was a valid phase
		//Default else - go to next phase
	}//End phase loop

	//See if we detected a voltage violation - if not, reset the counter
	if (voltage_violation == false)
	{
		volt_violation_time_total = 0.0;
		return_time_volt = -1.0;	//Set it again, for paranoia
	}

	//COmpute the "next expected update"
	if ((return_time_volt > 0.0) && (return_time_freq > 0.0))	//Both counting - take the minimum
	{
		//Find the minimum
		if (return_time_volt < return_time_freq)
		{
			return_value = return_time_volt;
		}
		else
		{
			return_value = return_time_freq;
		}
	}
	else if ((return_time_volt > 0.0) && (return_time_freq < 0.0))	//Voltage event
	{
		return_value = return_time_volt;
	}
	else if ((return_time_volt < 0.0) && (return_time_freq > 0.0)) //Frequency event
	{
		return_value = return_time_freq;
	}
	else	//Nothing pending
	{
		return_value = -1.0;
	}

	//Check voltage values first
	if ((frequency_violation == true) || (voltage_violation == true))
	{
		//Reset the out of violation time
		out_of_violation_time_total = 0.0;
	}
	else	//No failures, reset and increment
	{
		//Increment the "restoration" one, just in case
		out_of_violation_time_total += timestepvalue;
	}

	//See what we are - if we're out of service, see if we can be restored
	if (GFA_status == false)
	{
		if (out_of_violation_time_total >= GFA_reconnect_time)
		{
			//Set us back into service
			GFA_status = true;

			//Reset us back to no violation
			GFA_trip_method = GFA_NONE;

			//Implies no violations, so force return a -1.0
			return -1.0;
		}
		else	//Still delayed, just reaffirm our status
		{
			GFA_status = false;

			//Calculate the new return time
			return_value = GFA_reconnect_time - out_of_violation_time_total;

			//Return the minimum from above
			return return_value;
		}
	}
	else	//We're true, see if we need to not be
	{
		if (trigger_disconnect == true)
		{
			GFA_status = false;	//Trigger

			//Return our expected next status interval
			return return_value;
		}
		else
		{
			//Re-affirm we are not having any issues
			GFA_trip_method = GFA_NONE;

			//All is well, indicate as much
			return return_value;
		}
	}
}

//Function to set a node's SWING status mid-simulation, without the SWING_PQ functionality
STATUS node::NR_swap_swing_status(bool desired_status)
{
	OBJECT *hdr = OBJECTHDR(this);

	//See if we're a child or not
	if ((SubNode!=CHILD) && (SubNode!=DIFF_CHILD))
	{
		//Make sure we're a SWING or SWING_PQ first
		if (NR_busdata[NR_node_reference].type > 1)
		{
			//Just set us to our status -- it is assumed that if you did this, you know what you are doing
			NR_busdata[NR_node_reference].swing_functions_enabled = desired_status;
		}
		else	//Indicate we're not one
		{
			gl_warning("node:%s - Not a SWING-capable bus, so no swing status swap changed",(hdr->name ? hdr->name : "unnamed"));
			/*  TROUBLESHOOT
			While attempting to swap a node from being a "swing node", it was tried on a node that was not already a SWING or SWING_PQ
			node, which is not a valid attempt.
			*/
		}
	}
	else	//It is a child - look at parent
	{
		//Make sure we're a SWING or SWING_PQ first
		if (NR_busdata[*NR_subnode_reference].type > 1)
		{
			//Just set us to our status -- it is assumed that if you did this, you know what you are doing
			NR_busdata[*NR_subnode_reference].swing_functions_enabled = desired_status;
		}
		else	//Indicate we're not one
		{
			gl_warning("node:%s - Not a SWING-capable bus, so no swing status swap changed",(hdr->name ? hdr->name : "unnamed"));
			//Defined above
		}
	}

	//Always a success, we think
	return SUCCESS;
}

//Function to perform a mapping of the "internal iteration" current injection update
//Primarily used for deltamode and voltage-source inverters, but could be used in other places
STATUS node::NR_map_current_update_function(OBJECT *callObj)
{
	OBJECT *hdr = OBJECTHDR(this);
	OBJECT *phdr = NULL;

	//Do a simple check -- if we're not in NR, this won't do anything anyways
	if (solver_method == SM_NR)
	{
		//See if we're a pesky child
		if ((SubNode!=CHILD) && (SubNode!=DIFF_CHILD))
		{
			//Make sure no one has mapped us yet
			if (NR_busdata[NR_node_reference].ExtraCurrentInjFunc == NULL)
			{
				//Map the function
				NR_busdata[NR_node_reference].ExtraCurrentInjFunc = (FUNCTIONADDR)(gl_get_function(callObj,"current_injection_update"));

				//Make sure it worked
				if (NR_busdata[NR_node_reference].ExtraCurrentInjFunc == NULL)
				{
					gl_error("node:%d - %s - Failed to map current_injection_update from calling object:%d - %s",hdr->id,(hdr->name ? hdr->name : "Unnamed"),callObj->id,(callObj->name ? callObj->name : "Unnamed"));
					/*  TROUBLESHOOT
					The attached node was unable to find the exposed function "current_injection_update" on the calling object.  Be sure
					it supports this functionality and try again.
					*/

					return FAILED;
				}
				//Default else -- it worked

				//Store the object pointer too
				NR_busdata[NR_node_reference].ExtraCurrentInjFuncObject = callObj;
			}
			else	//Already mapped
			{
				gl_error("node:%d - %s - Already has an extra current injection function mapped",hdr->id,(hdr->name ? hdr->name : "Unnamed"));
				/*  TROUBLESHOOT
				An object attempted to map a current injection update function, but that node already has such a function mapped.  Only one
				is allowed per node.  Note this includes any attachments to child nodes, since those end up on the parent object.
				*/

				return FAILED;
			}//End already mapped
		}
		else	//Child - push this to the parent
		{
			//Map the parent - mostly just so we have a shorter variable name
			phdr = NR_busdata[*NR_subnode_reference].obj;

			//Make sure no one has mapped us yet
			if (NR_busdata[*NR_subnode_reference].ExtraCurrentInjFunc == NULL)
			{
				//Map the function
				NR_busdata[*NR_subnode_reference].ExtraCurrentInjFunc = (FUNCTIONADDR)(gl_get_function(callObj,"current_injection_update"));

				//Make sure it worked
				if (NR_busdata[*NR_subnode_reference].ExtraCurrentInjFunc == NULL)
				{
					gl_error("node:%d - %s - Failed to map current_injection_update from calling object:%d - %s",hdr->id,(hdr->name ? hdr->name : "Unnamed"),callObj->id,(callObj->name ? callObj->name : "Unnamed"));
					//Defined above

					return FAILED;
				}
				//Default else -- it worked

				//Store the object pointer too
				NR_busdata[*NR_subnode_reference].ExtraCurrentInjFuncObject = callObj;
			}
			else	//Already mapped
			{
				gl_error("node:%d - %s - Parent node:%d - %s - Already has an extra current injection function mapped",hdr->id,(hdr->name ? hdr->name : "Unnamed"),phdr->id,(phdr->name ? phdr->name : "Unnamed"));
				/*  TROUBLESHOOT
				An object attempted to map a current injection update function to its parent, but that node already has such a function mapped.  Only one
				is allowed per node.  Note this includes any attachments to child nodes, since those end up on the parent object.
				*/

				return FAILED;
			}//End already mapped
		}
	}
	else	//Other method
	{
		gl_warning("node:%d - %s - Attempted to map an NR-based function, but is not using an NR solver",hdr->id,(hdr->name ? hdr->name : "Unnamed"));
		/*  TROUBLESHOOT
		An object just attempted to map a current injection update function that only works with the Newton-Raphson solver, but that
		method is not being used.
		*/

		//Succeed, mostly because it just won't do anything
		return SUCCESS;
	}

	//Theoretically only get here if we succeed a map
	return SUCCESS;
}

//VFD linking/mapping function
STATUS node::link_VFD_functions(OBJECT *linkVFD)
{
	OBJECT *obj = OBJECTHDR(this);

	//Set the VFD object
	VFD_object = linkVFD;

	//Try mapping the VFD current injection function
	VFD_updating_function = (FUNCTIONADDR)(gl_get_function(linkVFD,"vfd_current_injection_update"));

	//Make sure it worked
	if (VFD_updating_function == NULL)
	{
		gl_warning("Failure to map VFD current injection update for device:%s",(obj->name ? obj->name : "Unnamed"));
		/*  TROUBLESHOOT
		Attempts to map a function for the proper VFD updates did not work.  Please try again, making sure
		this node is connected to a VFD properly.  If the error persists, please submit an issue ticket.
		*/

		//Fail us
		return FAILED;
	}

	//Flag us as successful
	VFD_attached = true;

	//Always succeed, if we made it this far
	return SUCCESS;
}

//////////////////////////////////////////////////////////////////////////
// IMPLEMENTATION OF OTHER EXPORT FUNCTIONS
//////////////////////////////////////////////////////////////////////////
EXPORT int isa_node(OBJECT *obj, CLASSNAME classname)
{
	if(obj != 0 && classname != 0){
		return OBJECTDATA(obj,node)->isa(classname);
	} else {
		return 0;
	}
}

EXPORT int notify_node(OBJECT *obj, int update_mode, PROPERTY *prop, const char *value){
	node *n = OBJECTDATA(obj, node);
	int rv = 1;
	
	rv = n->notify(update_mode, prop, value);
	
	return rv;
}

//Exported function for attaching this to a VFD - basically sets a flag and maps a function
EXPORT STATUS attach_vfd_to_node(OBJECT *obj,OBJECT *calledVFD)
{
	node *nodeObj = OBJECTDATA(obj,node);

	//Call the function
	return nodeObj->link_VFD_functions(calledVFD);
}

//Deltamode export
EXPORT SIMULATIONMODE interupdate_node(OBJECT *obj, unsigned int64 delta_time, unsigned long dt, unsigned int iteration_count_val, bool interupdate_pos)
{
	node *my = OBJECTDATA(obj,node);
	SIMULATIONMODE status = SM_ERROR;
	try
	{
		status = my->inter_deltaupdate_node(delta_time,dt,iteration_count_val,interupdate_pos);
		return status;
	}
	catch (const char *msg)
	{
		gl_error("interupdate_node(obj=%d;%s): %s", obj->id, obj->name?obj->name:"unnamed", msg);
		return status;
	}
}

//Function to easily access complex bus deltamode values
//0 = full_Y - exposed bus admittance model
//1 - PGenTotal - total amount of generation on that bus (for current gen)
//2 - DeltaCurrents - currents calculated from updated powerflow solution
//3 - full_Y_all - exposed Ybus self admittance area
EXPORT complex *delta_linkage(OBJECT *obj, unsigned char mapvar)
{
	complex *testval;
	node *my = OBJECTDATA(obj,node);

	if (mapvar==0)	//Bus admittance - full_Y
	{
		testval = my->full_Y;
	}
	else if (mapvar==1)	//Generation total - PGenTotal
	{
		testval = &(my->DynVariable[3]);
	}
	else if (mapvar==2)	//Dynamic current values - DeltaCurrents
	{
		testval = &(my->DynVariable[0]);
	}
	else if (mapvar==3)	//Self admittance, but fully Y-bus form
	{
		testval = my->full_Y_all;
	}
	else	//Unknown - fail out
	{
		testval = NULL;
	}

	return testval;
}

//Function to extract and post the accumulated power and "frequency power" for
//updating "system frequency" when transiting back to standard mode
//Return SUCCESS/FAILED
EXPORT STATUS delta_frequency_node(OBJECT *obj, complex *powerval, complex *freqpowerval)
{
	//Map us
	node *my = OBJECTDATA(obj,node);

	//Null check to see if they even are needed
	if ((my->DynVariable != NULL) && ((my->SubNode!=CHILD) && (my->SubNode!=DIFF_CHILD)))
	{
		//Accumulate values
		*powerval += my->DynVariable[5];
		*freqpowerval += my->DynVariable[4];
	}
	//Default else - not there, so ignore us

	//Always succeed, for now
	return SUCCESS;
}

//Function to set a node as a SWING inside NR - basically converts a SWING to a PQ, without the SWING_PQ requirement
EXPORT STATUS swap_node_swing_status(OBJECT *obj, bool desired_status)
{
	STATUS temp_status;

	//Map the node
	node *my = OBJECTDATA(obj,node);

	//Call the function, where we can see our internals
	temp_status = my->NR_swap_swing_status(desired_status);

	//Return what the sub function said we were
	return temp_status;
}

//Exposed function to map a "current injection update" routine from another object
//Used primarily for deltamode and voltage-source inverters right now
EXPORT STATUS node_map_current_update_function(OBJECT *nodeObj, OBJECT *callObj)
{
	STATUS temp_status;

	//Map the node
	node *my = OBJECTDATA(nodeObj,node);

	//Call the mapping function
	temp_status = my->NR_map_current_update_function(callObj);

	//Return the value
	return temp_status;
}
/**@}*/<|MERGE_RESOLUTION|>--- conflicted
+++ resolved
@@ -1341,14 +1341,11 @@
 	TIMESTAMP t1 = powerflow_object::presync(t0); 
 	TIMESTAMP temp_time_value, temp_t1_value;
 	node *temp_par_node = NULL;
-<<<<<<< HEAD
-=======
 
 	// TODO: node should clear accumulators before starting next sync passes
 	// power[0] = power[1] = power[2] = complex(0,0,J);
 	// current[0] = current[1] = current[2] = complex(0,0,J);
 	// shunt[0] = shunt[1] = shunt[2] = complex(0,0,J);
->>>>>>> 445708f8
 
 	//Determine the flag state - see if a schedule is overriding us
 	if (service_status_dbl>-1.0)

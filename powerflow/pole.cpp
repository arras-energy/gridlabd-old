--- conflicted
+++ resolved
@@ -86,29 +86,20 @@
 	wind_gust = NULL;
 	last_wind_speed = 0.0;
 	wire_data = NULL;
-<<<<<<< HEAD
 	down_time = TS_NEVER;
-
-	return res;
-=======
 	equipment_area = 0.0;
 	equipment_height = 0.0;
 	install_year = 0;
 	current_hollow_diameter = 0.0;
-	return node::create();
->>>>>>> 4be44023
+
+	return res;
 }
 
 int pole::init(OBJECT *parent)
 {
-<<<<<<< HEAD
 	OBJECT *my = OBJECTHDR(this);
 	int res = node::init(parent);
 
-=======
-	OBJECT *my = (OBJECT*)(this)-1;
-	
->>>>>>> 4be44023
 	// configuration
 	if ( configuration == NULL || ! gl_object_isa(configuration,"pole_configuration") )
 	{
@@ -164,7 +155,6 @@
 		return 0;
 	}
 
-<<<<<<< HEAD
 	// calculation resisting moment
 	resisting_moment = 0.008186 
 		* config->strength_factor_250b_wood 
@@ -172,8 +162,6 @@
 		* ( config->ground_diameter * config->ground_diameter * config->ground_diameter);
 	gl_verbose("resisting moment %.0f ft*lb",resisting_moment);
 
-=======
->>>>>>> 4be44023
 	// collect wire data
 	static FINDLIST *all_ohls = NULL;
 	if ( all_ohls == NULL )
@@ -221,9 +209,6 @@
 	}
 	is_deadend = ( n_lines < 2 );
 
-<<<<<<< HEAD
-	return res;
-=======
 	WIREDATA *wire;
 	wire_load = 0.0;
 	wire_moment = 0.0;
@@ -248,8 +233,7 @@
 	if ( install_year > gl_globalclock )
 		gl_warning("pole install year in the future are assumed to be current time");
 
-	return node::init(parent);
->>>>>>> 4be44023
+	return res;
 }
 
 TIMESTAMP pole::presync(TIMESTAMP t0)
@@ -278,14 +262,12 @@
 
 	if ( pole_status == PS_FAILED && down_time+config->repair_time >= gl_globalclock )
 	{
-<<<<<<< HEAD
 		WIREDATA *wire;
 		for ( wire = get_first_wire() ; wire != NULL ; wire = get_next_wire(wire) )
+		{
 			wire->line->link_fault_off(&wire->fault,wire->fault_type,&wire->data);
+		}
 		gl_warning("pole repaired");
-=======
-		warning("pole repaired, down time %.0f, repair_time %.0f, gl_globalclock %.0f", down_time, config->repair_time, gl_globalclock);
->>>>>>> 4be44023
 		tilt_angle = 0.0;
 		tilt_direction = 0.0;
 		pole_status = PS_OK;

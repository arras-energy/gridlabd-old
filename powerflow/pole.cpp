// powerflow/pole.cpp
// Copyright (C) 2018, Stanford University

#include "pole.h"
#include "line.h"
#include "overhead_line.h"

CLASS *pole::oclass = NULL;
CLASS *pole::pclass = NULL;

pole::pole(MODULE *mod) : node(mod)
{
	if ( oclass == NULL )
	{
		pclass = node::oclass;
		oclass = gl_register_class(mod,"pole",sizeof(pole),PC_PRETOPDOWN|PC_BOTTOMUP|PC_POSTTOPDOWN|PC_UNSAFE_OVERRIDE_OMIT|PC_AUTOLOCK);
		if ( oclass == NULL )
			throw "unable to register class pole";
		oclass->trl = TRL_PROTOTYPE;
		if ( gl_publish_variable(oclass,
			PT_INHERIT, "node",
			PT_enumeration, "pole_status", PADDR(pole_status), PT_DESCRIPTION, "pole status",
				PT_KEYWORD, "OK", (enumeration)PS_OK,
				PT_KEYWORD, "FAILED", (enumeration)PS_FAILED,
			PT_enumeration,"pole_type", PADDR(pole_type), PT_DESCRIPTION, "material from which pole is made",
				PT_KEYWORD, "WOOD", (enumeration)PT_WOOD,
				PT_KEYWORD, "CONCRETE", (enumeration)PT_CONCRETE,
				PT_KEYWORD, "STEEL", (enumeration)PT_STEEL,
			PT_double, "tilt_angle[rad]", PADDR(tilt_angle), PT_DESCRIPTION, "tilt angle of pole",
			PT_double, "tilt_direction[deg]", PADDR(tilt_direction), PT_DESCRIPTION, "tilt direction of pole",
			PT_object, "weather", PADDR(weather), PT_DESCRIPTION, "weather data",
			PT_object, "configuration", PADDR(configuration), PT_DESCRIPTION, "configuration data",
			PT_double, "equipment_area[sf]", PADDR(equipment_area), PT_DESCRIPTION, "equipment cross sectional area",
			PT_double, "equipment_height[ft]", PADDR(equipment_height), PT_DESCRIPTION, "equipment height on pole",
			PT_double, "pole_stress[pu]", PADDR(pole_stress), PT_DESCRIPTION, "ratio of actual stress to critical stress",
			PT_double, "pole_stress_polynomial_a[ft*lb]", PADDR(pole_stress_polynomial_a), PT_DESCRIPTION, "constant a of the pole stress polynomial function",
			PT_double, "pole_stress_polynomial_b[ft*lb]", PADDR(pole_stress_polynomial_b), PT_DESCRIPTION, "constant b of the pole stress polynomial function",
			PT_double, "pole_stress_polynomial_c[ft*lb]", PADDR(pole_stress_polynomial_c), PT_DESCRIPTION, "constant c of the pole stress polynomial function",
			PT_double, "susceptibility[pu*s/m]", PADDR(susceptibility), PT_DESCRIPTION, "susceptibility of pole to wind stress (derivative of pole stress w.r.t wind speed)",
			PT_double, "total_moment[ft*lb]", PADDR(total_moment), PT_DESCRIPTION, "the total moment on the pole.",
			PT_double, "resisting_moment[ft*lb]", PADDR(resisting_moment), PT_DESCRIPTION, "the resisting moment on the pole.",
			PT_double, "critical_wind_speed[m/s]", PADDR(critical_wind_speed), PT_DESCRIPTION, "wind speed at pole failure.",
			NULL) < 1 ) throw "unable to publish properties in " __FILE__;
	}
}

int pole::isa(char *classname)
{
	return strcmp(classname,"pole")==0 || node::isa(classname);
}

int pole::create(void)
{
	int res = node::create();

	pole_type = PT_WOOD;
	pole_status = PS_OK;
	tilt_angle = 0.0;
	tilt_direction = 0.0;
	weather = NULL;
	configuration = NULL;
	equipment_area = 0.0;
	equipment_height = 0.0;

	ice_thickness = 0.0;
	wind_loading = 0.0;
	resisting_moment = 0.0;
	pole_moment = 0.0;
	equipment_moment = 0.0;
	equipment_moment_nowind = 0.0;
	wire_load = 0.0;
	wire_load_nowind = 0.0;
	wire_moment = 0.0;
	wire_moment_nowind = 0.0;
	wind_pressure = 0.0;
	wire_tension = 0.0;
	wire_tension_nowind = 0.0;
	pole_stress = 0.0;
	susceptibility = 0.0;
	total_moment = 0.0;
	critical_wind_speed = 0.0;
	wind_pressure_failure = 0.0;
	cable_configuration = NULL;
	is_deadend = FALSE;

	config = NULL;
	last_wind_speed = 0.0;
	wind_speed = NULL;
	wind_direction = NULL;
	wind_gust = NULL;
	last_wind_speed = 0.0;
	wire_data = NULL;
	down_time = TS_NEVER;

	return res;
}

int pole::init(OBJECT *parent)
{
	OBJECT *my = OBJECTHDR(this);
	int res = node::init(parent);

	// configuration
	if ( configuration == NULL || ! gl_object_isa(configuration,"pole_configuration") )
	{
		gl_error("configuration is not set to a pole_configuration object");
		return 0;		
	}
	config = OBJECTDATA(configuration,pole_configuration);

	// tilt
	if ( tilt_angle < 0 || tilt_angle > 90 )
	{
		gl_error("pole tilt angle is not between and 0 and 90 degrees");
		return 0;
	}
	if ( tilt_direction < 0 || tilt_direction >= 360 )
	{
		gl_error("pole tilt direction is not between 0 and 360 degrees");
		return 0;
	}

	// weather
	if ( weather == NULL || ! gl_object_isa(weather,"climate") )
	{
		gl_error("weather is not set to a climate object");
		return 0;
	}
	wind_speed = (double*)gl_get_addr(weather,"wind_speed");
	if ( wind_speed == NULL )
	{
		gl_error("weather object does not provide wind speed data");
		return 0;
	}
	wind_direction = (double*)gl_get_addr(weather,"wind_dir");
	if ( wind_direction == NULL )
	{
		gl_error("weather object does not provide wind direction data");
		return 0;
	}
	wind_gust = (double*)gl_get_addr(weather,"wind_gust");
	if ( wind_gust == NULL )
	{
		gl_error("weather object does not provide wind gust data");
		return 0;
	}

	// calculation resisting moment
	resisting_moment = 0.008186 
		* config->strength_factor_250b_wood 
		* config->fiber_strength
		* ( config->ground_diameter * config->ground_diameter * config->ground_diameter);
	gl_verbose("resisting moment %.0f ft*lb",resisting_moment);

	// collect wire data
	static FINDLIST *all_ohls = NULL;
	if ( all_ohls == NULL )
		all_ohls = gl_find_objects(FL_NEW,FT_CLASS,SAME,"overhead_line",FT_END);
	OBJECT *obj = NULL;
	int n_lines = 0;
	while ( ( obj = gl_find_next(all_ohls,obj) ) != NULL )
	{
		overhead_line *line = OBJECTDATA(obj,overhead_line);
		if ( line->from == my || line->to == my )
		{
			n_lines++;
			line_configuration *line_config = OBJECTDATA(line->configuration,line_configuration);
			if ( line_config == NULL )
			{
				gl_warning("line %s has no line configuration--skipping",line->get_name());
				break;
			}
			line_spacing *spacing = OBJECTDATA(line_config->line_spacing,line_spacing);
			if ( spacing == NULL )
			{
				gl_warning("line configure %s has no line spacing data--skipping",line_config->get_name());
				break;
			}
			if ( line->length == 0.0 )
				gl_warning("wire has no length--wire moment will not be calculated");
			overhead_line_conductor *phaseA = OBJECTDATA(line_config->phaseA_conductor,overhead_line_conductor);
			if ( phaseA != NULL )
				add_wire(line,spacing->distance_AtoE,phaseA->cable_diameter,0.0,4430,line->length/2);
			overhead_line_conductor *phaseB = OBJECTDATA(line_config->phaseB_conductor,overhead_line_conductor);
			if ( phaseB != NULL )
				add_wire(line,spacing->distance_BtoE,phaseB->cable_diameter,0.0,4430,line->length/2);
			overhead_line_conductor *phaseC = OBJECTDATA(line_config->phaseC_conductor,overhead_line_conductor);
			if ( phaseC != NULL )
				add_wire(line,spacing->distance_CtoE,phaseC->cable_diameter,0.0,4430,line->length/2);
			overhead_line_conductor *phaseN = OBJECTDATA(line_config->phaseN_conductor,overhead_line_conductor);
			if ( phaseN != NULL )
				add_wire(line,spacing->distance_NtoE,phaseN->cable_diameter,0.0,2190,line->length/2);
			gl_verbose("found link %s",(const char*)(line->get_name()));
		}
	}
	if ( wire_data == NULL )
	{
		gl_warning("no wire data found--wire loading is not included");
	}
	is_deadend = ( n_lines < 2 );

<<<<<<< HEAD
	return res;
=======
	WIREDATA *wire;
	wire_load = 0.0;
	wire_moment = 0.0;
	wire_tension = 0.0;
	wire_load_nowind = 0.0;
	wire_moment_nowind = 0.0;
	double pole_height = config->pole_length - config->pole_depth;
	for ( wire = get_first_wire() ; wire != NULL ; wire = get_next_wire(wire) )
		{
			double load_nowind = (wire->diameter+2*ice_thickness)/12;
			wire_load_nowind += load_nowind;
			wire_moment_nowind += wire->span * load_nowind * wire->height * config->overload_factor_transverse_wire;

		}

	pole_moment_nowind = pole_height * pole_height * (config->ground_diameter+2*config->top_diameter)/72 * config->overload_factor_transverse_general;
	equipment_moment_nowind = equipment_area * equipment_height * config->overload_factor_transverse_general;
	pole_stress_polynomial_a = pole_moment_nowind+equipment_moment_nowind+wire_moment_nowind;
	pole_stress_polynomial_b = 0.0;
	pole_stress_polynomial_c = wire_tension;

	double wind_pressure_failure = (resisting_moment - wire_tension) / (pole_moment_nowind + equipment_moment_nowind + wire_moment_nowind);
	critical_wind_speed = sqrt(wind_pressure_failure / (0.00256 * 2.24));
	return node::init(parent);
>>>>>>> bf16bc3c
}

TIMESTAMP pole::presync(TIMESTAMP t0)
{
	if ( pole_status == PS_FAILED && down_time+config->repair_time > gl_globalclock )
	{
		WIREDATA *wire;
		for ( wire = get_first_wire() ; wire != NULL ; wire = get_next_wire(wire) )
			wire->line->link_fault_off(&wire->fault,wire->fault_type,&wire->data);
		gl_warning("pole repaired");
		tilt_angle = 0.0;
		tilt_direction = 0.0;
		pole_status = PS_OK;

	}
	if ( pole_status == PS_OK && last_wind_speed != *wind_speed )
	{

		gld_clock dt;
		wind_pressure = 0.00256*2.24 * (*wind_speed)*(*wind_speed); //2.24 account for m/s to mph conversion
		critical_wind_speed = 0.0;
		double pole_height = config->pole_length - config->pole_depth;
		pole_moment = wind_pressure * pole_height * pole_height * (config->ground_diameter+2*config->top_diameter)/72 * config->overload_factor_transverse_general;
		equipment_moment = wind_pressure * equipment_area * equipment_height * config->overload_factor_transverse_general;

		WIREDATA *wire;
		wire_load = 0.0;
		wire_moment = 0.0;
		wire_tension = 0.0;	
		for ( wire = get_first_wire() ; wire != NULL ; wire = get_next_wire(wire) )
		{
			double load = wind_pressure * (wire->diameter+2*ice_thickness)/12;
			wire_load += load;
			wire_moment += wire->span * load * wire->height * config->overload_factor_transverse_wire;
			wire_tension += wire->tension * config->overload_factor_transverse_wire * sin(tilt_angle/2) * wire->height;

		}

		total_moment = pole_moment + equipment_moment + wire_moment + wire_tension;
		pole_stress = total_moment/resisting_moment;
		if ( (*wind_speed) > 0 )
			susceptibility = 2*(pole_moment+equipment_moment+wire_moment)/resisting_moment/(*wind_speed)/(0.00256)/(2.24);
		else
			susceptibility = 0.0;
		gl_verbose("%s: wind %4.1f psi, pole %4.0f ft*lb, equipment %4.0f ft*lb, wires %4.0f ft*lb, stress %.0f%%", 
			(const char*)(dt.get_string()), wind_pressure, pole_moment, equipment_moment, wire_moment, pole_stress*100);
		pole_status = ( pole_stress < 1.0 ? PS_OK : PS_FAILED );
		if ( pole_status == PS_FAILED )
		{
			gl_warning("pole failed at %.0f%% loading",pole_stress*100);
			down_time = gl_globalclock;
			WIREDATA *wire;
			for ( wire = get_first_wire() ; wire != NULL ; wire = get_next_wire(wire) )
			{
				wire->repair = config->repair_time;
				wire->line->link_fault_on(&wire->protection,wire->fault_type,&wire->fault,&wire->repair,&wire->data);
			}
		}
		last_wind_speed = *wind_speed;

<<<<<<< HEAD
		pole_moment_nowind = pole_height * pole_height * (config->ground_diameter+2*config->top_diameter)/72 * config->overload_factor_transverse_general;
		equipment_moment_nowind = equipment_area * equipment_height * config->overload_factor_transverse_general;
		double wind_pressure_failure = (resisting_moment - wire_tension) / (pole_moment_nowind + equipment_moment_nowind + wire_moment_nowind);
		critical_wind_speed = sqrt(wind_pressure_failure / (0.00256 * 2.24));
=======
>>>>>>> bf16bc3c
	}
	
	TIMESTAMP t1 = node::presync(t0);
	TIMESTAMP t2 = ( pole_status == PS_FAILED ? down_time + config->repair_time : TS_NEVER );
	return ( t1 > t0 && t2 < t1 ) ? t1 : t2;
}

TIMESTAMP pole::sync(TIMESTAMP t0)
{
	return node::sync(t0);
}

TIMESTAMP pole::postsync(TIMESTAMP t0)
{
	return node::postsync(t0);
}

EXPORT int create_pole(OBJECT **obj, OBJECT *parent)
{
       try
        {
                *obj = gl_create_object(pole::oclass);
                if (*obj!=NULL)
                {
                        pole *my = OBJECTDATA(*obj,pole);
                        gl_set_parent(*obj,parent);
                        return my->create();
                }
                else
                        return 0;
        }
        CREATE_CATCHALL(pole);
}

EXPORT int init_pole(OBJECT *obj)
{
        try {
                pole *my = OBJECTDATA(obj,pole);
                return my->init(obj->parent);
        }
        INIT_CATCHALL(pole);
}

EXPORT int isa_pole(OBJECT *obj, char *classname)
{
	return OBJECTDATA(obj,pole)->isa(classname);
}

EXPORT TIMESTAMP sync_pole(OBJECT *obj, TIMESTAMP t0, PASSCONFIG pass)
{
	try {
		pole *pObj = OBJECTDATA(obj,pole);
		TIMESTAMP t1 = TS_NEVER;
		switch ( pass ) {
		case PC_PRETOPDOWN:
			return pObj->presync(t0);
		case PC_BOTTOMUP:
			return pObj->sync(t0);
		case PC_POSTTOPDOWN:
			t1 = pObj->postsync(t0);
			obj->clock = t0;
			return t1;
		default:
			throw "invalid pass request";
		}
	}
	SYNC_CATCHALL(pole);
}<|MERGE_RESOLUTION|>--- conflicted
+++ resolved
@@ -199,34 +199,7 @@
 	}
 	is_deadend = ( n_lines < 2 );
 
-<<<<<<< HEAD
 	return res;
-=======
-	WIREDATA *wire;
-	wire_load = 0.0;
-	wire_moment = 0.0;
-	wire_tension = 0.0;
-	wire_load_nowind = 0.0;
-	wire_moment_nowind = 0.0;
-	double pole_height = config->pole_length - config->pole_depth;
-	for ( wire = get_first_wire() ; wire != NULL ; wire = get_next_wire(wire) )
-		{
-			double load_nowind = (wire->diameter+2*ice_thickness)/12;
-			wire_load_nowind += load_nowind;
-			wire_moment_nowind += wire->span * load_nowind * wire->height * config->overload_factor_transverse_wire;
-
-		}
-
-	pole_moment_nowind = pole_height * pole_height * (config->ground_diameter+2*config->top_diameter)/72 * config->overload_factor_transverse_general;
-	equipment_moment_nowind = equipment_area * equipment_height * config->overload_factor_transverse_general;
-	pole_stress_polynomial_a = pole_moment_nowind+equipment_moment_nowind+wire_moment_nowind;
-	pole_stress_polynomial_b = 0.0;
-	pole_stress_polynomial_c = wire_tension;
-
-	double wind_pressure_failure = (resisting_moment - wire_tension) / (pole_moment_nowind + equipment_moment_nowind + wire_moment_nowind);
-	critical_wind_speed = sqrt(wind_pressure_failure / (0.00256 * 2.24));
-	return node::init(parent);
->>>>>>> bf16bc3c
 }
 
 TIMESTAMP pole::presync(TIMESTAMP t0)
@@ -287,13 +260,10 @@
 		}
 		last_wind_speed = *wind_speed;
 
-<<<<<<< HEAD
 		pole_moment_nowind = pole_height * pole_height * (config->ground_diameter+2*config->top_diameter)/72 * config->overload_factor_transverse_general;
 		equipment_moment_nowind = equipment_area * equipment_height * config->overload_factor_transverse_general;
 		double wind_pressure_failure = (resisting_moment - wire_tension) / (pole_moment_nowind + equipment_moment_nowind + wire_moment_nowind);
 		critical_wind_speed = sqrt(wind_pressure_failure / (0.00256 * 2.24));
-=======
->>>>>>> bf16bc3c
 	}
 	
 	TIMESTAMP t1 = node::presync(t0);

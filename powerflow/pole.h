--- conflicted
+++ resolved
@@ -4,16 +4,9 @@
 #ifndef _POLE_H
 #define _POLE_H
 
-<<<<<<< HEAD
-#include "node.h"
-#include "line.h"
-#include "overhead_line.h"
-#include "pole_configuration.h"
-=======
 #ifndef _POWERFLOW_H
 #error "this header must be included by powerflow.h"
 #endif
->>>>>>> ade74504
 
 class pole : public node
 {

--- conflicted
+++ resolved
@@ -34,7 +34,6 @@
 		item->heading = heading;
 		item->tension = tension;
 		item->span = span;
-<<<<<<< HEAD
 		item->protection = NULL;
 		item->fault = 0;
 		memset(item->fault_type,0,sizeof(item->fault_type));
@@ -43,9 +42,6 @@
 		memset(item->data,0,sizeof(item->data));
 		if ( wire_data != NULL )
 			wire_data->next = item;
-=======
-		item->next = wire_data;
->>>>>>> bf16bc3c
 		wire_data = item;
 	};
 	inline WIREDATA *get_next_wire(WIREDATA *wire) { return wire->next;};

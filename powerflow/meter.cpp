--- conflicted
+++ resolved
@@ -268,11 +268,8 @@
 	}
 
 	check_prices();
-<<<<<<< HEAD
-=======
 	last_t = gl_globalclock;
 	dt = 0;
->>>>>>> dd0a14ee
 
 	//Update tracking flag
 	//Get server mode variable

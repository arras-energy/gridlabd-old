<<<<<<< HEAD
#!/usr/local/bin/python3
# Syntax: plot [OPTIONS ...]
=======
''':'
exec "$GLD_BIN/python3" "$0" "$@"
:' '''

>>>>>>> 5cb5eddc
"""GridLAB-D plot subcommand

SYNOPSIS

Shell:
    $ gridlabd plot [OPTIONS ...]

GLM:

    #plot OPTIONS

DESCRIPTION

    The 'gridlabd plot' command uses pandas and matplotlib to create PNG files from
    CSV files.

OPTIONS

    -d|--debug               Enable debug output and exception traceback
    -e|--exception           Enable exception raising
    --figure:OPTIONS[=VALUE] Specify matplotlib pyplot figure option (see matplot 
                             figure for details)
    -h|--help|help           Display this help information
    -i|--input=PATH          Specify the input CSV pathname
    -o|--output=PATH         Specify the output PNG pathname (default is input with 
                             ".png")
    --plot:OPTIONS[=VALUE]   Specify pandas DataFrame plot option (see pandas 
                             DataFrame plot for details)
    -q|--quiet               Disable error output
    -s|--show                Show the output
    -v|--verbose             Enable verbose output
    -w|--warning             Disable warning output

EXAMPLE

The following example illustrates how to generate a plot of two fields generated
by a recorder.

    module tape
    {
        csv_header_type NAME;
    }
    clock
    {
        timezone "PST+8PDT";
        starttime "2020-01-01 00:00:00 PST";
        stoptime "2020-01-02 00:00:00 PST";
    }
    class test {
        randomvar x[MW];
        randomvar y[MWh];
    }
    object test
    {
        x "type:normal(100,10); min:0; max:200; refresh:1h";    
        y "type:normal(100,10); min:0; max:200; refresh:1h";
        object recorder
        {
            property "x,y";
            interval -1;
            file ${modelname/glm/csv};
        };
    }
    #on_exit 0 gridlabd plot -i=${modelname/glm/csv} --plot:x=timestamp --plot:y=x,y --plot:rot=90 --plot:grid --plot:legend --figure:tight_layout=True
"""

import sys, os
import pandas
import json

def main(args):
    E_OK = 0
    E_INVALID = 1
    E_NODATA = 2
    E_EXCEPTION = 3

    def exception(msg=None,code=None):
        """Print exception message

        Exception messages are printed only if the configuration parameter `exception` is false.
        Otherwise, the exception is raised. Use the '-e|--exception' option to toggle this setting.

        PARAMETERS

            msg (None or str)    Exception message (None to get last exception)
            code (None or int)   Exit code. None does not exit. Default is None)
        """
        if config["exception"]:
            raise
        if not msg:
            e_type, e_value, e_trace = sys.exc_info()
            if config["debug"]:
                import traceback
                msg = "".join(traceback.format_exception(e_type,e_value,e_trace))
            else:
                msg = e_value
            code = E_EXCEPTION
        print(f"EXCEPTION [gridlabd-plot]: {msg}",file=sys.stderr)
        if type(code) is int:
            exit(code)

    def error(msg,code=None):
        """Print error message

        Error messages are printed only if the configuration parameters `quiet` is false.
        Otherwise, the error message is suppressed. Use the '-q|--quiet' option to toggle this setting.

        PARAMETERS

            msg (str)            Error message
            code (None or int)   Exit code. None does not exit. Default is None)
        """
        if not config["quiet"]:
            print(f"ERROR [gridlabd-plot]: {msg}",file=sys.stderr)
        if type(code) is int:
            exit(code)

    def warning(msg):
        """Print warning message

        Warning messages are printed only if the configuration parameter `warning` is true.
        Otherwise the warning message is suppressed. Use the '-w|--warning' option to toggle this setting.

        PARAMETERS

            msg (str)   Warning message
        """
        if config["warning"]:
            print(f"WARNING [gridlabd-plot]: {msg}",file=sys.stderr)

    def verbose(msg):
        """Print verbose message

        Verbose messages are printed only if the configuration parameter `verbose` is true.
        Otherwise the verbose message is suppressed. Use the '-v|--verbose' option to toggle this setting.

        PARAMETERS

            msg (str)   Verbose message
        """
        if config["verbose"]:
            print(f"VERBOSE [gridlabd-plot]: {msg}",file=sys.stderr)

    def debug(msg,level=0):
        """Print debug message

        Debug messages are printed only if the configuration parameter `debug` is an integer and the
        value of level is less than or equal to the `debug` value. Otherwise the debug message is 
        suppressed. Use the '-d|--debug' option to toggle this setting.

        PARAMETERS

            msg (str)     Debug message
            level (int)   Debug message level (default is 0)
        """
        if config["debug"] and level <= config["debug"]:
            print(f"DEBUG [gridlabd-plot]: (level {level}) {msg}",file=sys.stderr)

    def output(msg,code=None):
        """Print output message

        Output messages are printed only if the configuration parameter `quiet` is false.
        Otherwise the output message is suppressed. Use the '-q|--quiet' option to toggle this setting.

        PARAMETERS

            msg (str)    Output message
            code (int)   Exit code to use after message is output (use `None` to not exit)
        """
        print(msg,file=sys.stdout)
        if type(code) is int:
            exit(code)

    global config
    try:
        with open(args[0].replace(".py",".conf"),"r") as input_file:
            config = json.load(input_file)
    except:
        config = dict(
            workdir = os.getenv("PWD"),
            show = False,
            quiet = False,
            warning = True,
            debug = None,
            verbose = False,
            exception = False,
            open_command = "open",
            input_pathname = "/dev/stdin",
            output_pathname = None,
            )

    os.chdir(config["workdir"])

    plot_options = dict(
        x = "",
        y = [],
        kind = 'line',
        subplots = False,
        sharex = True,
        sharey = False,
        # layout = [],
        # figsize = [],
        use_index = True,
        title = "",
        grid = False,
        legend = False,
        style = None,
        logx = False,
        logy = False,
        loglog = False,
        # xticks = None,
        # yticks = None,
        # xlim = None,
        # ylim = None,
        xlabel = "",
        ylabel = "",
        rot = 0,
        fontsize = None,
        # colormap = None,
        # colorbar = None,
        # position = 0.5,
        table = False,
        yerr = None,
        xerr = None,
        stacked = False,
        sort_columns = False,
        secondary_y = False,
        mark_right = True,
        include_bool = False,
        backend = None,
        )
    figure_options = dict(
        tight_layout = False,
        facecolor = 'white',
        edgecolor = 'white',
        frameon = True,
        dpi = 100.0,
        )

    validate = {
        "plot:y" : lambda x: x.split(","),
        "plot:layout" : lambda x: list(map(int,x.split(','))),
        "plot:figsize" : lambda x: list(map(int,x.split(','))),
        "plot:xtick" : lambda x: list(map(str,x.split(','))),
        "plot:ytick" : lambda x: list(map(str,x.split(','))),
        "plot:xlim" : lambda x: list(map(float,x.split(','))),
        "plot:ylim" : lambda x: list(map(float,x.split(','))),
        "plot:secondary_y" : lambda x: list(map(str,x.split(','))),
        "plot:fontsize" : int,
        "plot:position" : float,
        "figure:dpi" : float,
        }

    if len(args) == 1:
        print(__doc__)
        exit(1)
    for arg in args[1:]:
        if arg in ["-h","--help","help"]:
            output(__doc__,E_OK)
        if "=" in arg:
            argn = arg.split("=")
            arg = argn[0]
            arg1 = "=".join(argn[1:])
            if arg.startswith("--") and arg[2:] in validate.keys():
                arg1 = validate[arg[2:]](arg1)
                debug(f"validating {'='.join(argn)} --> {arg1}")
        else:
            arg1 = None
        if arg in ["-e","--exception"]:
            config["exception"] = not config["exception"]
        elif arg in ["-i","--input"] and arg1:
            config['input_pathname'] = arg1
        elif arg in ["-o","--output"] and arg1:
            config['output_pathname'] = arg1
        elif arg in ["-s","--show"]:
            config['show'] = True
        elif arg in ["-d","--debug"]:
            if arg1:
                config['debug'] = int(arg1)
            else:
                config['debug'] = not config['debug']
        elif arg in ["-v","--verbose"]:
            config['verbose'] = not config['verbose']
        elif arg in ["-q","--quiet"]:
            config['quiet'] = True
        elif arg in ["-w","--warning"]:
            config['warning'] = not config['warning']
        elif arg.startswith("--plot:"):
            if arg1:
                plot_options[arg[7:]] = arg1
            else:
                plot_options[arg[7:]] = not plot_options[arg[7:]]
        elif arg.startswith("--figure:"):
            if arg1:
                figure_options[arg[9:]] = arg1
            else:
                figure_options[arg[9:]] = not figure_options[arg[9:]]
        else:
            error(f"option {arg} is not valid",E_INVALID)

    if not config['output_pathname']:
        if config['input_pathname'] == "/dev/stdin":
            error(f"missing output filename",E_INVALID)
        config['output_pathname'] = config['input_pathname'].replace(".csv",".png")
    figure_calls = dict(
        savefig = config['output_pathname'],
        )

    if config['debug']:
        debug("config = "+json.dumps(config,indent=4),level=1)
        debug("plot_options = "+json.dumps(plot_options,indent=4),level=1)
        debug("figure_options = "+json.dumps(figure_options,indent=4),level=1)
    try:
        data = pandas.read_csv(config['input_pathname'])
        if not plot_options["x"]:
            plot_options["x"] = data.columns[0]
            plot_options["rot"] = 90
            plot_options["figsize"] = (10,7)
            figure_options["tight_layout"] = True
            figure_options["dpi"] = 200.0
        if not plot_options["y"]:
            plot_options["y"] = data.columns[1:].to_list()
            plot_options["legend"] = True
        plt = data.plot(**plot_options)
        if plt:
            for key, value in figure_options.items():
                getattr(plt.figure,"set_"+key)(value)
            # plt.figure.set_tight_layout(True)
            # debug(f"plt.figure.{key} = {getattr(plt.figure,key)}")
            for key, value in figure_calls.items():
                getattr(plt.figure,key)(value)
            if config['show']:
                os.system(f"{config['open_command']} {config['output_pathname']}")
        else:
            error("nothing to plot",E_NODATA)
    except:
        exception()

if __name__ == "__main__":
    main(sys.argv)<|MERGE_RESOLUTION|>--- conflicted
+++ resolved
@@ -1,12 +1,10 @@
-<<<<<<< HEAD
 #!/usr/local/bin/python3
 # Syntax: plot [OPTIONS ...]
-=======
+
 ''':'
 exec "$GLD_BIN/python3" "$0" "$@"
 :' '''
 
->>>>>>> 5cb5eddc
 """GridLAB-D plot subcommand
 
 SYNOPSIS

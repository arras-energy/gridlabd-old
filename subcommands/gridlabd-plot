--- conflicted
+++ resolved
@@ -1,18 +1,13 @@
-<<<<<<< HEAD
-#!/usr/local/bin/python3
-# Syntax: plot [OPTIONS ...]
-=======
 ''':'
 exec "$GLD_BIN/python3" "$0" "$@"
 :' '''
 
->>>>>>> d59aa2ed
 """GridLAB-D plot subcommand
 
 SYNOPSIS
 
 Shell:
-    $ gridlabd plot [OPTIONS ...]
+    $ gridlabd plot OPTIONS
 
 GLM:
 

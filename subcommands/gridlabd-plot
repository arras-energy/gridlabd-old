--- conflicted
+++ resolved
@@ -227,10 +227,6 @@
         yerr = None,
         xerr = None,
         stacked = False,
-<<<<<<< HEAD
-        # sort_columns = False,
-=======
->>>>>>> 351d732f
         secondary_y = False,
         mark_right = True,
         include_bool = False,

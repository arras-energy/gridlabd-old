<<<<<<< HEAD
#!/usr/local/bin/python3
# Syntax: pandas [-i INPUTFILE] [-o OUTPUTFILE]
=======
''':'
exec "$GLD_BIN/python3" "$0" "$@"
:' '''

>>>>>>> d59aa2ed
"""GridLAB-D pandas subcommand

SYNTAX

GLM:
    #pandas [-i INPUTFILE] [-o OUTPUTFILE]

Shell:

    $ gridlabd pandas [-i INPUTFILE] [-o OUTPUTFILE]

DESCRIPTION

The `pandas` subcommand processes input data file using the pandas package
and outputs them to the specified output data file.  If no input is specified
/dev/stdin is read in CSV format. If no output is specified the output is
written to /dev/stdout using the data frame table format.

EXAMPLE

The following creates a CSV file and prints it in human readable table format:

    $ cat >/tmp/example.csv
    my,data
    0,zero
    1,one
    2,two
    <CTRL-D>
    $ gridlabd pandas -i my_data.csv
       my  data
    0   0  zero
    1   1   one
    2   2   two
"""

import sys, os
import pandas

sys.path.append(f".")
sys.path.append(f"{os.getenv('HOME')}/.gridlabd")
sys.path.append(f"{os.getenv('GLD_ETC')}/gridlabd")
try:
    import gridlabd_pandas_config
    for option, value in gridlabd_pandas_config.pandas_options.items():
        pandas.set_option(option,value)
except ModuleNotFoundError:
    pass

read_opts = {}
read_function = pandas.read_csv
write_opts = {}
write_function = None

n = 1
while n < len(sys.argv):
    arg = sys.argv[n]
    if n < len(sys.argv):
        opts = sys.argv[n+1:]
    else:
        opts = []
    if arg in ["-h","--help","help"]:
        print(__doc__)
        exit(0)
    if arg in ["-i","--input"]:
        if not opts:
            raise Exception(f"{arg} missing require option")
        specs = opts[0].split(":")
        sys.stdin = open(specs[0],"r")
        read_function = getattr(pandas,f"read_{os.path.splitext(specs[0])[1][1:]}")
        if len(specs) > 1:
            read_opts = specs[1].split(",")
        n += 1
    elif arg in ["-o","--output"]:
        if not opts:
            raise Exception(f"{arg} missing require option")
        specs = opts[0].split(":")
        sys.stdout = open(specs[0],"w+")
        write_function = f"to_{os.path.splitext(specs[0])[1][1:]}"
        if len(specs) > 1:
            write_opts = specs[1].split(",")
        n += 1
    elif arg in ["-e","--error"]:
        if not opts:
            raise Exception(f"{arg} missing require option")
        sys.stderr = open(opts[0],"w+")
        n += 1
    else:
        raise Exception(f"{arg} is invalid")
    n += 1

if not read_function:
    raise Exception("not reader specified or implied by input file name")
data = read_function(sys.stdin,**read_opts)

if not write_function:
    print(data)
else:
    getattr(data,write_function)(sys.stdout,**write_opts)<|MERGE_RESOLUTION|>--- conflicted
+++ resolved
@@ -1,12 +1,10 @@
-<<<<<<< HEAD
 #!/usr/local/bin/python3
 # Syntax: pandas [-i INPUTFILE] [-o OUTPUTFILE]
-=======
+
 ''':'
 exec "$GLD_BIN/python3" "$0" "$@"
 :' '''
 
->>>>>>> d59aa2ed
 """GridLAB-D pandas subcommand
 
 SYNTAX

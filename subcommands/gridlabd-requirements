--- conflicted
+++ resolved
@@ -1,13 +1,4 @@
 #!/bin/bash
-# Syntax: requirements
-if [ $# -gt 0 -a "$1" == "help" ]; then
-    echo "Syntax: gridlabd requirements"
-    exit 0
-fi
 for REQ in $(find . -name requirements.txt -print); do
-<<<<<<< HEAD
-    /usr/local/bin/python3 -m pip --disable-pip-version-check install -q -r $REQ
-=======
     $GLD_BIN/python3 -m pip -r $REQ
->>>>>>> d59aa2ed
 done
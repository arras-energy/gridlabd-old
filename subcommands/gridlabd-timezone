<<<<<<< HEAD
#!/usr/local/bin/python3
# Syntax: timezone [OPTIONS ...] LOCATION
=======
''':'
exec "$GLD_BIN/python3" "$0" "$@"
:' '''

>>>>>>> d59aa2ed
"""Syntax: gridlabd timezone [OPTIONS...] LOCATION

The gridlabd timezone subcommand obtains the timezone for the location given
by LOCATION, which may be in the form `LATITUDE,LONGITUDE`, `local`, or an IP
address of the form `A.B.C.D`.

OPTIONS:

  -d|--debug             output debugging output on error
  -h|--help|help         print full documentation
  -v|--verbose           output intermediate results
  -f|--format[=FORMAT]   change timezone format

FORMATS

	TZINFO   Timezone database standard (default, e.g., "America/Los_Angeles")

	TZSPEC   Timezone abbreviation standard (e.g., "PST+8PDT")

EXAMPLES:

The following command obtains the timezone for the current location as
determine by the IP address of the host machine:

  shell$ gridlabd timezone local
  America/Los_Angeles

The following command obtains the timezone for the location specified:

  shell$ gridlabd timezone 37.5,-122.2
  America/Los_Angeles

The following GLM directive sets the model timezone to the local timezone:

  clock
  {
	  timezone ${SHELL gridlabd timezone local};
  }
"""

import sys, os, subprocess

verbose = False
debug = False
location = None
tz_format = 'TZINFO'

E_OK = 0
E_SYNTAX = 1
E_INVALID = 2
E_FAILED = 3

shared = os.getenv("GLD_ETC")
if not shared:
	shared = "/usr/local/share/gridlabd/"
elif shared[-1] != '/':
	shared += '/'

def output_verbose(msg):
	if verbose:
		print(f"VERBOSE [{os.path.basename(sys.argv[0])}]: {msg}",file=sys.stderr)

def output_error(msg,code=None):
	print(f"ERROR [{os.path.basename(sys.argv[0])}]: {msg}",file=sys.stderr)
	if type(code) is int:
		exit(code)

def output_help():
	print(__doc__)
	exit(E_OK)

def output_syntax():
	print(__doc__.split("\n")[0])
	exit(E_SYNTAX)

def timezone_format(tz_info,tz_format=tz_format):

	if tz_format == 'TZINFO':
		return tz_info	
	elif tz_format == 'TZSPEC':
		tzinfo_file = shared+"tzinfo.txt"
		with open(tzinfo_file,"r") as f:
			rule = None
			found = False
			for line in f.readlines():
				if not line or line[0] == ';' or line[0] == '\n':
					continue
				elif line[0] != ' ':
					rule = line
				elif line.strip() == tz_info:
					found = True
					break
			if found:
				return rule.split(";")[0].split(",")[0]
			else:
				output_error(f"{tz_info} not found in {tzinfo_file}",E_FAILED)
	else:
		output_error(f"timezone format '{tz_format}' is not valid",E_INVALID)

try:
	from timezonefinder import TimezoneFinder
	import geocoder as gc

	if len(sys.argv) == 1:
		output_syntax()

	while len(sys.argv) > 1:
		args = sys.argv[1].split("=")
		if len(args) == 1:
			arg = args[0]
			value = None
		else:
			arg = args[0]
			value = '='.join(args[1:])
		if arg in ["-d","--debug"]:
			debug = True
		elif arg in ["-v","--verbose"]:
			verbose = True
		elif arg in ["-h","--help","help"]:
			output_help()
		elif arg in ["-f","--format"]:
			if value:
				tz_format = value
		elif arg[0] == '-':
			output_error(f"option '{sys.argv[1]}' is not valid",E_SYNTAX)
		else:
			location = sys.argv[1]
		del sys.argv[1]

	if not location:
		output_error("no location specified",E_SYNTAX)
	elif location == 'local':
		latlon = gc.ip('me').latlng
	elif location.find(",") > 0:
		latlon = list(map(lambda x:float(x),location.split(",")))
	else:
		latlon = gc.ip(location).latlng
	if not type(latlon) is list or len(latlon) != 2 \
			or type(latlon[0]) != float or type(latlon[1]) != float:
		output_error("latlon format is not valid",E_INVALID)
	output_verbose(f"latlon = {latlon}")

	tz_info = TimezoneFinder().timezone_at(lat=latlon[0],lng=latlon[1])
	print(timezone_format(tz_info,tz_format),file=sys.stdout)

	exit(E_OK)

except Exception as err:

	if debug:
		raise
	else:
		output_error(str(err),E_FAILED)<|MERGE_RESOLUTION|>--- conflicted
+++ resolved
@@ -1,12 +1,10 @@
-<<<<<<< HEAD
 #!/usr/local/bin/python3
 # Syntax: timezone [OPTIONS ...] LOCATION
-=======
+
 ''':'
 exec "$GLD_BIN/python3" "$0" "$@"
 :' '''
 
->>>>>>> d59aa2ed
 """Syntax: gridlabd timezone [OPTIONS...] LOCATION
 
 The gridlabd timezone subcommand obtains the timezone for the location given

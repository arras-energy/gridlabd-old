<<<<<<< HEAD
#!/usr/local/bin/python3
# Syntax: job [OPTIONS ...] FILE [...]
=======
''':'
exec "$GLD_BIN/python3" "$0" "$@"
:' '''
>>>>>>> d59aa2ed
#
# This script runs multiple jobs as specified by the controlfile.csv, 
# where the columns are the globals and rows are the job number.

import sys, os
import pandas as pd
import subprocess
from multiprocessing import pool, freeze_support
import curses

SYNTAX="Syntax: gridlabd job [-v|--verbose] [-q|--quiet] [-d|--debug] [-j|--jobfile JOBFILE] [-w|--workdir FOLDER] [-c|--configfile CONFIG] [-m|--modifyfile MODIFY] [-T|--threadcount NTHREADS] FILE1 ..."
VERBOSE=False
DEBUG=False
QUIET=False
DEBUG=False
JOBFILE="gridlabd-job.csv"
CFGFILE="gridlabd-config.glm"
MODFILE="gridlabd-modify.glm"
WORKDIR=os.getcwd()
THREADS=1
JOBPOOL=None
GLMLIST=[]
NJOBS=0
NMSGS=0
JOBDATA=None

def error(code,msg):
	text = f"ERROR [job]: {msg} (code {code})"
	if DEBUG and code != 0:
		raise Exception(text)
	else:
		print(text,file=sys.stderr)
	try:
		exit(code)
	except:
		return None

def warning(msg):
	if not QUIET:
		text = f"WARNING [job]: {msg}"
		print(text,file=sys.stderr)

def verbose(msg):
	if VERBOSE:
		text = f"VERBOSE [job]: {msg}"
		print(text,file=sys.stderr)

def output(msg):
	if not QUIET:
		print(msg,file=sys.stdout)

def runjob(jobid):
	cfgfile = f"job{jobid}-{CFGFILE}"
	verbose(f"writing '{cfgfile}'")
	with open(cfgfile,"w") as cfg:
		print(f"// job {jobid} configuration for {GLMLIST}",file=cfg)
		print(f"#define JOBID={jobid}",file=cfg)
		print(f"#set strictnames=FALSE",file=cfg)
		for var in JOBDATA.columns:
			value = JOBDATA[var][jobid]
			print(f"#define {var}={value}",file=cfg)
	args = ["gridlabd",cfgfile]
	args.extend(GLMLIST)
	if os.path.exists(MODFILE):
		args.append(MODFILE)
	elif MODFILE != "gridlabd-modify.glm":
		error(1,f"{MODFILE} does not exist")
		return 1
	verbose(f"running '{' '.join(args)}'")
	result = subprocess.run(args,capture_output=True,encoding="utf-8")
	if result.stdout:
		output(result.stdout.strip())
	if result.stderr and result.returncode != 0:
		error(result.returncode,result.stderr.strip())
	else:
		error(None,result.stderr.strip())
	return result.returncode

def initializer(verbose,debug,quiet,jobfile,cfgfile,modfile,workdir,glmlist,jobdata):
	global VERBOSE
	VERBOSE = verbose
	global DEBUG
	DEBUG = debug
	global QUIET
	QUIET = quiet
	global JOBFILE
	JOBFILE = jobfile
	global CFGFILE
	CFGFILE = cfgfile
	global MODFILE
	MODFILE = modfile
	global WORKDIR
	WORKDIR = workdir
	global GLMLIST
	GLMLIST = glmlist
	global JOBDATA
	JOBDATA = jobdata

if __name__ == "__main__":
	freeze_support()
	n = 1
	while n < len(sys.argv):
		if sys.argv[n] in ["-h","--help","help"]:
			print(SYNTAX,file=sys.stdout)
			quit(0)
		elif sys.argv[n] in ["-d","--debug"]:
			DEBUG=True
			verbose("debug mode enabled")
		elif sys.argv[n] in ["-v","--verbose"]:
			VERBOSE=True
			verbose("verbose mode enabled")
		elif sys.argv[n] in ["-q","--quiet"]:
			QUIET=True
			verbose("quiet mode enabled")
		elif sys.argv[n] in ["-d","--debug"]:
			DEBUG=True
			verbose("debug mode enabled")
		elif sys.argv[n] in ["-j","--jobfile"]:
			n+=1
			JOBFILE=sys.argv[n]
			verbose(f"using control file {JOBFILE}")
		elif sys.argv[n] in ["-c","--configfile"]:
			n+=1
			CFGFILE=sys.argv[n]
			verbose(f"using GLM configuration file {CFGFILE}")
		elif sys.argv[n] in ["-m","--modifyfile"]:
			n+=1
			MODFILE=sys.argv[n]
			verbose(f"using GLM modify file {MODFILE}")
		elif sys.argv[n] in ["-w","--workdir"]:
			n+=1
			WORKDIR=sys.argv[n]
			verbose(f"using working directory {WORKDIR}")
		elif sys.argv[n] in ["-T","--threadcount"]:
			n+=1
			THREADS=int(sys.argv[n])
		else:
			GLMLIST.append(sys.argv[n])
		n+=1

	try:
		verbose(f"changing to '{WORKDIR}'")
		os.chdir(WORKDIR)
		verbose(f"reading '{JOBFILE}'")
		JOBDATA = pd.read_csv(JOBFILE)
		if THREADS == 0:
			THREADS = os.cpu_count()
		elif THREADS > os.cpu_count():
			warning(f"request for {THREADS} threads exceeds maximum {os.cpu_count()} CPUs available")
		if THREADS > 1:
			JOBPOOL=pool.Pool(THREADS,initializer,[
				VERBOSE,
				DEBUG,
				QUIET,
				JOBFILE,
				CFGFILE,
				MODFILE,
				WORKDIR,
				GLMLIST,
				JOBDATA,
				])
			verbose(f"starting pool for {JOBDATA.index}")
			results = JOBPOOL.map(runjob,JOBDATA.index)
			for n in results:
				if n != 0:
					exit(n)
		else:
			for jobid in JOBDATA.index:
				runjob(jobid)

	except Exception as err:
		error(-1,err)
		if DEBUG: 
			raise
<|MERGE_RESOLUTION|>--- conflicted
+++ resolved
@@ -1,11 +1,6 @@
-<<<<<<< HEAD
-#!/usr/local/bin/python3
-# Syntax: job [OPTIONS ...] FILE [...]
-=======
 ''':'
 exec "$GLD_BIN/python3" "$0" "$@"
 :' '''
->>>>>>> d59aa2ed
 #
 # This script runs multiple jobs as specified by the controlfile.csv, 
 # where the columns are the globals and rows are the job number.
@@ -108,8 +103,8 @@
 	freeze_support()
 	n = 1
 	while n < len(sys.argv):
-		if sys.argv[n] in ["-h","--help","help"]:
-			print(SYNTAX,file=sys.stdout)
+		if sys.argv[n] in ["-h","--help"]:
+			print(SYNTAX,file=sys.stderr)
 			quit(0)
 		elif sys.argv[n] in ["-d","--debug"]:
 			DEBUG=True

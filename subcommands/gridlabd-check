--- conflicted
+++ resolved
@@ -1,12 +1,10 @@
-<<<<<<< HEAD
 #!/usr/local/bin/python3
 # Syntax: check [OPTIONS] FILE ...
-=======
+
 ''':'
 exec "$GLD_BIN/python3" "$0" "$@"
 :' '''
 
->>>>>>> d59aa2ed
 """GridLAB-D model check routines
 
 Syntax: gridlabd check [OPTIONS] FILE ...

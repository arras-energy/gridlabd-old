--- conflicted
+++ resolved
@@ -1,12 +1,7 @@
-<<<<<<< HEAD
-#!/usr/local/bin/python3
-# Syntax: compare [OPTIONS] FILE1 FILE2
-=======
 ''':'
 exec "$GLD_BIN/python3" "$0" "$@"
 :' '''
 
->>>>>>> d59aa2ed
 """gridlabd-compare subcommand
 """
 
@@ -26,7 +21,7 @@
 def help():
     """Obtain command line help information
     """
-    print("""Syntax: gridlabd compare [OPTIONS] FILE1 FILE2
+    print("""Syntax: gridlabd-compare [OPTIONS] FILE1 FILE2
 Options:
     -g|--glm        output differences are GLM modify commands (implies verbose)
     -h|--help       obtain this help
@@ -186,7 +181,7 @@
     opts,args = getopt.getopt(sys.argv[1:],'ghqvO:',
         ['glm','help','quiet','verbose','object='])
 
-    if ( not opts and not args ) or sys.argv[1] == 'help':
+    if not opts and not args:
         help()
         sys.exit(-1)
 

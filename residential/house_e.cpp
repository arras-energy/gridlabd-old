--- conflicted
+++ resolved
@@ -3459,8 +3459,6 @@
 	return SUCCESS;	//Always succeeds right now
 }
 
-<<<<<<< HEAD
-=======
 bool circuit_measurement(const char *timestamp,
 						 const char *name,
 						 const char *enduse,
@@ -3523,7 +3521,6 @@
 	return TS_NEVER;
 }
 
->>>>>>> dd0a14ee
 //////////////////////////////////////////////////////////////////////////
 // IMPLEMENTATION OF CORE LINKAGE
 //////////////////////////////////////////////////////////////////////////

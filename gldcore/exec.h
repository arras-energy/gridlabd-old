--- conflicted
+++ resolved
@@ -266,9 +266,4 @@
 
 #endif
 
-<<<<<<< HEAD
-#endif
-
-=======
->>>>>>> 7b06e3ea
 /**@}*/
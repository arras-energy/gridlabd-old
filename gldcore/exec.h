--- conflicted
+++ resolved
@@ -371,33 +371,26 @@
 	 */
 	size_t iteration_counter;
 #ifndef NOLOCKS
-<<<<<<< HEAD
-	int rlock_count;
-	int rlock_spin;
-	int wlock_count;
-	int wlock_spin;
-=======
 
 	/* Field: rlock_count
 		Read lock counter
 	 */
-	int64 rlock_count;
+	int rlock_count;
 
 	/* Field: rlock_spin
 		Read lock spinner
 	 */
-	int64 rlock_spin;
+	int rlock_spin;
 
 	/* Field: wlock_count
 		Write lock counter
 	 */
-	int64 wlock_count;
+	int wlock_count;
 
 	/* Field: wlock_spin
 		Write lock spinner
 	 */
-	int64 wlock_spin;
->>>>>>> a539626e
+	int wlock_spin;
 #endif
 
 public:

/** $Id: platform.h 4738 2014-07-03 00:55:39Z dchassin $
	Copyright (C) 2008 Battelle Memorial Institute
	@file platform.h
	@author David P. Chassin
	@addtogroup platform
	@ingroup core

	This header file handles platform specific macros
 @{
 **/

#ifndef _PLATFORM_H
	#define _PLATFORM_H
	#include <inttypes.h>
	#ifdef HAVE_CONFIG_H
		#include "config.h"
	#else
/*************************************
 CONTROL WHAT IS PART OF WINDOWS BUILD 
 *************************************/
		#include "config_external.h"
		//#define HAVE_XERCES
	#endif
/*** UNIX/LINUX ***/
	#ifdef __APPLE__ /* although not advised, seems reliable enough */
		#define MACOSX
		#define __WORDSIZE__ 64
		#define X64
	#else
		#define __WORDSIZE__ __WORDSIZE
	#endif
	#include <sys/unistd.h>
	#if __WORDSIZE__ == 64
		#define X64
		#define int64 long long /**< standard 64-bit integers on 64-bit machines */
	#else
		#define int64 long long /**< standard 64-bit integers on 32-bit machines */
	#endif
	#define FMT_INT64 "ll" /**< standard version of 64-bit integer printf format string */
	#define atoi64 atoll	/**< standard version of 64-bit atoi */
	#define stricmp strcasecmp	/**< deprecated stricmp */
	#define strnicmp strncasecmp /**< deprecated strnicmp */
	#define strtok_s strtok_r
	#ifndef isfinite
		#define isfinite finite
	#endif
	#ifdef __cplusplus
		template <class T> inline T min(T a, T b) { return a < b ? a : b; };
		template <class T> inline T max(T a, T b) { return a > b ? a : b; };
<<<<<<< HEAD
	#else __cplusplus
		#define min(A,B) ((A)<(B)?(A):(B)) /**< min macro */
		#define max(A,B) ((A)>(B)?(A):(B))  /**< max macro */
	#endif ! __cplusplus
=======
	#else // __cplusplus
		#define min(A,B) ((A)<(B)?(A):(B)) /**< min macro */
		#define max(A,B) ((A)>(B)?(A):(B))  /**< max macro */
	#endif // __cplusplus
>>>>>>> bf16bc3c
	#ifdef X64
		#define NATIVE int64	/**< native integer size */
	#else
		#define NATIVE int32	/**< native integer size */
	#endif
	static int64 _qnan = 0xffffffffffffffffLL;
	#define QNAN (*(double*)&_qnan)
#endif
/**@}**/<|MERGE_RESOLUTION|>--- conflicted
+++ resolved
@@ -47,17 +47,10 @@
 	#ifdef __cplusplus
 		template <class T> inline T min(T a, T b) { return a < b ? a : b; };
 		template <class T> inline T max(T a, T b) { return a > b ? a : b; };
-<<<<<<< HEAD
-	#else __cplusplus
-		#define min(A,B) ((A)<(B)?(A):(B)) /**< min macro */
-		#define max(A,B) ((A)>(B)?(A):(B))  /**< max macro */
-	#endif ! __cplusplus
-=======
 	#else // __cplusplus
 		#define min(A,B) ((A)<(B)?(A):(B)) /**< min macro */
 		#define max(A,B) ((A)>(B)?(A):(B))  /**< max macro */
 	#endif // __cplusplus
->>>>>>> bf16bc3c
 	#ifdef X64
 		#define NATIVE int64	/**< native integer size */
 	#else

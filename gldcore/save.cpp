--- conflicted
+++ resolved
@@ -161,12 +161,8 @@
 			if ( fp != stdout )
 			{
 				fclose(fp);
-<<<<<<< HEAD
+			}
 			IN_MYCONTEXT output_debug("dump to %s completed ok (%d bytes written)",filename,rc);
-=======
-			}
-			output_debug("dump to %s completed ok (%d bytes written)",filename,rc);
->>>>>>> 4830565d
 			return rc;
 		}
 	}

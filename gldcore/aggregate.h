/* File: aggregate

   Copyright (C) 2008, Battelle Memorial Institute
 
 */

#ifndef _AGGREGATE_H
#define _AGGREGATE_H

#if ! defined _GLDCORE_H && ! defined _GRIDLABD_H
#error "this header may only be included from gldcore.h or gridlabd.h"
#endif

#include "platform.h"
#include "find.h"

/*	Typedef: AGGREGATOR 

		See enum <e_aggregate>

	Enum: e_aggregate

		Defines a type of aggregation

	Members:

		AGGR_NOP = 0 - no operation
		AGGR_MIN = 1 - minimum 
		AGGR_MAX = 2 - maximum 
		AGGR_AVG = 3 - average 
		AGGR_STD = 4 - standard deviation
		AGGR_MBE = 5 - mean bias error
		AGGR_MEAN = 6 - mean 
		AGGR_VAR = 7 - variance
		AGGR_SKEW = 8 - skew
		AGGR_KUR = 9 - kurtosis
		AGGR_GAMMA = 10 - gamma
		AGGR_COUNT = 11 - count
		AGGR_SUM = 12 - sum
		AGGR_PROD = 13 - product

	See Also: 

		<AGGREGATION>

 */
DEPRECATED typedef enum e_aggregate 
{
	AGGR_NOP = 0, 
	AGGR_MIN = 1, 
	AGGR_MAX = 2, 
	AGGR_AVG = 3, 
	AGGR_STD = 4, 
	AGGR_MBE = 5, 
	AGGR_MEAN = 6, 
	AGGR_VAR = 7, 
	AGGR_SKEW = 8, 
	AGGR_KUR = 9, 
	AGGR_GAMMA = 10, 
	AGGR_COUNT = 11, 
	AGGR_SUM = 12, 
	AGGR_PROD = 13,
} AGGREGATOR; 

/*	Typedef: AGGRPART

		See enum <e_aggregate_part>

	Enum: e_aggregate_part

		Aggregation part for <complex> value

	Members:

		AP_NONE = 0 - No aggregation part 
		AP_REAL = 1 - Real part
		AP_IMAG = 2 - Imaginary part
		AP_MAG = 3 - Magnitude 
		AP_ANG = 4 - Angle in degrees
		AP_ARG = 5 - Angle in radians

	See Also: 

		<AGGREGATION>
 */
DEPRECATED typedef enum e_aggregate_part 
{
	AP_NONE = 0, 
	AP_REAL = 1, 
	AP_IMAG = 2, 
	AP_MAG = 3, 
	AP_ANG = 4, 
	AP_ARG = 5,
} AGGRPART;
/*	Typedef: AGGRFLAGS

		See enum <e_aggregate_flags>

	Enum: e_aggregate_flags

		Aggregation method options

	Members:

		AF_NONE = 0x00 - No options specified
		AF_ABS	= 0x01 - Absolute value option

	See Also: 

		<AGGREGATION>
 */
DEPRECATED typedef enum e_aggregate_flags 
{
	AF_NONE = 0x00,
	AF_ABS	= 0x01,
} AGGRFLAGS; 

/*	Typedef: AGGREGATION

		Aggregator data

	Members:

		<AGGREGATOR> *op - the aggregation operator
		struct <s_findpmg> *group - the find program used to build the aggregation
		<PROPERTY> *pinfo - the property over which the aggregation is performed
		<UNIT> *punit - the unit in which the output value is generated
		double scale - the scalar used to convert the output unit
		<AGGRPART> part - the property part over which the aggregator is performed
		<AGGRFLAGS> flags - aggregation flags (e.g., see <AGGRFLAGS>)
		size_t refcnt - count of references to this aggregator
		struct <s_findlist> *last - the result of the last aggregation run
		AGGREGATION *next - the next aggregation in the list of aggregators
 */
DEPRECATED typedef struct s_aggregate {
	AGGREGATOR op; 
	struct s_findpgm *group; 
	PROPERTY *pinfo; 
	UNIT *punit; 
	double scale; 
	AGGRPART part; 
	AGGRFLAGS flags; 
	size_t refcnt; 
	struct s_findlist *last; 
	struct s_aggregate *next; 
} AGGREGATION; 

/* Function: aggregate_mkgroup

	This function is obsolete.
 */
DEPRECATED CDECL AGGREGATION *aggregate_mkgroup(const char *aggregator, const char *group_expression);

/* Function: aggregate_value

	This function is obsolete.
 */
DEPRECATED CDECL double aggregate_value(AGGREGATION *aggregate);

#ifdef __cplusplus // DEPRECATED

/*	Class: GldAggregator

		Aggregator implementation class
*/
class GldAggregator 
{
private:
	AGGREGATION *aggr;

public:
	/*	Constructor: GldAggregator
			Implement a new aggregator
	
		Parameters:
			aggregator - the aggregation method to use (e.g., "min", "max", "avg")
			group_expression - the grouping expression (e.g., "class=my_class")

		Example:
			--- C++ ---
			GldAggregator T_min("min(air_temperature)","class=house");
			--- C++ ---
	*/
	GldAggregator(const char *aggregator, const char *group_expression);

	/*	Constructor: GldAggregator
			Use an existing aggregator
	
		Parameters:
			aggr - a reference to the aggregation data
	
		Example:
			--- C++ ---
			GldAggregator T_min("min(air_temperature)","class=house");
			GldAggregator ref(T_min.get_aggregator());
			--- C++ ---
	 */
	GldAggregator(AGGREGATION *aggr);

	/* Destructor: ~GldAggregator
			Decrements the reference count and deletes the aggregator if zero left
	 */
	~GldAggregator(void);

public:
	/* 	Method: get_value
			Compute the aggregate value

		Example:
			--- C++ ---
			GldAggregator T_min("min(air_temperature)","class=house");
			double T = T_min.get_value();
			--- C++ ---
	 */
	double get_value(void);
<<<<<<< HEAD
	/** obtain a reference to an existing aggregator **/
	DEPRECATED inline AGGREGATION *get_aggregator(void) { return aggr; };
public:
	/** obtain a reference to an existing aggregator **/
=======

	/*	Method: get_aggregator
			Obtain a reference to the aggregation data
	
		Example:
			--- C++ ---
			GldAggregator T_min("min(air_temperature)","class=house");
			GldAggregator ref(T_min.get_aggregator());
			--- C++ ---
	 */
	DEPRECATED inline AGGREGATION *get_aggregator(void) { return aggr; };

	/*	Method: AGGREGATION
			Cast to a reference to the aggregation data
	
		Example:
			--- C++ ---
			GldAggregator T_min("min(air_temperature)","class=house");
			GldAggregator ref((AGGREGATION*)T_min);
			--- C++ ---
	 */
>>>>>>> 711d9fda
	DEPRECATED inline operator AGGREGATION*(void) { return aggr; };
};

#endif // DEPRECATED

#endif

/**@}**/<|MERGE_RESOLUTION|>--- conflicted
+++ resolved
@@ -213,24 +213,18 @@
 			--- C++ ---
 	 */
 	double get_value(void);
-<<<<<<< HEAD
-	/** obtain a reference to an existing aggregator **/
+
+	/*	Method: get_aggregator
+			Obtain a reference to the aggregation data
+	
+		Example:
+			--- C++ ---
+			GldAggregator T_min("min(air_temperature)","class=house");
+			GldAggregator ref(T_min.get_aggregator());
+			--- C++ ---
+	 */
 	DEPRECATED inline AGGREGATION *get_aggregator(void) { return aggr; };
 public:
-	/** obtain a reference to an existing aggregator **/
-=======
-
-	/*	Method: get_aggregator
-			Obtain a reference to the aggregation data
-	
-		Example:
-			--- C++ ---
-			GldAggregator T_min("min(air_temperature)","class=house");
-			GldAggregator ref(T_min.get_aggregator());
-			--- C++ ---
-	 */
-	DEPRECATED inline AGGREGATION *get_aggregator(void) { return aggr; };
-
 	/*	Method: AGGREGATION
 			Cast to a reference to the aggregation data
 	
@@ -240,7 +234,6 @@
 			GldAggregator ref((AGGREGATION*)T_min);
 			--- C++ ---
 	 */
->>>>>>> 711d9fda
 	DEPRECATED inline operator AGGREGATION*(void) { return aggr; };
 };
 

--- conflicted
+++ resolved
@@ -14,16 +14,10 @@
 GITREPO="gridlabd-weather"
 GITBRANCH="master"
 SVNLSOPTIONS="--config-option=servers:global:http-timeout=60 --non-interactive -r1"
-<<<<<<< HEAD
-
-# load the configuration (if any)
-CONFIGFILE="$GLDDIR_ETC/gridlabd-weather.conf"
-=======
 DATADIR="$GLD_ETC/weather/$COUNTRY"
 
 # load the configuration (if any)
 CONFIGFILE="$GLD_ETC/gridlabd-weather.conf"
->>>>>>> 14c75c69
 if [ -f $CONFIGFILE ]; then
 	source $CONFIGFILE
 fi
@@ -54,10 +48,6 @@
 }
 
 # set the internal parameters
-<<<<<<< HEAD
-DATADIR="$GLDDIR_ETC/$COUNTRY"
-=======
->>>>>>> 14c75c69
 CACHEDIR="$DATADIR/.gridlabd-weather"
 GITPROJ="$GITHUB/$GITUSER/$GITREPO"
 GITFILE="$GITHUBUSERCONTENT/$GITUSER/$GITREPO/$GITBRANCH"
@@ -74,18 +64,12 @@
 	fi
 	if [ ! -f $INDEX ]; then
 		echo -n "Downloading ${GITBRANCH} index of $COUNTRY weather archive from ${GITPROJ}... "
-<<<<<<< HEAD
-		svn $SVNLSOPTIONS ls $GITPROJ/branches/$GITBRANCH/$COUNTRY | grep '.tmy3$' > $INDEX
-		echo "done"
-		echo $(wc -l $INDEX | cut -c1-8) "weather files found"
-=======
 		svn $SVNLSOPTIONS ls $GITPROJ/branches/$GITBRANCH/$COUNTRY | grep '.tmy3$' > $INDEX || rm -f $INDEX
 		echo $(wc -l $INDEX | sed -e 's/ \+/ /g;s/^ //' | cut -f1 -d' ') "weather files found"
 	fi
 	if [ ! -f $INDEX ]; then
 		echo "ERROR: unable to fetch index"
 		exit 1
->>>>>>> 14c75c69
 	fi
 }
 
@@ -150,19 +134,10 @@
 	for f in $(index $1); do
 		if [ ! -f $DATADIR/$f ]; then
 			echo -n "Downloading $f... "
-<<<<<<< HEAD
-			curl -s $GITFILE/$COUNTRY/$f > $DATADIR/$f
-			echo "done"
-		else
-			echo -n "Refreshing $f... "
-			curl -s $GITFILE/$COUNTRY/$f -z $DATADIR/$f > $DATADIR/$f
-			echo "done"
-=======
 			(curl -s $GITFILE/$COUNTRY/$f > /tmp/$$ && mv /tmp/$$ $DATADIR/$f && echo "done") || (echo "ERROR: unable to download $f"; rm -f /tmp/$$; exit 1)
 		else
 			echo -n "Refreshing $f... "
 			(curl -s $GITFILE/$COUNTRY/$f -z $DATADIR/$f > /tmp/$$ && mv /tmp/$$ $DATADIR/$f && echo "done") || (echo "ERROR: unable to refresh $f"; rm -f /tmp/$$; exit 1)
->>>>>>> 14c75c69
 		fi
 	done
 }
@@ -178,11 +153,7 @@
 				echo "Filepath,Country,StationId,StationName,RegionName,TzOffset,Latitude,Longitude,Elevation"
 				first="no"
 			fi
-<<<<<<< HEAD
-			echo -n "\"$DATADIR/$f\","
-=======
 			echo -n "\"$DATADIR/$f\",$COUNTRY,"
->>>>>>> 14c75c69
 			head -n 1 $DATADIR/$f
 		fi
 	done
@@ -194,11 +165,7 @@
 	LIST=$(index $1)
 	for f in $(index $1); do
 		if [ -f $DATADIR/$f ]; then
-<<<<<<< HEAD
-			rm $DATADIR/$f
-=======
 			rm -f $DATADIR/$f || ( echo "ERROR: unable to delete %f"; exit 1)
->>>>>>> 14c75c69
 		fi
 	done
 

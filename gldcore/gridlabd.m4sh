dnl run "autom4te -l m4sh gridlabd.m4sh > gridlabd.in"
AS_INIT

prefix="@prefix@"
exec_prefix="@exec_prefix@"
bindir="@bindir@"
datarootdir="@datarootdir@"
datadir="@datadir@"
pkgdatadir="$datadir/@PACKAGE@"
libdir="@libdir@"
pkglibdir="$libdir/@PACKAGE@"
HAS_MINGW="@HAS_MINGW@"

HAS_DOCKER="no"
which docker > /dev/null 2>&1 && HAS_DOCKER="yes"
if test "x$1" = "x--docker" ; then :
  if test "x$HAS_DOCKER" = "xno"; then :
    echo "docker is not installed"
    exit 1
  elif test "x$2" = "xhelp"; then :
    echo "Syntax: gridlabd --docker <command>"
    echo "Valid commands:"
    echo "  help             get a list of available docker control commands"
    echo "  enable <image>   enable a docker image as the active image"
    echo "  disable          disable the active image"
    echo "  status           list the gridlabd images (active image is called 'gridlabd')"
    exit 0
  elif test "x$2" = "xenable"; then :
    if test $# -eq 3; then :
      docker inspect $3 > /dev/null 2>&1 || docker pull $3
      docker tag $3 gridlabd
      docker images | head -n 1
      docker images | grep gridlabd
      exit 0
    else
      echo "missing docker image name"
      exit 1
    fi
  elif test "x$2" = "xdisable" ; then :
    docker rmi gridlabd > /dev/null 2>&1 
    docker images | head -n 1
    docker images | grep gridlabd
    exit 0
  elif test "x$2" = "xstatus" ; then :
    docker images | head -n 1
    docker images | grep gridlabd
    exit 0
  else
    echo "Syntax: gridlabd --docker <command>|help"
    exit 1
  fi
fi
if test "x$HAS_DOCKER" = "xyes" ; then :
  HAS_IMAGE="no"
  docker inspect gridlabd > /dev/null 2>&1 && HAS_IMAGE="yes"
  if test "x$HAS_IMAGE" = "xyes" ; then :
    docker run -it -v ${PWD}:${PWD} gridlabd /usr/local/bin/gridlabd -W ${PWD} $@
    exit 0
  fi
fi

if test "x$1" = "x--gdb" ; then :
  shift
  gdb -ex "run $@" $bindir/gridlabd.bin
  exit 0
elif test "x$1" = "x--lldb" ; then :
  shift
  echo "run $@" > /tmp/gridlabd-$$
  lldb -s /tmp/gridlabd-$$ $bindir/gridlabd.bin
  rm /tmp/gridlabd-$$
  exit 0
elif test "x$1" = "x--valgrind" ; then :
  shift
  if test -z "${VALGRIND_OPTIONS}" ; then :
    echo "warning: VALGRIND_OPTIONS is not set, using default valgrind options"
  fi
  valgrind ${VALGRIND_OPTIONS} $bindir/gridlabd.bin $@
  exit 0
fi

export GLD_ETC=$pkgdatadir 
export GLD_BIN=$bindir
export GLD_LIB=$libdir
<<<<<<< HEAD
if test -x "`which gridlabd-$1`" ; then :
  gridlabd-$@
=======
if test -x "${bindir}/gridlabd-$1" ; then :
  ${bindir}/gridlabd-$@
>>>>>>> 14c75c69
  exit
fi

AS_IF([test "x$GLPATH" = x],
  [export GLPATH="$pkglibdir:$pkgdatadir"],
  [export GLPATH="$pkglibdir:$pkgdatadir:$GLPATH"])

AS_IF([test "x$TERM" = "xcygwin"],
  [export CXXFLAGS="-I${pkgdatadir} $CXXFLAGS"],
  [export CXXFLAGS="-I$pkgdatadir $CXXFLAGS"])

AS_IF([test "x$GRIDLABD_DEBUG" = "x"],
  [AS_IF([test "x$HAS_MINGW" = "xyes"],
    ["$bindir/gridlabd.exe" "$@"],
    ["$bindir/gridlabd.bin" "$@"])],
  [AS_IF([test "x$HAS_MINGW" = "xyes"],
    ["$GRIDLABD_DEBUG" "$bindir/gridlabd.exe"],
    ["$GRIDLABD_DEBUG" "$bindir/gridlabd.bin"])])
<|MERGE_RESOLUTION|>--- conflicted
+++ resolved
@@ -81,13 +81,8 @@
 export GLD_ETC=$pkgdatadir 
 export GLD_BIN=$bindir
 export GLD_LIB=$libdir
-<<<<<<< HEAD
-if test -x "`which gridlabd-$1`" ; then :
-  gridlabd-$@
-=======
 if test -x "${bindir}/gridlabd-$1" ; then :
   ${bindir}/gridlabd-$@
->>>>>>> 14c75c69
   exit
 fi
 

--- conflicted
+++ resolved
@@ -359,21 +359,11 @@
   . ${pkgdatadir}/gridlabd.rc
 fi
 
-<<<<<<< HEAD
-if test -f "${GLD_ETC}/$1.py"
-then :
-  export PYTHONPATH=$GLD_ETC; /usr/local/bin/python3 -m "$@" ; exit $?
-fi
-
-if test -x "${bindir}/gridlabd-$1"
-then :
-=======
 if test -f "${GLD_ETC}/$1.py"; then :
   export PYTHONPATH=$GLD_ETC; /usr/local/bin/python3 -m "$@" ; exit $?
 fi
 
 if test -x "${bindir}/gridlabd-$1"; then :
->>>>>>> d510c24f
   "${bindir}/gridlabd"-"$@"
 else
   "${bindir}/gridlabd.bin" "$@" && "${bindir}/gridlabd-version" check -w

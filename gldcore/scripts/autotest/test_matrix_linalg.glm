// check numpy version (must be exactly the same to pass these tests)
<<<<<<< HEAD
#assert $(gridlabd matrix version) == '1.22.0'
=======
#assert ! $(gridlabd matrix version) '<' '1.21.0'
>>>>>>> 13db67f9

// linalg.cholesky <matrix>
#assert $(gridlabd matrix -f linalg.cholesky "1,2;-2,5") == '1,0;-2,1'

// linalg.cond <matrix> p=<order>
#assert $(gridlabd matrix -f linalg.cond "1,2;-2,5") == '3.4913561'
#assert $(gridlabd matrix -f linalg.cond "1,2;-2,5" p=1) == '5.4444444'
#assert $(gridlabd matrix -f linalg.cond "1,2;-2,5" p=inf) == '5.4444444'
#assert $(gridlabd matrix -f linalg.cond "1,2;-2,5" p=-inf) == '1'

// linalg.det <matrix>
#assert $(gridlabd matrix -f linalg.det "1,2;-2,5") == '9'

// linalg.eig <matrix>
#assert $(gridlabd matrix -f linalg.eig "1,2;-2,5" | tr '\n' ';') == '3+2.9802322e-08j,3-2.9802322e-08j;0.70710678+0j,0.70710678-0j;0.70710678+1.0536712e-08j,0.70710678-1.0536712e-08j;'

// linalg.eigh <matrix> UPLO=<str>
#assert $(gridlabd matrix -f linalg.eigh '1,2;-2,5' | tr '\n' ';') == '0.17157288,5.8284271;-0.92387953,-0.38268343;-0.38268343,0.92387953;'
#assert $(gridlabd matrix -f linalg.eigh '1,2;-2,5' UPLO=U | tr '\n' ';') == '0.17157288,5.8284271;-0.92387953,0.38268343;0.38268343,0.92387953;'
#assert $(gridlabd matrix -f linalg.eigh '1,2;-2,5' UPLO=L | tr '\n' ';') == '0.17157288,5.8284271;-0.92387953,-0.38268343;-0.38268343,0.92387953;'

// linalg.eigvals <matrix>
#assert $(gridlabd matrix -f linalg.eigvals "1,2;-2,5") == '3+2.9802322e-08j,3-2.9802322e-08j'

// linalg.eigvalsh <matrix> UPLO=<str>
#assert $(gridlabd matrix -f linalg.eigvalsh "1,2;-2,5") == '0.17157288,5.8284271'
#assert $(gridlabd matrix -f linalg.eigvalsh "1,2;-2,5" UPLO=U) == '0.17157288,5.8284271'
#assert $(gridlabd matrix -f linalg.eigvalsh "1,2;-2,5" UPLO=L) == '0.17157288,5.8284271'

// linalg.inv <matrix>
#assert $(gridlabd matrix -f linalg.inv "1,2;-2,5") == '0.55555556,-0.22222222;0.22222222,0.11111111'

// linalg.lstsq <matrix> <matrix> rcond=<float>
#assert $(gridlabd matrix -f linalg.lstsq '0,1;1,1;2,1;3,1' '-1;0.2;0.9;2.1' rcond=-1 | tr '\n' ';') == '1;-0.95;0.05;2;4.1000304,1.0907568;'
#assert $(gridlabd matrix -f linalg.lstsq '0,1;1,1;2,1;3,1' '-1;0.2;0.9;2.1' rcond=1 | tr '\n' ';') == '1;-0.95;0.05;2;4.1000304,1.0907568;'

// linalg.matrix_rank <matrix>
#assert $(gridlabd matrix -f linalg.matrix_rank "1,2;-2,5") == '2'
#assert $(gridlabd matrix -f linalg.matrix_rank "1,2;-2,-4") == '1'

// linalg.norm <matrix> ord=<order> axis=<int> keepdims=<bool>
#assert $(gridlabd matrix -f linalg.norm "1,2;-2,5") == '5.8309519'
#assert $(gridlabd matrix -f linalg.norm "1,2;-2,5" ord=1) == '7'
#assert $(gridlabd matrix -f linalg.norm "1,2;-2,5" axis=0) == '2.236068,5.3851648'
#assert $(gridlabd matrix -f linalg.norm "1,2;-2,5" axis=1) == '2.236068,5.3851648'
#assert $(gridlabd matrix -f linalg.norm "1,2;-2,5" axis=1 keepdims=False) == '2.236068,5.3851648'
#assert $(gridlabd matrix -f linalg.norm "1,2;-2,5" axis=1 keepdims=True) == '2.236068;5.3851648'

// linalg.pinv <matrix>
#assert $(gridlabd matrix -f linalg.pinv "1,2;-2,-4") == '0.04,-0.08;0.08,-0.16'
#assert $(gridlabd matrix -f linalg.pinv "0,1;1,1;2,1;3,1;") == '-0.3,-0.1,0.1,0.3;0.7,0.4,0.1,-0.2'
#assert $(gridlabd matrix -f linalg.pinv "1,2;-2,5") == $(gridlabd matrix -f linalg.inv "1,2;-2,5")

// linalg.qr <matrix> mode=<str>
#assert $(gridlabd matrix -f linalg.qr "1,2;-2,5" | tr '\n' ';') == '-0.4472136,0.89442719;0.89442719,0.4472136;-2.236068,3.5777088;0,4.0249224;'

// linalg.slogdet <matrix>
#assert $(gridlabd matrix -f linalg.slogdet "1,2;-2,5" | tr '\n' ';') == '1;2.1972246;'

// linalg.solve <matrix> <matrix>
#assert $(gridlabd matrix -f linalg.solve "1,2;3,5" "1;2") == '-1;1'

// linalg.svd <matrix> full_matrices=<bool> compute_uv=<bool> hermitian=<bool>
#assert $(gridlabd matrix -f linalg.svd "1,2;-2,5"| tr '\n' ';') == '0.28978415,0.95709203;0.95709203,-0.28978415;5.6055513,1.6055513;-0.28978415,0.95709203;0.95709203,0.28978415;'
#assert $(gridlabd matrix -f linalg.svd "1,2;-2,5" full_matrices=False| tr '\n' ';') == '0.28978415,0.95709203;0.95709203,-0.28978415;5.6055513,1.6055513;-0.28978415,0.95709203;0.95709203,0.28978415;'
#assert $(gridlabd matrix -f linalg.svd "1,2;-2,5" compute_uv=False| tr '\n' ';') == '5.6055513,1.6055513;'
#assert $(gridlabd matrix -f linalg.svd "1,2;-2,5" hermitian=True| tr '\n' ';') == '-0.38268343,-0.92387953;0.92387953,-0.38268343;5.8284271,0.17157288;-0.38268343,0.92387953;-0.92387953,-0.38268343;'
<|MERGE_RESOLUTION|>--- conflicted
+++ resolved
@@ -1,9 +1,5 @@
 // check numpy version (must be exactly the same to pass these tests)
-<<<<<<< HEAD
-#assert $(gridlabd matrix version) == '1.22.0'
-=======
 #assert ! $(gridlabd matrix version) '<' '1.21.0'
->>>>>>> 13db67f9
 
 // linalg.cholesky <matrix>
 #assert $(gridlabd matrix -f linalg.cholesky "1,2;-2,5") == '1,0;-2,1'

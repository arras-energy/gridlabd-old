--- conflicted
+++ resolved
@@ -1,8 +1,4 @@
-<<<<<<< HEAD
-#assert $(gridlabd matrix version) == '1.22.0'
-=======
 #assert ! $(gridlabd matrix version) '<' '1.21.0'
->>>>>>> e860c93a
 
 // matlib.rand <intlist_args>
 #assert ! -z "$(gridlabd matrix -f matlib.rand 1)"

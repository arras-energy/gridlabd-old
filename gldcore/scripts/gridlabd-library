#!/bin/bash

# check environment
if [ ${GLD_ETC:-none} == none ]; then
	echo "ERROR: GLD_ETC is not exported from the shell environment"
	exit 1
fi

# configurable parameters
GITHUB="https://github.com"
ORGANIZATION="US/CA/SLAC"
GITUSER=slacgismo
GITREPO="gridlabd-library"
GITBRANCH="master"
DATADIR="$GLD_ETC/library/$ORGANIZATION"
OPENURLCMD='open ${file}'
FORMAT="default"
VERBOSE="no"

# load the configuration (if any)
CONFIGFILE="$GLD_ETC/gridlabd-library.conf"
if [ -f $CONFIGFILE ]; then
	source $CONFIGFILE
fi

function error()
{
	RC=$1
	shift
	echo "ERROR: $*" >/dev/stderr
	exit $RC
}

function verbose()
{
	if [ "$VERBSE" == "yes" ]; then
		echo "VERBOSE: $*" > /dev/stderr
	fi
}

function config()
{
	if [ $# -eq 0 -o "$1" == "show" ]; then
		if [ "$FORMAT" == "json" ]; then
			echo "{"
			echo "	\"GITHUB\" : \"$GITHUB\","
			echo "	\"ORGANIZATION\" : \"$ORGANIZATION\","
			echo "	\"GITUSER\" : \"$GITUSER\","
			echo "	\"GITREPO\" : \"$GITREPO\","
			echo "	\"GITBRANCH\" : \"$GITBRANCH\","
			echo "	\"CACHEDIR\" : \"$CACHEDIR\","
			echo "	\"DATADIR\" : \"$DATADIR\","
			echo "}"
		elif [ "$FORMAT" == "glm" ]; then
			echo "#meta library GITHUB=$GITHUB"
			echo "#meta library ORGANIZATION=$ORGANIZATION"
			echo "#meta library GITUSER=$GITUSER"
			echo "#meta library GITREPO=$GITREPO"
			echo "#meta library GITBRANCH=$GITBRANCH"
			echo "#meta library CACHEDIR=$CACHEDIR"
			echo "#meta library DATADIR=$DATADIR"
		elif [ "$FORMAT" == "csv" ]; then
			echo "name,value"
			echo "GITHUB,\"$GITHUB\""
			echo "ORGANIZATION,\"$ORGANIZATION\""
			echo "GITUSER,\"$GITUSER\""
			echo "GITREPO,\"$GITREPO\""
			echo "GITBRANCH,\"$GITBRANCH\""
			echo "CACHEDIR,\"$CACHEDIR\""
			echo "DATADIR,\"$DATADIR\""
		else
			echo "GITHUB=\"$GITHUB\""
			echo "ORGANIZATION=\"$ORGANIZATION\""
			echo "GITUSER=\"$GITUSER\""
			echo "GITREPO=\"$GITREPO\""
			echo "GITBRANCH=\"$GITBRANCH\""
			echo "CACHEDIR=\"$CACHEDIR\""
			echo "DATADIR=\"$DATADIR\""
		fi
	elif [ "$1" == "reset" ]; then
		rm -f $CONFIGFILE || error 1 "unable to reset $CONFIGFILE"
	elif [ "$1" == "set" -a $# == 3 ]; then
		echo "$2=\"$3\"" >> $CONFIGFILE
	elif [ "$1" == "get" -a $# == 2 ]; then
		if [ ! -r $CONFIGFILE ]; then
			value=$(config show | grep $2)
		else
			value=$(grep ^$2 $CONFIGFILE | tail -n 1)
		fi
		if [ -z "$value" ]; then
			value=$(config show | grep $2)
		fi
		echo $value | cut -f2 -d= | cut -f2 -d\"
	else
		echo "'$1' is an invalid config option"
		exit 1
	fi
}

# set the internal parameters
CACHEDIR="$DATADIR/.gridlabd-library"
GITPROJ="$GITHUB/$GITUSER/$GITREPO"
GITFILE="$GITPROJ/raw/$GITBRANCH/$ORGANIZATION"
COMMIT_ID=$(git ls-remote "$GITPROJ" | grep "$GITBRANCH" | head -n 1 | cut -f1)
INDEX=$CACHEDIR/$COMMIT_ID

function fetch_index()
{
	if [ ! -d $DATADIR ]; then
		mkdir -p $DATADIR || error 1 "unable to create $DATADIR"
	fi
	if [ ! -d $CACHEDIR ]; then
		mkdir -p $CACHEDIR || error 1 "unable to create $CACHEDIR"
	fi
	if [ ! -f $INDEX ]; then
<<<<<<< HEAD
		echo -n "Downloading ${GITBRANCH} index of $ORGANIZATION library archive from ${GITPROJ}... "
#		svn $SVNLSOPTIONS ls $GITPROJ/branches/$GITBRANCH/$ORGANIZATION | grep '.glm$' > $INDEX || rm -f $INDEX
		curl -sL $GITHUBUSERCONTENT/$GITPROJ/branches/$GITBRANCH/$ORGANIZATION/.index >$INDEX
		echo $(wc -l $INDEX | sed -e 's/ \+/ /g;s/^ //' | cut -f1 -d' ') "library files found"
=======
		verbose "Downloading $GITFILE/.index... "
		curl -sL $GITFILE/.index >$INDEX || rm $INDEX
		if [ -f "$INDEX" ]; then
			verbose $(wc -l $INDEX | sed -e 's/ \+/ /g;s/^ //' | cut -f1 -d' ') "library files found"
		fi
>>>>>>> b8572a41
	fi
	if [ ! -f $INDEX ]; then
		error 1 "unable to fetch index"
	fi
}

#
# command line interface
#
function help()
{	
	if [ $# == 0 ]; then
		cat <<-END
			Syntax: gridlabd [options] library <command> [...]
			Options:
			  -f|--format <format> Change output format (e.g., json, glm, csv, default)
			  -v|--verbose         Provide extra output to stderr
			Commands:
			  help                 Get the list of library subcommands
			  index <pattern>      Index of available library data matching <pattern> in archive
			  list <pattern>       List of available downloaded library data matching <pattern>
			  get <pattern>        Download library data matching <pattern> from archive 
			  delete <pattern>     Delete downloaded library data matching <pattern>
			  info <pattern>       Get information about library data in <pattern>
			  copy <name> [<file>] Copy the contents of the library <name> into <file>
			  clean                Clean up the local cache of the archive index
			  open <local>         Open an editing session of library in <local>
			  session <local> [<pattern>]  
			                       List current sessions in <local> (active session is first)
			  add <local> <pattern>
			                       Add files <pattern> to the <local> repository
			  save <local> ["<description>"]
			                       Save the <local> library changes
			  submit <local>       Submit the saved changes to the library
			  config show          Show the current configuration in environment format
			         reset         Reset the current configuration
			         set <N> <V>   Set configuration variable name <N> to value <V>
			         get <N> <V>   Get configuration variable name <N>
			END
	fi
}

function clean()
{
	rm -rf $CACHEDIR 
	if [ -d $CACHEDIR ]; then
		error 1 "unable to delete $CACHEDIR"
	fi
	fetch_index
}

function index()
{
	fetch_index
	if [ $# -eq 0 ]; then
		LIST=$(cat $INDEX)
	else
		LIST=$(grep "$1" $INDEX)
	fi
	if [ "$FORMAT" == "glm" ]; then
		echo "#meta library INDEX=$LIST"
	elif [ "$FORMAT" == "csv" ]; then
		echo "filename,pathname"
		for f in $LIST; do
			echo "$f,\"$INDEX/$f\""
		done
	elif [ "$FORMAT" == "json" ]; then
		echo "{"
		first=yes
		for f in $LIST; do
			if [ "$first" == "no" ]; then
				echo ","
			else
				first=no
			fi
			echo -n "	\"$f\" : \"$INDEX/$f\""
		done
		echo ""
		echo "}"
	else
		for f in $LIST; do
			echo $f
		done
	fi
}

function list()
{
	fetch_index
	for f in $(export FORMAT=default; index $1); do
		if [ -f $DATADIR/$f ]; then
			echo $f
		fi
	done
}

function get()
{
	fetch_index
	for f in $(export FORMAT=default; index $1); do
		if [ ! -f $DATADIR/$f ]; then
<<<<<<< HEAD
			echo -n "Downloading $f... "
			(curl -sL $GITFILE/$ORGANIZATION/$f > /tmp/$$ && mv /tmp/$$ $DATADIR/$f && echo "done") || (rm -f /tmp/$$; error 1 "unable to download $f")
		else
			echo -n "Refreshing $f... "
			(curl -sL $GITFILE/$ORGANIZATION/$f -z $DATADIR/$f > /tmp/$$ && mv /tmp/$$ $DATADIR/$f && echo "done") || (rm -f /tmp/$$; error 1 "unable to refresh $f")
=======
			verbose "Downloading $GITFILE/$f... "
			(curl -sL $GITFILE/$f > /tmp/$$ && mv /tmp/$$ $DATADIR/$f) || (rm -f /tmp/$$; error 1 "unable to download $f")
		else
			verbose "Refreshing $DATADIR/$f... "
			(curl -sL $GITFILE/$f -z $DATADIR/$f > /tmp/$$ && mv /tmp/$$ $DATADIR/$f) || (rm -f /tmp/$$; error 1 "unable to refresh $f")
>>>>>>> b8572a41
		fi
	done
}

function info()
{
	fetch_index
	first="yes"
	KEYWORDS="Name,Version,Author,Description,Module"
	if [ "$FORMAT" == "json" ]; then
		echo "["
		for f in $(export FORMAT=default; index $1); do
			if [ -f $DATADIR/$f ]; then
				if [ "$first" == "yes" ]; then
					first="no"
				else
					echo ","
				fi
				echo "	{"
				echo "		\"datadir\" : \"$DATADIR/$f\","
				for KEY in ${KEYWORDS//,/ }; do
					VALUE=`grep "^#meta library $KEY=" $DATADIR/$f | cut -f2 -d=`
					echo "		\"$KEY\" : ${VALUE:-None},"
				done
				echo "		\"organization\" : \"$ORGANIZATION\""
				echo -n "	}"
			fi
		done
		if [ "$first" == "no" ]; then
			echo ""
		fi
		echo "]"
	elif [ "$FORMAT" == "glm" ]; then
		echo $(index $1)
	else
		for f in $(export FORMAT=default; index $1); do
			if [ -f $DATADIR/$f ]; then
				if [ "$first" == "yes" ]; then
					echo "Filepath,Organization,$KEYWORDS"
					first="no"
				fi
				echo -n "$DATADIR/$f,$ORGANIZATION"
				for KEY in ${KEYWORDS//,/ }; do
					VALUE=`grep "^#meta library $KEY=" $DATADIR/$f | cut -f2 -d=`
					echo -n ",${VALUE:-\"\"}"
				done
				echo ""
			fi
		done
	fi
}

function copy()
{
	fetch_index
	if [ $# -eq 0 ]; then
		error 1 "missing library name"
	fi
	FROM=$DATADIR/$1
	if [ ! -r $FROM ]; then
		error 2 "$FROM not found"
	fi
	TO=$1
	if [ $# -gt 1 ]; then
		TO=$2
	fi
	if [ -f $TO ]; then
		error 3 "$TO exists"
	fi
	if [ $# -eq 1 ]; then
		cp $FROM $TO || exit 4
		exit 0
	fi
	EXT=${TO##*.}
	# convert automatically (TODO such that only objects are saved)
	TMP=/tmp/tmp-$$
	sed -e '1,$s/^#meta library Module="\(.*\)"/module \1;/' < $FROM > $TMP.glm || exit 5
	gridlabd -D filesave_options=OBJECTS -D glm_save_options=MINIMAL -C $TMP.glm -o $TMP.$EXT || exit 6
	cat $TMP.$EXT > $TO || exit 7
	rm -f $TMP.*
}

function delete()
{
	fetch_index
	for f in $(export FORMAT=default; index $1); do
		if [ -f $DATADIR/$f ]; then
			rm -f $DATADIR/$f || error 1 "unable to delete $f"
		fi
	done

}

function open()
{
	if [ $# -eq 0 ]; then
		error 1 "missing local library name"
	fi
	LIBDIR=$1
	if [ -d $LIBDIR -a -d $LIBDIR/.git ]; then
		cd $LIBDIR
		git pull -q
	else
		git clone -q "$GITPROJ" $LIBDIR
		cd $LIBDIR
	fi
	if [ ! -d .git ]; then
		error 3 "$LIBDIR is not a valid git repository (missing $LIDIR/.git)"
	fi
	EMAIL=$(git config --get user.email)
	if [ -z "$EMAIL" ]; then
		error 3 "user.email not set for repository $LIBDIR"
	fi
	SESSION=$USER/$(date '+%y%m%d/%H%M%S')
	git checkout -q -b $SESSION
}

function session()
{
	if [ $# -eq 0 ]; then
		error 1 "missing local library name"
	fi
	LIBDIR=$1
	if [ ! -d $LIBDIR -o ! -d $LIBDIR/.git ]; then
		error 2 "$LIBDIR is not a valid local library"
	fi
	if [ $# -eq 1 ]; then
		git branch | sort -r | cut -c3- | grep "^$USER/"
	else
		git checkout -q $2
	fi
}

function save()
{
	if [ $# -eq 0 ]; then
		error 1 "missing local library name"
	fi
	LIBDIR=$1
	if [ ! -d $LIBDIR/.git ]; then
		error 2 "$LIBDIR is not a valid git repository (missing $LIDIR/.git)"
	fi
	cd $LIBDIR
	if [ $# -eq 1 ]; then
		$MESSAGE="Save by $USER on $DATE"
	else
		$MESSAGE="$2"
	fi
	git commit -a -m "$MESSAGE"
	git push
	SESSION=$(git branch | grep '^*' | cut -f2 -d' ')
	file=$GITPROJ/compare/master...$SESSION
	eval $OPENURLCMD
}

function add()
{
	if [ $# -eq 0 ]; then
		error 1 "missing local library name"
	fi
	LIBDIR=$1
	if [ $# -eq 1 ]; then
		error 2 "missing file name"
	fi
	cd $LIBDIR
	git add -q $2
}

if [ "$1" == "-f" -o "$1" == "--format" ]; then
	FORMAT=$2
	shift 2
elif [ "$1" == "-v" -o "$1" == "--verbose" ]; then
	VERBOSE=yes
	shift 1
fi

if [ $# == 0 -o "$1" == "help" ]; then
	help $2
	exit 0
elif [ "$(type -t $1)" = "function" ]; then
	$*
	exit 0
else
	error 1 "'$1' is not a valid library command"
fi<|MERGE_RESOLUTION|>--- conflicted
+++ resolved
@@ -113,18 +113,11 @@
 		mkdir -p $CACHEDIR || error 1 "unable to create $CACHEDIR"
 	fi
 	if [ ! -f $INDEX ]; then
-<<<<<<< HEAD
-		echo -n "Downloading ${GITBRANCH} index of $ORGANIZATION library archive from ${GITPROJ}... "
-#		svn $SVNLSOPTIONS ls $GITPROJ/branches/$GITBRANCH/$ORGANIZATION | grep '.glm$' > $INDEX || rm -f $INDEX
-		curl -sL $GITHUBUSERCONTENT/$GITPROJ/branches/$GITBRANCH/$ORGANIZATION/.index >$INDEX
-		echo $(wc -l $INDEX | sed -e 's/ \+/ /g;s/^ //' | cut -f1 -d' ') "library files found"
-=======
 		verbose "Downloading $GITFILE/.index... "
 		curl -sL $GITFILE/.index >$INDEX || rm $INDEX
 		if [ -f "$INDEX" ]; then
 			verbose $(wc -l $INDEX | sed -e 's/ \+/ /g;s/^ //' | cut -f1 -d' ') "library files found"
 		fi
->>>>>>> b8572a41
 	fi
 	if [ ! -f $INDEX ]; then
 		error 1 "unable to fetch index"
@@ -226,19 +219,11 @@
 	fetch_index
 	for f in $(export FORMAT=default; index $1); do
 		if [ ! -f $DATADIR/$f ]; then
-<<<<<<< HEAD
-			echo -n "Downloading $f... "
-			(curl -sL $GITFILE/$ORGANIZATION/$f > /tmp/$$ && mv /tmp/$$ $DATADIR/$f && echo "done") || (rm -f /tmp/$$; error 1 "unable to download $f")
-		else
-			echo -n "Refreshing $f... "
-			(curl -sL $GITFILE/$ORGANIZATION/$f -z $DATADIR/$f > /tmp/$$ && mv /tmp/$$ $DATADIR/$f && echo "done") || (rm -f /tmp/$$; error 1 "unable to refresh $f")
-=======
 			verbose "Downloading $GITFILE/$f... "
 			(curl -sL $GITFILE/$f > /tmp/$$ && mv /tmp/$$ $DATADIR/$f) || (rm -f /tmp/$$; error 1 "unable to download $f")
 		else
 			verbose "Refreshing $DATADIR/$f... "
 			(curl -sL $GITFILE/$f -z $DATADIR/$f > /tmp/$$ && mv /tmp/$$ $DATADIR/$f) || (rm -f /tmp/$$; error 1 "unable to refresh $f")
->>>>>>> b8572a41
 		fi
 	done
 }

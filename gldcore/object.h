--- conflicted
+++ resolved
@@ -33,11 +33,8 @@
 typedef unsigned int OBJECTNUM; /** Object id number */
 typedef const char * OBJECTNAME; /** Object name */
 typedef char FULLNAME[1024]; /** Full object name (including space name) */
-<<<<<<< HEAD
 typedef struct s_object_list OBJECT;
-=======
 typedef unsigned long long HASH;
->>>>>>> bcfc7d26
 
 #define PADDR_X(X,T) ((char*)&((T)->X)-(char*)(T))
 HASH hash(OBJECTNAME name);

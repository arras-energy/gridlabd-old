--- conflicted
+++ resolved
@@ -42,16 +42,13 @@
 #define complex_set_power_factor(X,M,P)	complex_set_polar((X),(M)/(P),acos(P))
 #define complex_get_mag(X) (sqrt((X).r*(X).r + (X).i*(X).i))
 #define complex_get_arg(X) ((X).r==0 ? ( (X).i > 0 ? PI/2 : ((X).i<0 ? -PI/2 : 0) ) : ( (X).r>0 ? atan((X).i/(X).r) : PI+atan((X).i/(X).r) ))
-<<<<<<< HEAD
 #define complex_set_rect(C,X,Y) ((C).r=(X),(C).i=(Y))
 #define complex_set_real(C,X) ((C).r=(X))
 #define complex_set_imag(C,Y) ((C).i=(Y))
 #define complex_set_mag(C,M) (NULL) // TODO
 #define complex_set_arg(C,R) (NULL) // TODO
 #define complex_set_ang(C,D) (NULL) // TODO
-=======
 double complex_get_part(void *c, const char *name);
->>>>>>> e45744bc
 #else
 public:
 	/** Construct a complex number with zero magnitude */

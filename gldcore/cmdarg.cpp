/** cmdarg.cpp
	Copyright (C) 2008 Battelle Memorial Institute

	@file cmdarg.cpp
	@addtogroup cmdarg Command-line arguments
	@ingroup core

	The command-line argument processing module processes arguments as they are encountered.

	Use the --help command line option to obtain a list of valid options.

 @{
 **/

#include "gldcore.h"
#include <iostream>
#include <map>

using namespace std;

SET_MYCONTEXT(DMC_CMDARG)

/* TODO: remove when reentrant code is completed */
#include "main.h"
extern GldMain *my_instance;

/* TODO: remove when daemon.cpp is reentrant */
DEPRECATED CDECL STATUS cmdarg_load(int argc, /**< the number of arguments in \p argv */
				   const char *argv[]) /**< a list pointers to the argument string */
{
	return my_instance->get_cmdarg()->load(argc,argv);
}

/* TODO: remove then load.c is reentrant */
DEPRECATED CDECL int cmdarg_runoption(const char *value)
{
	return my_instance->get_cmdarg()->runoption(value);
}

///////////////////////////////////////////////
// Command argument processor implementation
///////////////////////////////////////////////

GldCmdarg::GldCmdarg(GldMain *main, int argc, const char *argv[], const char *environ[])
{
	instance = main;
	loader_time = 0;
	if ( argc > 0 && argv != NULL && load(argc,argv) == FAILED )
		throw new GldException("GldCmdarg(): load failed");
	if ( environ )
		throw new GldException("GldCmdarg(): environ set not supported");
}

GldCmdarg::~GldCmdarg(void)
{

}

DEPRECATED STATUS load_module_list(FILE *fd,int* test_mod_num)
{
	return my_instance->get_cmdarg()->load_module_list(fd,test_mod_num);
}
DEPRECATED STATUS GldCmdarg::load_module_list(FILE *fd,int* test_mod_num)
{
	char mod_test[1024];
	char line[100];
	while(fscanf(fd,"%s",line) != EOF)
	{
		printf("Line: %s",line);
		snprintf(mod_test,sizeof(mod_test)-1,"mod_test%d=%s",(*test_mod_num)++,line);
		if (global_setvar(mod_test)!=SUCCESS)
		{
			output_fatal("Unable to store module name");
			/*	TROUBLESHOOT
				This error is caused by a failure to set up a module test, which
				requires that the name module being tested be stored in a global
				variable called mod_test<num>.  The root cause will be identified
				by determining what error in the global_setvar call occurred.
			 */
			return FAILED;
		}
	}

	return SUCCESS;
}

DEPRECATED void modhelp_alpha(PNTREE **ctree, CLASS *oclass)
{
	my_instance->get_cmdarg()->modhelp_alpha(ctree,oclass);
}
void GldCmdarg::modhelp_alpha(PNTREE **ctree, CLASS *oclass)
{
	int cmpval = 0;
	PNTREE *targ = *ctree;

	cmpval = strcmp(oclass->name, targ->name);

	if(cmpval == 0){
		; /* exception? */
	} if(cmpval < 0){ /*  class < root ~ go left */
		if(targ->left == NULL){
			targ->left = (PNTREE *)malloc(sizeof(PNTREE));
			memset(targ->left, 0, sizeof(PNTREE));
			targ->left->name = oclass->name;
			targ->left->name = oclass->name;
			targ->left->oclass = oclass;
			targ->left->left = targ->left->right = 0;
		} else { /* non-null, follow upwards */
			modhelp_alpha(&targ->left, oclass);
		}
	} else {
		if(targ->right == NULL){
			targ->right = (PNTREE *)malloc(sizeof(PNTREE));
			memset(targ->right, 0, sizeof(PNTREE));
			targ->right->name = oclass->name;
			targ->right->name = oclass->name;
			targ->right->oclass = oclass;
			targ->right->right = targ->right->left = 0;
		} else {
			modhelp_alpha(&targ->right, oclass);
		}
	}
}

DEPRECATED void set_tabs(char *tabs, int tabdepth)
{
	my_instance->get_cmdarg()->set_tabs(tabs,tabdepth);
}
void GldCmdarg::set_tabs(char *tabs, int tabdepth)
{
	if(tabdepth > 32){
		throw_exception("print_class_d: tabdepth > 32, which is mightily deep!");
		/* TROUBLESHOOT
			This means that there is very deep nesting and this is unexpected.
			This suggests a problem with the internal model and should be reported.
		 */
	} else {
		int i = 0;
		memset(tabs, 0, 33);
		for(i = 0; i < tabdepth; ++i)
			tabs[i] = '\t';
	}
}

DEPRECATED void print_class_d(CLASS *oclass, int tabdepth)
{
	my_instance->get_cmdarg()->print_class_d(oclass,tabdepth);
}
void GldCmdarg::print_class_d(CLASS *oclass, int tabdepth)
{
	PROPERTY *prop;
	FUNCTION *func;
	char tabs[33];

	set_tabs(tabs, tabdepth);

	printf("%sclass %s {\n", tabs, oclass->name);
	if (oclass->parent){
		printf("%s\tparent %s;\n", tabs, oclass->parent->name);
		print_class_d(oclass->parent, tabdepth+1);
	}
	for (func=oclass->fmap; func!=NULL && func->oclass==oclass; func=func->next)
		printf( "%s\tfunction %s();\n", tabs, func->name);
	for (prop=oclass->pmap; prop!=NULL && prop->oclass==oclass; prop=prop->next)
	{
		const char *propname = class_get_property_typename(prop->ptype);
		if (propname!=NULL)
		{
			if ( (prop->access&PA_HIDDEN)==PA_HIDDEN )
				continue;
			if (prop->unit != NULL)
			{
				printf("%s\t%s %s[%s];", tabs, propname, prop->name, prop->unit->name);
			}
			else if (prop->ptype==PT_set || prop->ptype==PT_enumeration)
			{
				KEYWORD *key;
				printf("%s\t%s {", tabs, propname);
				for (key=prop->keywords; key!=NULL; key=key->next)
					printf("%s=%" FMT_INT64 "u%s", key->name, (int64)key->value, key->next==NULL?"":", ");
				printf("} %s;", prop->name);
			}
			else
			{
				printf("%s\t%s %s;", tabs, propname, prop->name);
			}
			char flags[1024] = "";
			if ( prop->flags&PF_DEPRECATED ) strcat(flags,flags[0]?",":"("),strcat(flags,"DEPRECATED");
			if ( prop->flags&PF_REQUIRED ) strcat(flags,flags[0]?",":"("),strcat(flags,"REQUIRED");
			if ( prop->flags&PF_OUTPUT ) strcat(flags,flags[0]?",":"("),strcat(flags,"OUTPUT");
			if ( prop->flags&PF_DYNAMIC ) strcat(flags,flags[0]?",":"("),strcat(flags,"DYNAMIC");
			if ( flags[0] ) strcat(flags,") ");
			if ( flags[0] != '\0' || prop->description != NULL )
			printf(" // %s%s",flags,prop->description?prop->description:"");
			printf("\n");
		}
	}
	printf("%s}\n\n", tabs);
}

DEPRECATED void print_class(CLASS *oclass)
{
	my_instance->get_cmdarg()->print_class(oclass);
}
void GldCmdarg::print_class(CLASS *oclass)
{
	print_class_d(oclass, 0);
}

DEPRECATED void print_modhelp_tree(PNTREE *ctree)
{
	my_instance->get_cmdarg()->print_modhelp_tree(ctree);
}
void GldCmdarg::print_modhelp_tree(PNTREE *ctree)
{
	if(ctree->left != NULL){
		print_modhelp_tree(ctree->left);
		free(ctree->left);
		ctree->left = 0;
	}
	print_class(ctree->oclass);
	if(ctree->right != NULL){
		print_modhelp_tree(ctree->right);
		free(ctree->right);
		ctree->right = 0;
	}
}

DEPRECATED static int compare(const void *a, const void *b)
{
	return stricmp(*(char**)a,*(char**)b);
}

DEPRECATED static int help(void *main, int argc, const char *argv[]);

/************************************************************************/
/* COMMAND LINE PARSING ROUTINES
 *
 * All cmdline parsing routines must use the prototype int (*)(int,char *[])
 *
 * The return value must be the number of args processed (excluding primary
 * one). A return value of CMDOK indicates that processing must stop immediately
 * and the return status is the current status.  A return value of CMDERR indicates
 * that processing must stop immediately and FAILED status is returned.
 *
 */

STATUS GldCmdarg::no_cmdargs(void)
{
	char guiname[1024] = "gridlabd-editor.py";
	char guipath[1024];
	if ( find_file(guiname,NULL,R_OK,guipath,sizeof(guipath)) )
	{
		char command[2048];
		snprintf(command,sizeof(command),"/usr/local/bin/python3 %s &",guipath);
		system(command);
		return SUCCESS;
	}
	else
	{
		output_error("%s not found",guiname);
		return FAILED;
	}
}

DEPRECATED static int copyright(void *main, int argc, const char *argv[])
{
	return ((GldMain*)main)->get_cmdarg()->copyright(argc,argv);
}
int GldCmdarg::copyright(int argc, const char *argv[])
{
	legal_notice();
	return 0;
}

DEPRECATED static int warn(void *main, int argc, const char *argv[])
{
	return ((GldMain*)main)->get_cmdarg()->warn(argc,argv);
}
int GldCmdarg::warn(int argc, const char *argv[])
{
	global_warn_mode = !global_warn_mode;
	return 0;
}

DEPRECATED static int bothstdout(void *main, int argc, const char *argv[])
{
	return ((GldMain*)main)->get_cmdarg()->bothstdout(argc,argv);
}
int GldCmdarg::bothstdout(int argc, const char *argv[])
{
	output_both_stdout();
	return 0;
}

DEPRECATED static int check(void *main, int argc, const char *argv[])
{
	return ((GldMain*)main)->get_cmdarg()->check(argc,argv);
}
int GldCmdarg::check(int argc, const char *argv[])
{
	/* check main core implementation */
	if ( property_check()==FAILED )
	{
		throw_exception("main core property implementation failed size checks");
	}
	global_runchecks = !global_runchecks;
	return 0;
}

DEPRECATED static int debug(void *main, int argc, const char *argv[])
{
	return ((GldMain*)main)->get_cmdarg()->debug(argc,argv);
}
int GldCmdarg::debug(int argc, const char *argv[])
{
	global_debug_output = !global_debug_output;
	return 0;
}

DEPRECATED static int debugger(void *main, int argc, const char *argv[])
{
	return ((GldMain*)main)->get_cmdarg()->debugger(argc,argv);
}
int GldCmdarg::debugger(int argc, const char *argv[])
{
	global_debug_mode = 1;
	global_debug_output = 1;
	return 0;
}

DEPRECATED static int dumpall(void *main, int argc, const char *argv[])
{
	return ((GldMain*)main)->get_cmdarg()->dumpall(argc,argv);
}
int GldCmdarg::dumpall(int argc, const char *argv[])
{
	global_dumpall = !global_dumpall;
	return 0;
}

DEPRECATED static int quiet(void *main, int argc, const char *argv[])
{
	return ((GldMain*)main)->get_cmdarg()->quiet(argc,argv);
}
int GldCmdarg::quiet(int argc, const char *argv[])
{
	global_quiet_mode = !global_quiet_mode;
	return 0;
}

DEPRECATED static int verbose(void *main, int argc, const char *argv[])
{
	return ((GldMain*)main)->get_cmdarg()->verbose(argc,argv);
}
int GldCmdarg::verbose(int argc, const char *argv[])
{
	global_verbose_mode=!global_verbose_mode;
	return 0;
}

DEPRECATED static int _check_version(void *main, int argc, const char *argv[])
{
	return ((GldMain*)main)->get_cmdarg()->_check_version(argc,argv);
}
int GldCmdarg::_check_version(int argc, const char *argv[])
{
	check_version(0);
	return 0;
}

DEPRECATED static int profile(void *main, int argc, const char *argv[])
{
	return ((GldMain*)main)->get_cmdarg()->profile(argc,argv);
}
int GldCmdarg::profile(int argc, const char *argv[])
{
	const char *opt = strchr(argv[0],'=');
	if ( opt++ != NULL )
	{
		if ( strcmp(opt,"text") == 0 )
		{
			global_profile_output_format = POF_TEXT;
		}
		else if ( strcmp(opt,"csv") == 0 )
		{
			global_profile_output_format = POF_CSV;
		}
		else if ( strcmp(opt,"json") == 0 )
		{
			global_profile_output_format = POF_JSON;
		}
		else
		{
			output_error("profiler option '%s' is not valid",opt);
			return CMDERR;
		}
	}
	global_profiler = !global_profiler;
	return 0;
}

DEPRECATED static int mt_profile(void *main, int argc, const char *argv[])
{
	return ((GldMain*)main)->get_cmdarg()->mt_profile(argc,argv);
}
int GldCmdarg::mt_profile(int argc, const char *argv[])
{
	if ( argc>1 )
	{
		global_profiler = 1;
		global_mt_analysis = atoi(*++argv);
		argc--;
		if ( global_threadcount>1 )
		{
			IN_MYCONTEXT output_warning("--mt_profile forces threadcount=1");
		}
		if ( global_mt_analysis<2 )
		{
			output_error("--mt_profile <n-threads> value must be 2 or greater");
			return CMDERR;
		}
		else
		{
			global_threadcount = 1;
			return 1;
		}
	}
	else
	{
		output_fatal("missing mt_profile thread count");
		return CMDERR;
	}
}

DEPRECATED static int pauseatexit(void *main, int argc, const char *argv[])
{
	return ((GldMain*)main)->get_cmdarg()->pauseatexit(argc,argv);
}
int GldCmdarg::pauseatexit(int argc, const char *argv[])
{
	global_pauseatexit = !global_pauseatexit;
	return 0;
}

DEPRECATED static int compile(void *main, int argc, const char *argv[])
{
	return ((GldMain*)main)->get_cmdarg()->compile(argc,argv);
}
int GldCmdarg::compile(int argc, const char *argv[])
{
	global_compileonly = !global_compileonly;
	return 0;
}

DEPRECATED static int library(void *main, int argc, const char *argv[])
{
	return ((GldMain*)main)->get_cmdarg()->library(argc,argv);	
}
int GldCmdarg::library(int argc, const char *argv[])
{
	if ( argc > 1 )
	{
<<<<<<< HEAD
		char pathname[2050];
=======
		char pathname[4096];
>>>>>>> df8e44b0
		const char *etcpath = getenv("GLD_ETC");
		if ( etcpath == NULL )
		{
			etcpath = "/usr/local/share/gridlabd";
		}
		snprintf(pathname,sizeof(pathname),"%s/library/%s/%s/%s/%s",getenv("GLD_ETC"),(const char*)global_country,(const char*)global_region,(const char*)global_organization,argv[1]);
		return get_instance()->get_loader()->loadall_glm(pathname) == SUCCESS ? 1 : CMDERR;
	}
	else
	{
		output_fatal("missing library filename");
		return CMDERR;
	}
}

DEPRECATED static int _template(void *main, int argc, const char *argv[])
{
	return ((GldMain*)main)->get_cmdarg()->_template(argc,argv);	
}
int GldCmdarg::_template(int argc, const char *argv[])
{
	if ( argc > 1 )
	{
<<<<<<< HEAD
		char pathname[2050];
=======
		char pathname[4096];
>>>>>>> df8e44b0
		const char *etcpath = getenv("GLD_ETC");
		if ( etcpath == NULL )
		{
			etcpath = "/usr/local/share/gridlabd";
		}
		snprintf(pathname,sizeof(pathname),"%s/template/%s/%s/%s/%s",getenv("GLD_ETC"),(const char*)global_country,(const char*)global_region,(const char*)global_organization,argv[1]);
		if ( strstr(global_pythonpath,pathname) == NULL )
		{
			if ( strcmp(global_pythonpath,":") != 0 )
			{
				strcat(global_pythonpath,":");
			}
			strcat(global_pythonpath,pathname);
		}
		snprintf(pathname,sizeof(pathname),"%s/template/%s/%s/%s/%s/%s.glm",getenv("GLD_ETC"),(const char*)global_country,(const char*)global_region,(const char*)global_organization,argv[1],argv[1]);
		return get_instance()->get_loader()->loadall_glm(pathname) == SUCCESS ? 1 : CMDERR;
	}
	else
	{
		output_fatal("missing template filename");
		return CMDERR;
	}
}

DEPRECATED static int initialize(void *main, int argc, const char *argv[])
{
	return ((GldMain*)main)->get_cmdarg()->initialize(argc,argv);
}
int GldCmdarg::initialize(int argc, const char *argv[])
{
	global_initializeonly = !global_initializeonly;
	return 0;
}

DEPRECATED static int license(void *main, int argc, const char *argv[])
{
	return ((GldMain*)main)->get_cmdarg()->license(argc,argv);
}
int GldCmdarg::license(int argc, const char *argv[])
{
	legal_license();
	return 0;
}

DEPRECATED static int server_portnum(void *main, int argc, const char *argv[])
{
	return ((GldMain*)main)->get_cmdarg()->server_portnum(argc,argv);
}
int GldCmdarg::server_portnum(int argc, const char *argv[])
{
	if (argc>1)
	{
		global_server_portnum = (argc--,atoi(*++argv));
		return 1;
	}
	else
	{
		output_fatal("missing server port number");
		/*	TROUBLESHOOT
			The <b>-P</b> or <b>--server_portnum</b> command line directive
			was not followed by a valid number.  The correct syntax is
			<b>-P <i>number</i></b> or <b>--server_portnum <i>number</i></b>.
		 */
		return CMDERR;
	}
}

DEPRECATED static int server_inaddr(void *main, int argc, const char *argv[])
{
	return ((GldMain*)main)->get_cmdarg()->server_inaddr(argc,argv);
}
int GldCmdarg::server_inaddr(int argc, const char *argv[])
{
	if ( argc>1 )
	{
		strncpy(global_server_inaddr,(argc--,*++argv),sizeof(global_server_inaddr)-1);
		return 1;
	}
	else
	{
		output_fatal("missing server ip address");
		/*	TROUBLESHOOT
			The <b>--server_inaddr</b> command line directive
			was not followed by a valid IP address.  The correct syntax is
			<b>--server_inaddr <i>interface address</i></b>.
		 */
		return CMDERR;
	}
}

DEPRECATED static int version(void *main, int argc, const char *argv[])
{
	return ((GldMain*)main)->get_cmdarg()->version(argc,argv);
}
int GldCmdarg::version(int argc, const char *argv[])
{
	if ( argv[0][9] == '=' && argv[0][10] == '-' )
	{
		if ( version_check(argv[0]+10) )
		{
			return CMDOK;
		} 
		output_error("version '%s' does not satisfy the version requirement '%s'",VERSION,argv[0]+10);
		return CMDERR;
	}
	const char *opt = strchr(argv[0],'=');
	if ( opt++ == NULL )
	{
		opt = "default";
	}
	if ( strcmp(opt,"default") == 0 )
	{
		output_message("%s %s-%d", PACKAGE_NAME, PACKAGE_VERSION, BUILDNUM);
		return 0;
	}
	else if ( strcmp(opt,"all" ) == 0 )
	{
		output_message("%s %s-%d (%s) "
#if defined MACOSX
			"Darwin"
#else // LINUX
			"Linux"
#endif
			, PACKAGE_NAME, PACKAGE_VERSION, BUILDNUM, BRANCH);
		return 0;
	}
	else if ( strcmp(opt,"number" ) == 0 || strcmp(opt,"version") == 0 )
	{
		output_message("%s", PACKAGE_VERSION);
		return 0;
	}
	else if ( strcmp(opt,"build") == 0 || strcmp(opt,"build_number") == 0 )
	{
		output_message("%d", BUILDNUM);
		return 0;
	}
	else if ( strcmp(opt,"package") == 0 || strcmp(opt,"application") == 0 )
	{
		output_message("%s", PACKAGE_NAME);
		return 0;
	}
	else if ( strcmp(opt,"branch") == 0 )
	{
		output_message("%s", BRANCH);
		return 0;
	}
	else if ( strcmp(opt,"git-branch") == 0 )
	{
		output_message("%s", BUILD_BRANCH);
		return 0;
	}
	else if ( strcmp(opt,"git-repo") == 0 )
	{
		output_message("%s", BUILD_URL);
		return 0;
	}
	else if ( strcmp(opt,"git-commit") == 0 )
	{
		output_message("%s", BUILD_ID);
		return 0;
	}
	else if ( strcmp(opt,"platform") == 0 || strcmp(opt,"system") == 0 )
	{
		output_message(
#if defined MACOSX
			"Darwin"
#else // LINUX
			"Linux"
#endif
		);
		return 0;
	}
	else if ( strcmp(opt,"release") == 0 )
	{
		output_message("%s",BUILD_RELEASE);
		return 0;
	}
	else if ( strcmp(opt,"commit") == 0 )
	{
		output_message("%s",BUILD_ID);
		return 0;
	}
	else if ( strcmp(opt,"email") == 0 )
	{
		output_message("%s",PACKAGE_BUGREPORT);
		return 0;
	}
	else if ( strcmp(opt,"origin") == 0 )
	{
		output_message("%s",BUILD_URL);
		return 0;
	}
	else if ( strcmp(opt,"install") == 0 )
	{
		// IMPORTANT: this needs to be consistent with Makefile.am, install.sh and build-aux/*.sh
		char tmp[1024];
		strcpy(tmp,global_execdir);
		char *p = strrchr(tmp,'/');
		if ( p != NULL && strcmp(p,"/bin") == 0 )
		{
			*p = '\0';
		}
		output_message("%s", tmp);
		return 0;
	}
	else if ( strcmp(opt,"name") == 0 )
	{
		// IMPORTANT: this needs to be consistent with Makefile.am, install.sh and build-aux/*.sh
		output_message("%s-%s-%d-%s", PACKAGE, PACKAGE_VERSION, BUILDNUM, BRANCH);
		return 0;
	}
	else if ( strcmp(opt,"json") == 0 )
	{
		bool old = global_suppress_repeat_messages;
		global_suppress_repeat_messages = false;
		output_message("{");
#define OUTPUT(TAG,FORMAT,VALUE) output_message("\t\"%s\" : \"" FORMAT "\",",TAG,VALUE)
#define OUTPUT_LAST(TAG,FORMAT,VALUE) output_message("\t\"%s\" : \"" FORMAT "\"\n}",TAG,VALUE)
#define OUTPUT_LIST_START(TAG) output_message("\t\"%s\" : [",TAG)
#define OUTPUT_LIST_ITEM(VALUE) output_message("\t\t\"%s\",",VALUE)
#define OUTPUT_LIST_END(VALUE) output_message("\t\t\"%s\"],",VALUE)
#define OUTPUT_MULTILINE(TAG,VALUE) {\
		const char *value = VALUE;\
		char *token=NULL, *last=NULL;\
		char buffer[strlen(value)+1];\
		strcpy(buffer,value);\
		OUTPUT_LIST_START(TAG);\
		while ( (token=strtok_r(token?NULL:buffer,"\n",&last)) != NULL )\
		{\
			OUTPUT_LIST_ITEM(token);\
		}\
		OUTPUT_LIST_END("");\
	}
		OUTPUT("application","%s",PACKAGE);
		OUTPUT("version","%s",PACKAGE_VERSION);
		OUTPUT("build_number","%06d",BUILDNUM);
		OUTPUT("branch","%s",BRANCH);
		OUTPUT("package-name","%s",PACKAGE_NAME);
		OUTPUT("options","%s",BUILD_OPTIONS);
		OUTPUT_MULTILINE("status",BUILD_STATUS);
		OUTPUT_MULTILINE("copyright",version_copyright());
		OUTPUT_MULTILINE("license",legal_license_text());
		OUTPUT("system","%s",BUILD_SYSTEM);
		char tmp[1024];
		strcpy(tmp,global_execdir);
		char *p = strrchr(tmp,'/');
		if ( p != NULL && strcmp(p,"/bin") == 0 )
		{
			*p = '\0';
		}
		OUTPUT("install","%s",tmp);
		output_message("\t\"name\" : \"%s-%s-%d-%s\",", PACKAGE, PACKAGE_VERSION, BUILDNUM, BRANCH);
		OUTPUT("release","%s",BUILD_RELEASE);
		OUTPUT("commit","%s",BUILD_ID);
		OUTPUT("email","%s",PACKAGE_BUGREPORT);
		OUTPUT_LAST("origin","%s",BUILD_URL);
		global_suppress_repeat_messages = old;
		return 0;
	}
	else
	{
		output_error("version option '%s' is not valid", opt);
		return CMDERR;
	}
}

DEPRECATED static int build_info(void *main, int argc, const char *argv[])
{
	enum e_format {RAW, JSON} format = RAW;
	int parsed = 0;
	if ( argc > 1 )
	{
		char tag[1024];
		if ( sscanf(argv[1],"format=%1023[a-z]",tag) == 1 )
		{
			if ( strcmp(tag,"raw") == 0 )
			{
				format = RAW;
				parsed = 1;
			}
			else if ( strcmp(tag,"json") == 0 )
			{
				format = JSON;
				parsed = 1;
			}
			else
			{
				output_error("build-info format '%s' is not valid",tag);
				return CMDERR;
			}
		}
	}
	char status[]=BUILD_STATUS, *ptr=NULL, *last=NULL;
	bool old = global_suppress_repeat_messages;
	global_suppress_repeat_messages = false;
	switch(format)
	{
		case JSON:
			output_message("{");
			output_message("\t\"application\": \"%s\",", PACKAGE_NAME);
			output_message("\t\"version\": \"%s\",", PACKAGE_VERSION);
			output_message("\t\"build\": \"%d\",", BUILDNUM);
			output_message("\t\"origin\": \"%s\",", BUILD_NAME);
			output_message("\t\"source\": \"%s\",", BUILD_URL);
			output_message("\t\"system\": \"%s\",", BUILD_SYSTEM);
			output_message("\t\"release\": \"%s\",", BUILD_RELEASE);
			output_message("\t\"id\": \"%s\",", BUILD_ID);
			output_message("\t\"options\": \"%s", BUILD_OPTIONS
#ifdef HAVE_NCURSES_H
				" ncurses"
#endif
				" python"
#ifdef HAVE_MYSQL
				" mysql"
#endif
#ifdef HAVE_MATLAB
				" matlab"
#endif
				"\","
		);
			output_message("\t\"status\": [");
			for ( ptr = strtok_r(status,"\n",&last) ; ptr != NULL ; ptr = strtok_r(NULL,"\n",&last) )
			{
				if ( strcmp(ptr,"") != 0 )
				{
					output_message("\t\t\"%s\",",ptr);
				}
			}
			output_message("\t\t\"\"]");
			output_message("}");
			break;
		case RAW:
		default:
			output_message("application: %s", PACKAGE_NAME);
			output_message("version: %s", PACKAGE_VERSION);
			output_message("build: %d", BUILDNUM);
			output_message("origin: %s", BUILD_NAME);
			output_message("source: %s", BUILD_URL);
			output_message("system: %s", BUILD_SYSTEM);
			output_message("release: %s", BUILD_RELEASE);
			output_message("id: %s", BUILD_ID);
			output_message("options: %s", BUILD_OPTIONS
#ifdef HAVE_NCURSES_H
				" ncurses"
#endif
				" python"
#ifdef HAVE_MYSQL
				" mysql"
#endif
#ifdef HAVE_MATLAB
				" matlab"
#endif
		);
			output_message("status: %s", BUILD_STATUS);
			break;
	}
	global_suppress_repeat_messages = old;

	return parsed;
}

DEPRECATED static int dsttest(void *main, int argc, const char *argv[])
{
	return ((GldMain*)main)->get_cmdarg()->dsttest(argc,argv);
}
int GldCmdarg::dsttest(int argc, const char *argv[])
{
	timestamp_test();
	return 0;
}

DEPRECATED static int randtest(void *main, int argc, const char *argv[])
{
	return ((GldMain*)main)->get_cmdarg()->randtest(argc,argv);
}
int GldCmdarg::randtest(int argc, const char *argv[])
{
	random_test();
	return 0;
}

DEPRECATED static int unitstest(void *main, int argc, const char *argv[])
{
	return ((GldMain*)main)->get_cmdarg()->unitstest(argc,argv);
}
int GldCmdarg::unitstest(int argc, const char *argv[])
{
	unit_test();
	return 0;
}

DEPRECATED static int scheduletest(void *main, int argc, const char *argv[])
{
	return ((GldMain*)main)->get_cmdarg()->scheduletest(argc,argv);
}
int GldCmdarg::scheduletest(int argc, const char *argv[])
{
	schedule_test();
	return 0;
}

DEPRECATED static int loadshapetest(void *main, int argc, const char *argv[])
{
	return ((GldMain*)main)->get_cmdarg()->loadshapetest(argc,argv);
}
int GldCmdarg::loadshapetest(int argc, const char *argv[])
{
	loadshape_test();
	return 0;
}

DEPRECATED static int endusetest(void *main, int argc, const char *argv[])
{
	return ((GldMain*)main)->get_cmdarg()->endusetest(argc,argv);
}
int GldCmdarg::endusetest(int argc, const char *argv[])
{
	enduse_test();
	return 0;
}

DEPRECATED static int xmlstrict(void *main, int argc, const char *argv[])
{
	return ((GldMain*)main)->get_cmdarg()->xmlstrict(argc,argv);
}
int GldCmdarg::xmlstrict(int argc, const char *argv[])
{
	global_xmlstrict = !global_xmlstrict;
	IN_MYCONTEXT output_verbose("xmlstrict is %s", global_xmlstrict?"enabled":"disabled");
	return 0;
}

DEPRECATED static int globaldump(void *main, int argc, const char *argv[])
{
	return ((GldMain*)main)->get_cmdarg()->globaldump(argc,argv);
}
int GldCmdarg::globaldump(int argc, const char *argv[])
{
	global_dump();
	return CMDOK;
}

DEPRECATED static int relax(void *main, int argc, const char *argv[])
{
	return ((GldMain*)main)->get_cmdarg()->relax(argc,argv);
}
int GldCmdarg::relax(int argc, const char *argv[])
{
	global_strictnames = FALSE;
	return 0;
}

DEPRECATED static int pidfile(void *main, int argc, const char *argv[])
{
	return ((GldMain*)main)->get_cmdarg()->pidfile(argc,argv);
}
int GldCmdarg::pidfile(int argc, const char *argv[])
{
	const char *filename = strchr(*argv,'=');
	if (filename==NULL)
		strcpy(global_pidfile,"gridlabd.pid");
	else
		strcpy(global_pidfile,filename+1);
	return 0;
}

DEPRECATED static int kml(void *main, int argc, const char *argv[])
{
	return ((GldMain*)main)->get_cmdarg()->kml(argc,argv);
}
int GldCmdarg::kml(int argc, const char *argv[])
{
	const char *filename = strchr(*argv,'=');
	if (filename)
		strcpy(global_kmlfile,filename+1);
	else
		strcpy(global_kmlfile,"gridlabd.kml");
	return 0;
}

DEPRECATED static int avlbalance(void *main, int argc, const char *argv[])
{
	return ((GldMain*)main)->get_cmdarg()->avlbalance(argc,argv);
}
int GldCmdarg::avlbalance(int argc, const char *argv[])
{
	global_no_balance = !global_no_balance;
	return 0;
}

DEPRECATED static int testall(void *main, int argc, const char *argv[])
{
	return ((GldMain*)main)->get_cmdarg()->testall(argc,argv);
}
int GldCmdarg::testall(int argc, const char *argv[])
{
	int test_mod_num = 1;
	FILE *fd = NULL;
	if(*++argv != NULL)
		fd = fopen(*argv,"r");
	else {
		output_fatal("no filename for testall");
		/*	TROUBLESHOOT
			The --testall parameter was found on the command line, but
			if was not followed by a filename containing the test
			description file.
		*/
		return CMDERR;
	}
	argc--;
	global_test_mode=TRUE;

	if(fd == NULL)
	{
		output_fatal("incorrect module list file name");
		/*	TROUBLESHOOT
			The --testall parameter was found on the command line, but
			if was not followed by a valid filename containing the test
			description file.
		*/
		return CMDERR;
	}
	if(load_module_list(fd,&test_mod_num) == FAILED)
		return CMDERR;
	return 1;
}

DEPRECATED static int modhelp(void *main, int argc, const char *argv[])
{
	return ((GldMain*)main)->get_cmdarg()->modhelp(argc,argv);
}
int GldCmdarg::modhelp(int argc, const char *argv[])
{
	const char *options = strchr(argv[0],'=');
	if ( options != NULL )
	{
		options++;
	}
	if ( argc > 1 )
	{
		MODULE *mod = NULL;
		CLASS *oclass = NULL;
		argv++;
		argc--;
		char module_name[1024];
		char class_name[1024];
		if ( sscanf(argv[0],"%[^:]:%s",module_name,class_name) == 1 )
		{
			// no class
			mod = module_load(module_name,0,NULL);
		}
		else
		{
			GLOBALVAR *var=NULL;
			mod = module_load(module_name,0,NULL);
			oclass = class_get_class_from_classname(class_name);
			if ( oclass == NULL )
			{
				output_fatal("Unable to find class '%s' in module '%s'", class_name, module_name);
				/*	TROUBLESHOOT
					The <b>--modhelp</b> parameter was found on the command line, but
					if was followed by a class specification that isn't valid.
					Verify that the class exists in the module you specified.
				*/
				return FAILED;
			}

			/* dump module globals */
			if ( ! options )
			{
				printf("module %s {\n", mod->name);
				while ((var=global_getnext(var))!=NULL)
				{
					PROPERTY *prop = var->prop;
					const char *proptype = class_get_property_typename(prop->ptype);
					if ( strncmp(var->prop->name,mod->name,strlen(mod->name))!=0 )
						continue;
					if ( (prop->access&PA_HIDDEN)==PA_HIDDEN )
						continue;
					if (proptype!=NULL)
					{
						if ( prop->unit!=NULL )
						{
							printf("\t%s %s[%s];", proptype, strrchr(prop->name,':')+1, prop->unit->name);
						}
						else if (prop->ptype==PT_set || prop->ptype==PT_enumeration)
						{
							KEYWORD *key;
							const char *fmt = ( sizeof(uint64) < sizeof(long long) ? "%s=%lu%s" : "%s=%llu%s");
							printf("\t%s {", proptype);
							for (key=prop->keywords; key!=NULL; key=key->next)
								printf(fmt, key->name, key->value, key->next==NULL?"":", ");
							printf("} %s;", strrchr(prop->name,':')+1);
						}
						else
						{
							printf("\t%s %s;", proptype, strrchr(prop->name,':')+1);
						}
						if (prop->description!=NULL)
							printf(" // %s%s",prop->flags&PF_DEPRECATED?"(DEPRECATED) ":"",prop->description);
						printf("\n");
					}
				}
				printf("}\n");
			}
		}
		if ( mod == NULL )
		{
			output_fatal("module %s is not found",*argv);
			/*	TROUBLESHOOT
				The <b>--modhelp</b> parameter was found on the command line, but
				if was followed by a module specification that isn't valid.
				Verify that the module exists in GridLAB-D's <b>lib</b> folder.
			*/
			return FAILED;
		}
		if ( options )
		{
			if ( strcmp(options,"md") == 0 )
			{
				module_help_md(mod,oclass);
			}
			else if ( strcmp(options,"json") == 0 )
			{
				GldJsonWriter writer("/dev/stdout");
				return writer.dump_modules() > 0 ? 1 : CMDERR;
			}
		}
		else if ( oclass != NULL )
		{
			print_class(oclass);
		}
		else
		{
			CLASS	*oclass;
			PNTREE	*ctree;
			/* lexographically sort all elements from class_get_first_class & oclass->next */

			oclass=class_get_first_class();
			ctree = (PNTREE *)malloc(sizeof(PNTREE));

			if(ctree == NULL){
				throw_exception("--modhelp: malloc failure");
				/* TROUBLESHOOT
					The memory allocation needed for module help to function has failed.  Try freeing up system memory and try again.
				 */
			}

			ctree->name = oclass->name;
			ctree->oclass = oclass;
			ctree->left = ctree->right = 0;

			for(; oclass != NULL; oclass = oclass->next){
				modhelp_alpha(&ctree, oclass);
				//print_class(oclass);
			}

			/* flatten tree */
			print_modhelp_tree(ctree);
		}
	}
	return 1;
}

DEPRECATED static int modlist(void *main, int argc, const char *argv[])
{
	return ((GldMain*)main)->get_cmdarg()->modlist(argc,argv);
}
int GldCmdarg::modlist(int arvc, const char *argv[])
{
	module_list();
	return 1;
}

DEPRECATED static int modtest(void *main, int argc, const char *argv[])
{
	return ((GldMain*)main)->get_cmdarg()->modtest(argc,argv);
}
int GldCmdarg::modtest(int argc, const char *argv[])
{
	if (argc>1)
	{
		MODULE *mod = module_load(argv[1],0,NULL);
		if (mod==NULL)
			output_fatal("module %s is not found",argv[1]);
			/*	TROUBLESHOOT
				The <b>--modtest</b> parameter was found on the command line, but
				if was followed by a module specification that isn't valid.
				Verify that the module exists in GridLAB-D's <b>lib</b> folder.
			*/
		else
		{
			argv++;argc--;
			if (mod->test==NULL)
				output_fatal("module %s does not implement a test routine", argv[0]);
				/*	TROUBLESHOOT
					The <b>--modtest</b> parameter was found on the command line, but
					if was followed by a specification for a module that doesn't
					implement any test procedures.  See the <b>--libinfo</b> command
					line parameter for information on which procedures the
					module supports.
				*/
			else
			{
				output_test("*** modtest of %s beginning ***", argv[0]);
				mod->test(0,NULL);
				output_test("*** modtest of %s ended ***", argv[0]);
			}
		}
	}
	else
	{
		output_fatal("definition is missing");
		/*	TROUBLESHOOT
			The <b>--modtest</b> parameter was found on the command line, but
			if was not followed by a module specification.  The correct
			syntax is <b>gridlabd --modtest <i>module_name</i></b>.
		*/
		return FAILED;
	}
	return 1;
}

DEPRECATED static int test(void *main, int argc, const char *argv[])
{
	return ((GldMain*)main)->get_cmdarg()->test(argc,argv);
}
int GldCmdarg::test(int argc, const char *argv[])
{
	int n=0;
	global_test_mode = TRUE;
	while (argc>1)
	{
		test_request(*++argv);
		argc--;
		n++;
	}
	return n;
}

DEPRECATED static int define(void *main, int argc, const char *argv[])
{
	return ((GldMain*)main)->get_cmdarg()->define(argc,argv);
}
int GldCmdarg::define(int argc, const char *argv[])
{
	if (argc>1)
	{
		bool namestate = global_strictnames;
		global_strictnames = FALSE;
		if (global_setvar(*++argv,NULL)==SUCCESS){
			argc--;
		}
		global_strictnames = namestate;
		return 1;
	}
	else
	{
		output_fatal("definition is missing");
		/* TROUBLESHOOT
			The <b>-D</b> or <b>--define</b> command line parameters was given, but
			it was not followed by a variable definition.  The correct syntax
			<b>-D </i>variable</i>=<i>value</i></b> or
			<b>--define </i>variable</i>=<i>value</i></b>
		 */
		return CMDERR;
	}
}

DEPRECATED static int globals(void *main, int argc, const char *argv[])
{
	return ((GldMain*)main)->get_cmdarg()->globals(argc,argv);
}
int GldCmdarg::globals(int argc, const char *argv[])
{
	bool use_json = (strstr(argv[0],"=json")!=NULL);
	const char *list[65536];
	int i, n=0;
	GLOBALVAR *var = NULL;

	/* load the list into the array */
	while ((var=global_getnext(var))!=NULL)
	{
		if ( n < (int)(sizeof(list)/sizeof(list[0])) )
			list[n++] = var->prop->name;
		else
		{
			output_fatal("--globals has insufficient buffer space to sort globals list");
			return FAILED;
		}
	}

	/* sort the array */
	qsort(list,n,sizeof(list[0]),compare);

	/* output sorted array */
	if ( use_json )
	{
		printf("{\n");
	}
	for (i=0; i<n; i++)
	{
		char buffer[1024];
		var = global_find(list[i]);
		if ( (var->prop->access&PA_HIDDEN)==PA_HIDDEN )
			continue;
		const char *value = global_getvar(var->prop->name,buffer,sizeof(buffer));
		if ( use_json && value != NULL )
		{
			printf("\t\"%s\" : {\n",var->prop->name);
			if ( value[0] == '"' )
			{
				printf("\t\t\"value\" : %s,\n",value);
			}
			else
			{
				printf("\t\t\"value\" : \"%s\",\n",value);
			}
			printf("\t\t\"flags\" : \"%s\",\n",(var->prop->flags&PF_DEPRECATED)?"DEPRECATED":"");
			printf("\t\t\"description\" : \"%s\"\n",var->prop->description?var->prop->description:"");
			printf("\t}%s\n",i<n-1?",":"");
		}
		else
		{
			printf("%s=%s;",var->prop->name,value);
			if (var->prop->description || var->prop->flags&PF_DEPRECATED)
				printf(" // %s%s", (var->prop->flags&PF_DEPRECATED)?"DEPRECATED ":"", var->prop->description?var->prop->description:"");
			printf("\n");
		}
	}
	if ( use_json )
	{
		printf("}\n");
	}
	return 0;
}

DEPRECATED static int redirect(void *main, int argc, const char *argv[])
{
	return ((GldMain*)main)->get_cmdarg()->redirect(argc,argv);
}
int GldCmdarg::redirect(int argc, const char *argv[])
{
	if (argc>1)
	{
		char buffer[1024]; char *p;
		strcpy(buffer,*++argv); argc--;
		if (strcmp(buffer,"none")==0)
		{} /* used by validate to block default --redirect all behavior */
		else if (strcmp(buffer,"all")==0)
		{
			if (output_redirect("output",NULL)==NULL ||
				output_redirect("error",NULL)==NULL ||
				output_redirect("warning",NULL)==NULL ||
				output_redirect("debug",NULL)==NULL ||
				output_redirect("verbose",NULL)==NULL ||
				output_redirect("profile",NULL)==NULL ||
				output_redirect("progress",NULL)==NULL)
			{
				output_fatal("redirection of all failed");
				/* TROUBLESHOOT
					An attempt to close all standard stream from the
					command line using <b>--redirect all</b> has failed.
					One of the streams cannot be closed.  Try redirecting
					each stream separately until the problem stream is
					identified and the correct the problem with that stream.
				 */
				return FAILED;
			}
		}
		else if ((p=strchr(buffer,':'))!=NULL)
		{
			*p++='\0';
			if (output_redirect(buffer,p)==NULL)
			{
				output_fatal("redirection of %s to '%s' failed: %s",buffer,p, strerror(errno));
				/*	TROUBLESHOOT
					An attempt to redirect a standard stream from the
					command line using <b>--redirect <i>stream</i>:<i>destination</i></b>
					has failed.  The message should provide an indication of why the
					attempt failed. The remedy will depend on the nature of the problem.
				 */
				return FAILED;
			}
		}
		else if (output_redirect(buffer,NULL)==NULL)
		{
				output_fatal("default redirection of %s failed: %s",buffer, strerror(errno));
				/*	TROUBLESHOOT
					An attempt to close a standard stream from the
					command line using <b>--redirect <i>stream</i></b>
					has failed.  The message should provide an indication of why the
					attempt failed. The remedy will depend on the nature of the problem.

				 */
				return FAILED;
		}
	}
	else
	{
		output_fatal("redirection is missing");
		/*	TROUBLESHOOT
			A <b>--redirect</b> directive on the command line is missing
			its redirection specification.  The correct syntax is
			<b>--redirect <i>stream</i>[:<i>destination</i>]</b>.
		 */
		return FAILED;
	}
	return 1;
}

DEPRECATED static int libinfo(void *main, int argc, const char *argv[])
{
	return ((GldMain*)main)->get_cmdarg()->libinfo(argc,argv);
}
int GldCmdarg::libinfo(int argc, const char *argv[])
{
	if (argc-1>0)
	{	argc--;
		module_libinfo(*++argv);
		return CMDOK;
	}
	else
	{
		output_fatal("missing library name");
		/*	TROUBLESHOOT
			The <b>-L</b> or <b>--libinfo</b> command line directive
			was not followed by a module name.  The correct syntax is
			<b>-L <i>module_name</i></b> or <b>--libinfo <i>module_name</i></b>.
		 */
	}
	return CMDERR;
}

DEPRECATED static int threadcount(void *main, int argc, const char *argv[])
{
	return ((GldMain*)main)->get_cmdarg()->threadcount(argc,argv);
}
int GldCmdarg::threadcount(int argc, const char *argv[])
{
	if (argc>1)
		global_threadcount = (argc--,atoi(*++argv));
	else
	{
		output_fatal("missing thread count");
		/*	TROUBLESHOOT
			The <b>-T</b> or <b>--threadcount</b> command line directive
			was not followed by a valid number.  The correct syntax is
			<b>-T <i>number</i></b> or <b>--threadcount <i>number</i></b>.
		 */
		return CMDERR;
	}
	return 1;
}

DEPRECATED static int output(void *main, int argc, const char *argv[])
{
	return ((GldMain*)main)->get_cmdarg()->output(argc,argv);
}
int GldCmdarg::output(int argc, const char *argv[])
{
	if (argc>1)
	{
		strcpy(global_savefile,(argc--,*++argv));
		return 1;
	}
	else
	{
		output_fatal("missing output file");
		/* TROUBLESHOOT
			The <b>-o</b> or <b>--output</b> command line directive
			was not followed by a valid filename.  The correct syntax is
			<b>-o <i>file</i></b> or <b>--output <i>file</i></b>.
		 */
		return CMDERR;
	}
}

DEPRECATED static int environment(void *main, int argc, const char *argv[])
{
	return ((GldMain*)main)->get_cmdarg()->environment(argc,argv);
}
int GldCmdarg::environment(int argc, const char *argv[])
{
	if (argc>1)
		strcpy(global_environment,(argc--,*++argv));
	else
	{
		output_fatal("environment not specified");
		/*	TROUBLESHOOT
			The <b>-e</b> or <b>--environment</b> command line directive
			was not followed by a valid environment specification.  The
			correct syntax is <b>-e <i>keyword</i></b> or <b>--environment <i>keyword</i></b>.
		 */
		return CMDERR;
	}
	return 1;
}

DEPRECATED static int xmlencoding(void *main, int argc, const char *argv[])
{
	return ((GldMain*)main)->get_cmdarg()->xmlencoding(argc,argv);
}
int GldCmdarg::xmlencoding(int argc, const char *argv[])
{
	if (argc>1)
	{
		global_xml_encoding = atoi(*++argv);
		argc--;
	}
	else
	{
		output_fatal("xml encoding not specified");
		/*	TROUBLESHOOT
			The <b>--xmlencoding</b> command line directive
			was not followed by a encoding specification.  The
			correct syntax is <b>--xmlencoding <i>keyword</i></b>.
		 */
		return FAILED;
	}
	return 1;
}

DEPRECATED static int xsd(void *main, int argc, const char *argv[])
{
	return ((GldMain*)main)->get_cmdarg()->xsd(argc,argv);
}
int GldCmdarg::xsd(int argc, const char *argv[])
{
	if (argc>0)
	{
		argc--;
		output_xsd(*++argv);
		return CMDOK;
	}
	else
	{
		MODULE *mod;
		for (mod=module_get_first(); mod!=NULL; mod=mod->next)
			output_xsd(mod->name);
		return 0;
	}
}

DEPRECATED static int xsl(void *main, int argc, const char *argv[])
{
	return ((GldMain*)main)->get_cmdarg()->xsl(argc,argv);
}
int GldCmdarg::xsl(int argc, const char *argv[])
{
	if (argc-1>0)
	{
		char fname[1024];
		int n_args = 0;
		char *p_args[256];
		char *buffer = strdup(argv[1]);
		p_args[n_args++] = buffer;
		for ( char *p = buffer ; *p != '\0' ; p++ )
		{
			if ( *p == ',' )
			{
				*p++ = '\0';
				p_args[n_args] = p;
			}
		}
		snprintf(fname,sizeof(fname)-1,"gridlabd-%d_%d.xsl",global_version_major,global_version_minor);
		output_xsl(fname,n_args,(const char**)p_args);
		free(buffer);
		return CMDOK;
	}
	else
	{
		output_fatal("module list not specified");
		/*	TROUBLESHOOT
			The <b>--xsl</b> command line directive
			was not followed by a validlist of modules.  The
			correct syntax is <b>--xsl <i>module1</i>[,<i>module2</i>[,...]]</b>.
		 */
		return CMDERR;
	}
}

DEPRECATED static int _stream(void *main, int argc, const char *argv[])
{
	return ((GldMain*)main)->get_cmdarg()->_stream(argc,argv);
}
int GldCmdarg::_stream(int argc, const char *argv[])
{
	global_streaming_io_enabled = !global_streaming_io_enabled;
	return 0;
}

DEPRECATED static int server(void *main, int argc, const char *argv[])
{
	return ((GldMain*)main)->get_cmdarg()->server(argc,argv);
}
int GldCmdarg::server(int argc, const char *argv[])
{
	strcpy(global_environment,"server");
	return 0;
}

DEPRECATED static int clearmap(void *main, int argc, const char *argv[])
{
	return ((GldMain*)main)->get_cmdarg()->clearmap(argc,argv);
}
int GldCmdarg::clearmap(int argc, const char *argv[])
{
	sched_clear();
	return 0;
}

DEPRECATED static int pstatus(void *main, int argc, const char *argv[])
{
	return ((GldMain*)main)->get_cmdarg()->pstatus(argc,argv);
}
int GldCmdarg::pstatus(int argc, const char *argv[])
{
	sched_init(1);
	const char *opt = strchr(argv[0],'=');
	if ( opt != NULL )
		sched_print(0,opt+1);
	else
		sched_print(0);
	return 0;
}

DEPRECATED static int pkill(void *main, int argc, const char *argv[])
{
	return ((GldMain*)main)->get_cmdarg()->pkill(argc,argv);
}
int GldCmdarg::pkill(int argc, const char *argv[])
{
	if (argc>0)
	{
		int signal = SIGINT;
		int m = 1;
		if ( *(argv[1]) == '-' )
		{
			signal = 0;
			if ( ! isdigit(argv[1][1]) )
			{
				struct {
					int signal;
					const char *shortname;
					const char *longname;
				} map[] = {
					{SIGINT,"-INT","-SIGINT"},
					{SIGQUIT,"-QUIT","-SIGQUIT"},
					{SIGTRAP,"-TRAP","-SIGTRAP"},
					{SIGABRT,"-ABRT","-SIGABRT"},
					{SIGKILL,"-KILL","-SIGKILL"},
					{SIGSTOP,"-STOP","-SIGSTOP"},
					{SIGCONT,"-CONT","-SIGCONT"},
					{SIGTERM,"-TERM","-SIGTERM"},
				};
				for ( size_t n = 0 ; n < sizeof(map)/sizeof(map[0]) ; n++ )
				{
					if ( strcmp(map[n].shortname,argv[1]) == 0 || strcmp(map[n].longname,argv[1]) == 0 )
					{
						signal = map[n].signal;
						break;
					}
				}
			}
			else
			{
				signal = atoi(argv[1]+1);
			}
			if ( signal == 0 )
			{
				output_error("'%s' is an invalid signal",argv[1]);
				return CMDERR;
			}
			argc--;
			argv++;
			m++;
		}
		if ( ! isdigit(*(argv[1])) )
		{
			output_error("'%s' is an invalid processor number",argv[1]);
		}
		sched_pkill(atoi(argv[1]),signal);
		return m;
	}
	else
	{
		output_fatal("processor number not specified");
		/*	TROUBLESHOOT
			The <b>--pkill</b> command line directive
			was not followed by a valid processor number.
			The correct syntax is <b>--pkill <i>processor_number</i></b>.
		 */
		return CMDERR;
	}
}

DEPRECATED static int plist(void *main, int argc, const char *argv[])
{
	return ((GldMain*)main)->get_cmdarg()->plist(argc,argv);
}
int GldCmdarg::plist(int argc, const char *argv[])
{
	sched_init(1);
	sched_print(0);
	return 0;
}

DEPRECATED static int pcontrol(void *main, int argc, const char *argv[])
{
	return ((GldMain*)main)->get_cmdarg()->pcontrol(argc,argv);
}
int GldCmdarg::pcontrol(int argc, const char *argv[])
{
	sched_init(1);
	sched_controller();
	return 0;
}

DEPRECATED static int info(void *main, int argc, const char *argv[])
{
	return ((GldMain*)main)->get_cmdarg()->info(argc,argv);
}
int GldCmdarg::info(int argc, const char *argv[])
{
	if ( argc>1 )
	{
		char cmd[4096];
#ifdef WIN32
		snprintf(cmd,sizeof(cmd)-1,"start %s \"%s%s\"", global_browser, global_infourl, argv[1]);
#elif defined(MACOSX)
		snprintf(cmd,sizeof(cmd)-1,"open -a %s \"%s%s\"", global_browser, global_infourl, argv[1]);
#else
		snprintf(cmd,sizeof(cmd)-1,"%s \"%s%s\" & ps -p $! >/dev/null", global_browser, global_infourl, argv[1]);
#endif
		IN_MYCONTEXT output_verbose("Starting browser using command [%s]", cmd);
		if (my_instance->subcommand(cmd)!=0)
		{
			output_error("unable to start browser");
			return CMDERR;
		}
		else
		{
			IN_MYCONTEXT output_verbose("starting interface");
		}
		return 1;
	}
	else
	{
		output_fatal("info subject not specified");
		/*	TROUBLESHOOT
			The <b>--info</b> command line directive
			was not followed by a valid subject to lookup.
			The correct syntax is <b>--info <i>subject</i></b>.
		 */
		return CMDERR;
	}
}

DEPRECATED static int slave(void *main, int argc, const char *argv[])
{
	return ((GldMain*)main)->get_cmdarg()->slave(argc,argv);
}
int GldCmdarg::slave(int argc, const char *argv[])
{
	char host[256], port[256];

	if ( argc < 2 )
	{
		output_error("slave connection parameters are missing");
		return CMDERR;
	}

	IN_MYCONTEXT output_debug("slave()");
	if(2 != sscanf(argv[1],"%255[^:]:%255s",host,port))
	{
		output_error("unable to parse slave parameters");
	}

	strncpy(global_master,host,sizeof(global_master)-1);
	if ( strcmp(global_master,"localhost")==0 ){
		sscanf(port,"%" FMT_INT64 "x",&global_master_port); /* port is actual mmap/shmem */
		global_multirun_connection = MRC_MEM;
	}
	else
	{
		global_master_port = atoi(port);
		global_multirun_connection = MRC_SOCKET;
	}

	if ( FAILED == instance_slave_init() )
	{
		output_error("slave instance init failed for master '%s' connection '%" FMT_INT64 "x'", global_master, global_master_port);
		return CMDERR;
	}

	IN_MYCONTEXT output_verbose("slave instance for master '%s' using connection '%" FMT_INT64 "x' started ok", global_master, global_master_port);
	return 1;
}

DEPRECATED static int slavenode(void *main, int argc, const char *argv[])
{
	return ((GldMain*)main)->get_cmdarg()->slavenode(argc,argv);
}
int GldCmdarg::slavenode(int argc, const char *argv[])
{
	exec_slave_node();
	return CMDOK;
}

DEPRECATED static int slave_id(void *main, int argc, const char *argv[])
{
	return ((GldMain*)main)->get_cmdarg()->slave_id(argc,argv);
}
int GldCmdarg::slave_id(int argc, const char *argv[])
{
	if(argc < 2){
		output_error("--id requires an ID number argument");
		return CMDERR;
	}
	if(1 != sscanf(argv[1], "%" FMT_INT64 "d", &global_slave_id)){
		output_error("slave_id(): unable to read ID number");
		return CMDERR;
	}
	IN_MYCONTEXT output_debug("slave using ID %" FMT_INT64 "d", global_slave_id);
	return 1;
}

DEPRECATED static int example(void *main, int argc, const char *argv[])
{
	return ((GldMain*)main)->get_cmdarg()->example(argc,argv);
}
int GldCmdarg::example(int argc, const char *argv[])
{
	MODULE *module;
	CLASS *oclass;
	PROPERTY *prop;
	char modname[1024], classname[1024];

	if ( argc < 2 )
	{
		output_error("--example requires a module:class argument");
		return CMDERR;
	}

	int n = sscanf(argv[1],"%1023[A-Za-z_]:%1024[A-Za-z_0-9]",modname,classname);
	if ( n!=2 )
	{
		output_error("--example: %s name is not valid",n==0?"module":"class");
		return CMDERR;
	}
	module = module_load(modname,0,NULL);
	if ( module==NULL )
	{
		output_error("--example: module %d is not found", modname);
		return CMDERR;
	}
	oclass = class_get_class_from_classname(classname);
	if ( oclass==NULL )
	{
		output_error("--example: class %d is not found", classname);
		return CMDERR;
	}
	output_raw("class %s {\n",oclass->name);
	bool first = true;
	for ( prop = class_get_first_property_inherit(oclass) ; prop != NULL ; prop = class_get_next_property_inherit(prop) )
	{
		if ( (prop->flags&PF_REQUIRED) && ! (prop->flags&PF_DEPRECATED) )
		{
			if ( first ) output_raw("\t// required input properties\n");
			first = false;
			output_raw("\t%s \"%s\";\n", prop->name, prop->default_value ? prop->default_value : "");
		}
	}
	first = true;
	for ( prop = class_get_first_property_inherit(oclass) ; prop != NULL ; prop = class_get_next_property_inherit(prop) )
	{
		if ( ! (prop->flags&PF_REQUIRED) && ! (prop->flags&PF_OUTPUT) && ! (prop->flags&PF_DYNAMIC) && ! (prop->flags&PF_DEPRECATED) )
		{
			if ( first ) output_raw("\t// optional input properties\n");
			first = false;
			output_raw("\t%s \"%s\";\n", prop->name, prop->default_value ? prop->default_value : "");
		}
	}
	first = true;
	for ( prop = class_get_first_property_inherit(oclass) ; prop != NULL ; prop = class_get_next_property_inherit(prop) )
	{
		if ( ! (prop->flags&PF_DYNAMIC) && (prop->flags&PF_DEPRECATED) )
		{
			if ( first ) output_raw("\t// dynamic properties\n");
			first = false;
			output_raw("\t%s \"%s\";\n", prop->name, prop->default_value ? prop->default_value : "");
		}
	}
	first = true;
	for ( prop = class_get_first_property_inherit(oclass) ; prop != NULL ; prop = class_get_next_property_inherit(prop) )
	{
		if ( (prop->flags&PF_OUTPUT) && ! (prop->flags&PF_DEPRECATED) )
		{
			if ( first ) output_raw("\t// output properties\n");
			first = false;
			output_raw("\t%s \"%s\";\n", prop->name, prop->default_value ? prop->default_value : "");
		}
	}
	first = true;
	for ( prop = class_get_first_property_inherit(oclass) ; prop != NULL ; prop = class_get_next_property_inherit(prop) )
	{
		if ( prop->flags&PF_DEPRECATED )
		{
			if ( first ) output_raw("\t// deprecated properties\n");
			first = false;
			output_raw("\t%s \"%s\";\n", prop->name, prop->default_value ? prop->default_value : "");
		}
	}
	output_raw("}\n");
	return CMDOK;
}
DEPRECATED static int mclassdef(void *main, int argc, const char *argv[])
{
	return ((GldMain*)main)->get_cmdarg()->mclassdef(argc,argv);
}
int GldCmdarg::mclassdef(int argc, const char *argv[])
{
	MODULE *module;
	CLASS *oclass;
	OBJECT *obj;
	char modname[1024], classname[1024];
	int n;
	char buffer[65536];
	PROPERTY *prop;
	int count = 0;

	/* generate the object */
	if ( argc < 2 )
	{
		output_error("--mclassdef requires a module:class argument");
		return CMDERR;
	}
	n = sscanf(argv[1],"%1023[A-Za-z_]:%1024[A-Za-z_0-9]",modname,classname);
        if ( n!=2 )
        {
                output_error("--mclassdef: %s name is not valid",n==0?"module":"class");
                return CMDERR;
        }
        module = module_load(modname,0,NULL);
        if ( module==NULL )
        {
                output_error("--mclassdef: module %d is not found", modname);
                return CMDERR;
        }
        oclass = class_get_class_from_classname(classname);
        if ( oclass==NULL )
        {
                output_error("--mclassdef: class %d is not found", classname);
                return CMDERR;
        }
        obj = object_create_single(oclass);
        if ( obj==NULL )
        {
                output_error("--mclassdef: unable to create mclassdef object from class %s", classname);
                return CMDERR;
        }
        global_clock = time(NULL);
        output_redirect("error",NULL);
        output_redirect("warning",NULL);
        if ( !object_init(obj) )
        {
                IN_MYCONTEXT output_warning("--mclassdef: unable to initialize mclassdef object from class %s", classname);
        }

	/* output the classdef */
	count = snprintf(buffer,sizeof(buffer)-1,"struct('module','%s','class','%s'", modname, classname);
	for ( prop = oclass->pmap ; prop!=NULL && prop->oclass==oclass ; prop=prop->next )
	{
		char temp[1024];
		const char *value = object_property_to_string(obj, prop->name, temp, 1023);
		if ( strchr(prop->name,'.')!=NULL )
		{
			continue; /* do not output structures */
		}
		if ( value!=NULL )
		{
			count += snprintf(buffer+count,sizeof(buffer)-1-count,",...\n\t'%s','%s'", prop->name, value);
		}
	}
	count += snprintf(buffer+count,sizeof(buffer)-1-count,");\n");
	output_raw("%s",buffer);
        return CMDOK;
}

DEPRECATED static int locktest(void *main, int argc, const char *argv[])
{
	return ((GldMain*)main)->get_cmdarg()->locktest(argc,argv);
}
int GldCmdarg::locktest(int argc, const char *argv[])
{
	test_lock();
	return CMDOK;
}

DEPRECATED static int workdir(void *main, int argc, const char *argv[])
{
	return ((GldMain*)main)->get_cmdarg()->workdir(argc,argv);
}
int GldCmdarg::workdir(int argc, const char *argv[])
{
	if ( argc<2 )
	{
		output_error("--workdir requires a directory argument");
		return CMDERR;
	}
	strcpy(global_workdir,argv[1]);
	if ( chdir(global_workdir)!=0 )
	{
		output_error("%s is not a valid workdir", global_workdir);
		return CMDERR;
	}
	if ( getcwd(global_workdir,sizeof(global_workdir)) )
	{
		IN_MYCONTEXT output_verbose("working directory is '%s'", global_workdir);
		return 1;
	}
	else
	{
		output_error("unable to read current working directory");
		return CMDERR;
	}
}

DEPRECATED static int local_daemon(void *main, int argc, const char *argv[])
{
	return ((GldMain*)main)->get_cmdarg()->local_daemon(argc,argv);
}
int GldCmdarg::local_daemon(int argc, const char *argv[])
{
	if ( argc < 2 )
	{
		output_error("--daemon requires a command");
		return CMDERR;
	}
	else if ( strcmp(argv[1],"start") == 0 )
	{
		return daemon_start(argc-1,argv+1);
	}
	else if ( strcmp(argv[1],"stop") == 0 )
	{
		return daemon_stop(argc-1,argv+1);
	}
	else if ( strcmp(argv[1],"restart") == 0 )
	{
		return daemon_restart(argc-1,argv+1);
	}
	else if ( strcmp(argv[1],"status") == 0 )
	{
		return daemon_status(argc-1,argv+1);
	}
	else
	{
		output_error("%s is not a valid daemon command", argv[1]);
		return CMDERR;
	}
}

DEPRECATED static int remote_client(void *main, int argc, const char *argv[])
{
	return ((GldMain*)main)->get_cmdarg()->remote_client(argc,argv);
}
int GldCmdarg::remote_client(int argc, const char *argv[])
{
	if ( argc < 2 )
	{
		output_error("--remote requires hostname");
		return CMDERR;
	}
	else
		return daemon_remote_client(argc,argv);
}

DEPRECATED static int printenv(void *main, int argc, const char *argv[])
{
	return ((GldMain*)main)->get_cmdarg()->printenv(argc,argv);
}
int GldCmdarg::printenv(int argc, const char *argv[])
{
	return my_instance->subcommand("printenv") == 0 ? 0 : CMDERR;
}

DEPRECATED static int formats(void *main, int argc, const char *argv[])
{
	return ((GldMain*)main)->get_cmdarg()->formats(argc,argv);
}
int GldCmdarg::formats(int argc, const char *argv[])
{
	cout << "{" << endl;

	cout << "\t\"glm\" : {" << endl;
	cout << "\t\t\"json\" : {" << endl;
	cout << "\t\t\t\"run\" : \"" << global_execname << " {inputfile} -o {outputfile}\"" << endl;
	cout << "\t\t}" << endl;
	cout << "\t}," << endl;

	// TODO: use a directory listing to get all available converters
	cout << "\t\"json\" : {" << endl;
	cout << "\t\t\"glm\" : {" << endl;
	cout << "\t\t\t\"run\" : \"" << global_datadir << "/json2glm.py {inputfile} -o {outputfile}\"" << endl;
	cout << "\t\t}," << endl;

	cout << "\t\t\"png\" : {" << endl;
	cout << "\t\t\t\"run\" : \"" << global_datadir << "/json2png.py {inputfile} -o {outputfile}\"" << endl;
	cout << "\t\t\t\"type\" : [" << endl;
	cout << "\t\t\t\t\"summary\"," << endl;
	cout << "\t\t\t\t\"profile\"" << endl;
	cout << "\t\t\t]" << endl;
	cout << "\t\t}" << endl;
	cout << "\t}" << endl;

	cout << "}" << endl;
	return 0;
}

DEPRECATED static int origin(void *main, int argc, const char *argv[])
{
	return ((GldMain*)main)->get_cmdarg()->origin(argc,argv);
}
int GldCmdarg::origin(int argc, const char *argv[])
{
	FILE *fp;
	char originfile[1024];
	if ( find_file("origin.txt",NULL,R_OK,originfile,sizeof(originfile)-1) == NULL )
	{
		IN_MYCONTEXT output_error("origin file not found");
		return CMDERR;
	}
	fp = fopen(originfile,"rt");
	if ( fp == NULL )
	{
		IN_MYCONTEXT output_error("unable to open origin file");
		return CMDERR;
	}
	while ( ! feof(fp) )
	{
		char line[1024];
		size_t len = fread(line,sizeof(line[0]),sizeof(line)-1,fp);
		if ( ferror(fp) )
		{
			IN_MYCONTEXT output_error("error reading origin file");
			return CMDERR;
		}
		if ( len >= 0 )
		{
			int old = global_suppress_repeat_messages;
			global_suppress_repeat_messages = 0;
			line[len] = '\0';
			output_raw("%s",line);
			global_suppress_repeat_messages = old;
		}
	}
	fclose(fp);
	return 1;
}

DEPRECATED static int cite(void *main, int argc, const char *argv[])
{
	FILE *fp;
	char originfile[1024];
	if ( find_file("origin.txt",NULL,R_OK,originfile,sizeof(originfile)-1) == NULL )
	{
		IN_MYCONTEXT output_error("origin file not found");
		return CMDERR;
	}
	fp = fopen(originfile,"r");
	if ( fp == NULL )
	{
		IN_MYCONTEXT output_error("unable to open origin file");
		return CMDERR;
	}
	char url[1024] = "";
	if ( ! feof(fp) )
	{
		char line[1024];
		size_t len = fread(line,sizeof(line[0]),sizeof(line)-1,fp);
		if ( ferror(fp) )
		{
			IN_MYCONTEXT output_error("error reading origin file");
			return CMDERR;
		}
		if ( len >= 0 && url[0] == '\0' && strncmp(line,"# http",6)==0 )
		{
			char *end = strstr(line,"/commits/");
			if ( end == NULL )
				end = strchr(line,'\n');
			if ( end )
				*end = '\0';
			strcpy(url,line+2);
		}
		else
		{
			strcpy(url,global_urlbase);
		}
	}
	fclose(fp);

#if defined MACOSX
		const char *platform = "Darwin";
#else // LINUX
	const char *platform = "Linux";
#endif
	int year = 2000+BUILDNUM/10000;
	int month = (BUILDNUM%10000)/100;
	int day = (BUILDNUM%100);
	const char *Month[] = {"Jan","Feb","Mar","Apr","May","Jun","Jul","Aug","Sep","Oct","Nov","Dec"};
	output_message("Chassin, D.P., et al., \"%s %s-%d (%s)"
		" %s\" (%d) [online]."
		" Available at %s. Accessed %s. %d, %d",
		PACKAGE_NAME, PACKAGE_VERSION, BUILDNUM, BRANCH,
		platform, year, url, Month[month-1], day, year);
	return 0;
}

DEPRECATED static int depends(void *main, int argc, const char *argv[])
{
	const char *format = strchr(argv[0],'=');
	fprintf(stdout,"%s",my_instance->get_loader()->get_depends(format?format+1:NULL).c_str());
	return 0;
}

DEPRECATED static int rusage(void *main, int argc, const char *argv[])
{
	global_rusage_rate = 1;
	return 0;
}

DEPRECATED static int nprocs(void *main, int argc, const char *argv[])
{
    fprintf(stdout,"%d\n",processor_count());
    return 0;
}

#include "job.h"
#include "validate.h"

/*********************************************/
/* ADD NEW CMDARG PROCESSORS ABOVE THIS HERE */
/* Then make the appropriate entry in the    */
/* CMDARG structure below                    */
/*********************************************/

DEPRECATED static CMDARG main_commands[] = {

	/* NULL,NULL,NULL,NULL, "Section heading */
	{NULL,NULL,NULL,NULL, "Command-line options"},

	/* long_str, short_str, processor_call, arglist_desc, help_desc */
	{"check",		"c",	check,			NULL, "Performs module checks before starting simulation" },
	{"debug",		NULL,	debug,			NULL, "Toggles display of debug messages" },
	{"debugger",	NULL,	debugger,		NULL, "Enables the debugger" },
	{"dumpall",		NULL,	dumpall,		NULL, "Dumps the global variable list" },
	{"mt_profile",	NULL,	mt_profile,		"<n-threads>", "Analyses multithreaded performance profile" },
	{"profile",		NULL,	profile,		NULL, "Toggles performance profiling of core and modules while simulation runs" },
	{"quiet",		"q",	quiet,			NULL, "Toggles suppression of all but error and fatal messages" },
	{"verbose",		"v",	verbose,		NULL, "Toggles output of verbose messages" },
	{"warn",		"w",	warn,			NULL, "Toggles display of warning messages" },
	{"workdir",		"W",	workdir,		NULL, "Sets the working directory" },
	{"rusage",      NULL,   rusage,         NULL, "Collect resource usage statistics" },

	{NULL,NULL,NULL,NULL, "Global, environment and module information"},
	{"define",		"D",	define,			"<name>=[<module>:]<value>", "Defines or sets a global (or module) variable" },
	{"globals",		NULL,	globals,		NULL, "Displays a sorted list of all global variables" },
	{"libinfo",		"L",	libinfo,		"<module>", "Displays information about a module" },
	{"printenv",	"E",	printenv,		NULL, "Displays the default environment variables" },

	{NULL,NULL,NULL,NULL, "Information"},
	{"copyright",	NULL,	copyright,		NULL, "Displays copyright" },
	{"license",		NULL,	license,		NULL, "Displays the license agreement" },
	{"version",		"V",	version,		"[all,number,build,package,branch,platform]", "Displays the version information" },
	{"build-info",	NULL,	build_info,		NULL, "Displays the build information" },
	{"setup",		NULL,	setup,			NULL, "Open simulation setup screen" },
	{"origin",		NULL,	origin,			NULL, "Display origin information" },
	{"cite",		NULL,	cite,			NULL, "Print the complete citation for this version"},
	{"depends",		NULL,	depends,		NULL, "Generate dependency tree"},

	{NULL,NULL,NULL,NULL, "Test processes"},
	{"dsttest",		NULL,	dsttest,		NULL, "Perform daylight savings rule test" },
	{"endusetest",	NULL,	endusetest,		NULL, "Perform enduse pseudo-object test" },
	{"globaldump",	NULL,	globaldump,		NULL, "Perform a dump of the global variables" },
	{"loadshapetest", NULL,	loadshapetest,	NULL, "Perform loadshape pseudo-object test" },
	{"locktest",	NULL,	locktest,		NULL, "Perform memory locking test" },
	{"modtest",		NULL,	modtest,		"<module>", "Perform test function provided by module" },
	{"randtest",	NULL,	randtest,		NULL, "Perform random number generator test" },
	{"scheduletest", NULL,	scheduletest,	NULL, "Perform schedule pseudo-object test" },
	{"test",		NULL,	test,			"<module>", "Perform unit test of module (deprecated)" },
	{"testall",		NULL,	testall,		"=<filename>", "Perform tests of modules listed in file" },
	{"unitstest",	NULL,	unitstest,		NULL, "Perform unit conversion system test" },
	{"validate",	NULL,	validate,		"...", "Perform model validation check" },

	{NULL,NULL,NULL,NULL, "File and I/O Formatting"},
	{"kml",			NULL,	kml,			"[=<filename>]", "Output to KML (Google Earth) file of model (only supported by some modules)" },
	{"stream",		NULL,	_stream,		NULL, "Toggles streaming I/O" },
	{"sanitize",	NULL,	sanitize,		"<options> <indexfile> <outputfile>", "Output a sanitized version of the GLM model"},
	{"xmlencoding",	NULL,	xmlencoding,	"8|16|32", "Set the XML encoding system" },
	{"xmlstrict",	NULL,	xmlstrict,		NULL, "Toggle strict XML formatting (default is enabled)" },
	{"xsd",			NULL,	xsd,			"[module[:class]]", "Prints the XSD of a module or class" },
	{"xsl",			NULL,	xsl,			"module[,module[,...]]]", "Create the XSL file for the module(s) listed" },
	{"formats",     NULL,   formats,        NULL, "get a list supported file formats"},

	{NULL,NULL,NULL,NULL, "Help"},
	{"help",		"h",	help,			NULL, "Displays command line help" },
	{"info",		NULL,	info,			"<subject>", "Obtain online help regarding <subject>"},
	{"modhelp",		NULL,	modhelp,		"module[:class]", "Display structure of a class or all classes in a module" },
	{"modlist",		NULL,	modlist,		NULL, "Display list of available modules"},
	{"example",		NULL,	example,		"module:class", "Display an example of an instance of the class after init" },
	{"mclassdef",	NULL,	mclassdef,		"module:class", "Generate Matlab classdef of an instance of the class after init" },

	{NULL,NULL,NULL,NULL, "Process control"},
	{"pidfile",		NULL,	pidfile,		"[=<filename>]", "Set the process ID file (default is gridlabd.pid)" },
	{"threadcount", "T",	threadcount,	"<n>", "Set the maximum number of threads allowed" },
	{"job",			NULL,	job,			"...", "Start a job"},
    {"nprocs",      NULL,   nprocs,         NULL, "Display the number of processors available to run jobs"},

	{NULL,NULL,NULL,NULL, "System options"},
	{"avlbalance",	NULL,	avlbalance,		NULL, "Toggles automatic balancing of object index" },
	{"bothstdout",	NULL,	bothstdout,		NULL, "Merges all output on stdout" },
	{"check_version", NULL,	_check_version,	NULL, "Perform online version check to see if any updates are available" },
	{"compile",		"C",	compile,		NULL, "Toggles compile-only flags" },
	{"initialize",	"I",	initialize,		NULL, "Toggles initialize-only flags" },
	{"library",     "l",    library,        "<filename>", "Loads a library GLM file"},
	{"environment",	"e",	environment,	"<appname>", "Set the application to use for run environment" },
	{"output",		"o",	output,			"<file>", "Enables save of output to a file (default is gridlabd.glm)" },
	{"pause",		NULL,	pauseatexit,	NULL, "Toggles pause-at-exit feature" },
	{"relax",		NULL,	relax,			NULL, "Allows implicit variable definition when assignments are made" },
	{"template",	"t",	_template,		NULL, "Load template" },

	{NULL,NULL,NULL,NULL, "Server mode"},
	{"server",		NULL,	server,			NULL, "Enables the server"},
	{"daemon",		"d",	local_daemon,	"<command>", "Controls the daemon process"},
	{"remote",		"r",	remote_client,	"<command>", "Connects to a remote daemon process"},
	{"clearmap",	NULL,	clearmap,		NULL, "Clears the process map of defunct jobs (deprecated form)" },
	{"pclear",		NULL,	clearmap,		NULL, "Clears the process map of defunct jobs" },
	{"pcontrol",	NULL,	pcontrol,		NULL, "Enters process controller" },
	{"pkill",		NULL,	pkill,			"<procnum>", "Kills a run on a processor" },
	{"plist",		NULL,	plist,			NULL, "List runs on processes" },
	{"pstatus",		NULL,	pstatus,		NULL, "Prints the process list" },
	{"redirect",	NULL,	redirect,		"<stream>[:<file>]", "Redirects an output to stream to a file (or null)" },
	{"server_portnum", "P", server_portnum, NULL, "Sets the server port number (default is 6267)" },
	{"server_inaddr", NULL, server_inaddr,	NULL, "Sets the server interface address (default is INADDR_ANY, any interface)"},
	{"slave",		NULL,	slave,			"<master>", "Enables slave mode under master"},
	{"slavenode",	NULL,	slavenode,		NULL, "Sets a listener for a remote GridLAB-D call to run in slave mode"},
	{"id",			NULL,	slave_id,		"<idnum>", "Sets the ID number for the slave to inform its using to the master"},
};

int GldCmdarg::runoption(const char *value)
{
	int i;
	char buffer[1024];
	strcpy(buffer,value);
	int m = strcspn(buffer," \t");
	char *args[2] = {buffer,buffer[m]=='\0'?NULL:buffer+m+1};
	buffer[m] = '\0';
	for ( i=0 ; i<(int)(sizeof(main_commands)/sizeof(main_commands[0])) ; i++ )
	{
		if ( main_commands[i].lopt!=NULL && strcmp(main_commands[i].lopt,args[0])==0 )
		{
			return main_commands[i].call(instance,args[1]==NULL?1:2,(const char**)args);
		}
	}
	return 0;
}

DEPRECATED static int help(void *main,int argc, const char *argv[])
{
	return ((GldMain*)main)->get_cmdarg()->help(argc,argv);
}

int GldCmdarg::help(int argc, const char *argv[])
{
	int i;
	int old = global_suppress_repeat_messages;
	size_t indent = 0;
	global_suppress_repeat_messages = 0;
	output_message("Syntax: gridlabd [<options>] file1 [file2 [...]]");

	for ( i=0 ; i<(int)(sizeof(main_commands)/sizeof(main_commands[0])) ; i++ )
	{
		CMDARG arg = main_commands[i];
		size_t len = (arg.sopt?strlen(arg.sopt):0) + (arg.lopt?strlen(arg.lopt):0) + (arg.args?strlen(arg.args):0);
		if (len>indent) indent = len;
	}

	for ( i=0 ; i<(int)(sizeof(main_commands)/sizeof(main_commands[0])) ; i++ )
	{
		CMDARG arg = main_commands[i];

		/* if this entry is a heading */
		if ( arg.lopt==NULL && arg.sopt==NULL && arg.call==NULL && arg.args==NULL)
		{
			size_t l = strlen(arg.desc);
			char buffer[1024];
			memset(buffer,0,1024);
			while ( l-->0 )
				buffer[l] = '-';
			output_message("");
			output_message("%s", arg.desc);
			output_message("%s", buffer);
		}
		else
		{
			char buffer[1024] = "  ";
			if ( arg.lopt )
			{
				strcat(buffer,"--");
				strcat(buffer,arg.lopt);
			}
			if ( arg.sopt )
			{
				if ( arg.lopt )
					strcat(buffer,"|");
				strcat(buffer,"-");
				strcat(buffer,arg.sopt);
			}
			if ( arg.args==NULL || ( arg.args[0]!='=' && strncmp(arg.args,"[=",2)!=0 ) )
				strcat(buffer," ");
			if ( arg.args )
			{
				strcat(buffer,arg.args);
				strcat(buffer," ");
			}
			while ( strlen(buffer) < indent+8 )
				strcat(buffer," ");
			strcat(buffer,arg.desc);
			output_message("%s", buffer);
		}
	}
	global_suppress_repeat_messages = old;
	return 0;
}

/** Load and process the command-line arguments
	@return a STATUS value

	Arguments are processed immediately as they are seen.  This means that
	models are loaded when they are encountered, and in relation to the
	other flags.  Thus
	@code
	gridlabd --warn model1 --warn model2
	@endcode
	will load \p model1 with warnings on, and \p model2 with warnings off.
 **/
STATUS GldCmdarg::load(int argc,const char *argv[])
{
	STATUS status = SUCCESS;

	/* special case for no args */
	if (argc==1)
		return no_cmdargs();

	/* process command arguments */
	while (argv++,--argc>0)
	{
		int found = 0;
		int i;
		for ( i=0 ; i<(int)(sizeof(main_commands)/sizeof(main_commands[0])) ; i++ )
		{
			CMDARG arg = main_commands[i];
			char tmp[1024];
			snprintf(tmp,sizeof(tmp)-1,"%s=",arg.lopt);
			if ( ( arg.sopt && strncmp(*argv,"-",1)==0 && strcmp((*argv)+1,arg.sopt)==0 )
			  || ( arg.lopt && strncmp(*argv,"--",2)==0 && strcmp((*argv)+2,arg.lopt)==0 )
			  || ( arg.lopt && strncmp(*argv,"--",2)==0 && strncmp((*argv)+2,tmp,strlen(tmp))==0 ) )
			{
				int n = arg.call(instance,argc,argv);
				switch (n) {
				case CMDOK:
					return status;
				case CMDERR:
					return FAILED;
				default:
					found = 1;
					argc -= n;
					argv += n;
				}
				break;
			}
		}

		/* cmdarg not processed */
		if ( !found )
		{
			/* file name */
			if (**argv!='-')
			{
				if (global_test_mode)
				{
					IN_MYCONTEXT output_warning("file '%s' ignored in test mode", *argv);
					/* TROUBLESHOOT
					   This warning is caused by an attempt to read an input file in self-test mode.
					   The use of self-test model precludes reading model files.  Try running the system
					   in normal more or leaving off the model file name.
					 */
				}
				else
				{
					clock_t start = clock();

					/* preserve name of first model only */
					if (strcmp(global_modelname,"")==0)
					{
						strcpy(global_modelname,*argv);
					}

					if ( ! instance->load_file(*argv) )
					{
						status = FAILED;
					}
					loader_time += clock() - start;
				}
			}

			/* send cmdarg to modules */
			else
			{
				int n = module_cmdargs(argc,argv);
				if (n==0)
				{
					output_error("command line option '%s' is not recognized",*argv);
					/* TROUBLESHOOT
						The command line option given is not valid where it was found.
						Check the command line for correct syntax and order of options.
					 */
					status = FAILED;
				}
			}
		}
	}
	return status;
}

/**@}**/<|MERGE_RESOLUTION|>--- conflicted
+++ resolved
@@ -461,11 +461,7 @@
 {
 	if ( argc > 1 )
 	{
-<<<<<<< HEAD
-		char pathname[2050];
-=======
 		char pathname[4096];
->>>>>>> df8e44b0
 		const char *etcpath = getenv("GLD_ETC");
 		if ( etcpath == NULL )
 		{
@@ -489,11 +485,7 @@
 {
 	if ( argc > 1 )
 	{
-<<<<<<< HEAD
-		char pathname[2050];
-=======
 		char pathname[4096];
->>>>>>> df8e44b0
 		const char *etcpath = getenv("GLD_ETC");
 		if ( etcpath == NULL )
 		{

/** cmdarg.cpp
	Copyright (C) 2008 Battelle Memorial Institute

	@file cmdarg.cpp
	@addtogroup cmdarg Command-line arguments
	@ingroup core

	The command-line argument processing module processes arguments as they are encountered.

	Use the --help command line option to obtain a list of valid options.

 @{
 **/

#include "gldcore.h"
#include <iostream>
#include <map>

using namespace std;

SET_MYCONTEXT(DMC_CMDARG)

/* TODO: remove when reentrant code is completed */
#include "main.h"
extern GldMain *my_instance;

/* TODO: remove when daemon.cpp is reentrant */
DEPRECATED CDECL STATUS cmdarg_load(int argc, /**< the number of arguments in \p argv */
				   const char *argv[]) /**< a list pointers to the argument string */
{
	return my_instance->get_cmdarg()->load(argc,argv);
}

/* TODO: remove then load.c is reentrant */
DEPRECATED CDECL int cmdarg_runoption(const char *value)
{
	return my_instance->get_cmdarg()->runoption(value);
}

///////////////////////////////////////////////
// Command argument processor implementation
///////////////////////////////////////////////

GldCmdarg::GldCmdarg(GldMain *main, int argc, const char *argv[], const char *environ[])
{
	instance = main;
	loader_time = 0;
	if ( argc > 0 && argv != NULL && load(argc,argv) == FAILED )
		throw new GldException("GldCmdarg(): load failed");
	if ( environ )
		throw new GldException("GldCmdarg(): environ set not supported");
}

GldCmdarg::~GldCmdarg(void)
{

}

DEPRECATED STATUS load_module_list(FILE *fd,int* test_mod_num)
{
	return my_instance->get_cmdarg()->load_module_list(fd,test_mod_num);
}
DEPRECATED STATUS GldCmdarg::load_module_list(FILE *fd,int* test_mod_num)
{
	varchar mod_test(1000);
	varchar line(100);
	while(fscanf(fd,"%s",line.get_string()) != EOF)
	{
		sprintf(mod_test,"mod_test%d=%s",(*test_mod_num)++,line.get_string());
		if (global_setvar(mod_test)!=SUCCESS)
		{
			output_fatal("Unable to store module name");
			/*	TROUBLESHOOT
				This error is caused by a failure to set up a module test, which
				requires that the name module being tested be stored in a global
				variable called mod_test<num>.  The root cause will be identified
				by determining what error in the global_setvar call occurred.
			 */
			return FAILED;
		}
	}

	return SUCCESS;
}

DEPRECATED void modhelp_alpha(PNTREE **ctree, CLASS *oclass)
{
	my_instance->get_cmdarg()->modhelp_alpha(ctree,oclass);
}
void GldCmdarg::modhelp_alpha(PNTREE **ctree, CLASS *oclass)
{
	int cmpval = 0;
	PNTREE *targ = *ctree;

	cmpval = strcmp(oclass->name, targ->name);

	if(cmpval == 0){
		; /* exception? */
	} if(cmpval < 0){ /*  class < root ~ go left */
		if(targ->left == NULL){
			targ->left = (PNTREE *)malloc(sizeof(PNTREE));
			memset(targ->left, 0, sizeof(PNTREE));
			targ->left->name = oclass->name;
			targ->left->name = oclass->name;
			targ->left->oclass = oclass;
			targ->left->left = targ->left->right = 0;
		} else { /* non-null, follow upwards */
			modhelp_alpha(&targ->left, oclass);
		}
	} else {
		if(targ->right == NULL){
			targ->right = (PNTREE *)malloc(sizeof(PNTREE));
			memset(targ->right, 0, sizeof(PNTREE));
			targ->right->name = oclass->name;
			targ->right->name = oclass->name;
			targ->right->oclass = oclass;
			targ->right->right = targ->right->left = 0;
		} else {
			modhelp_alpha(&targ->right, oclass);
		}
	}
}

DEPRECATED void set_tabs(varchar &tabs, int tabdepth)
{
	my_instance->get_cmdarg()->set_tabs(tabs,tabdepth);
}
void GldCmdarg::set_tabs(varchar &tabs, int tabdepth)
{
	if(tabdepth > 32){
		throw_exception("print_class_d: tabdepth > 32, which is mightily deep!");
		/* TROUBLESHOOT
			This means that there is very deep nesting and this is unexpected.
			This suggests a problem with the internal model and should be reported.
		 */
	} else {
		int i = 0;
		memset(tabs, 0, 33);
		for(i = 0; i < tabdepth; ++i)
			tabs[i] = '\t';
	}
}

DEPRECATED void print_class_d(CLASS *oclass, int tabdepth)
{
	my_instance->get_cmdarg()->print_class_d(oclass,tabdepth);
}
void GldCmdarg::print_class_d(CLASS *oclass, int tabdepth)
{
	PROPERTY *prop;
	FUNCTION *func;
	varchar tabs;

	set_tabs(tabs, tabdepth);

	printf("%sclass %s {\n", tabs.get_string(), oclass->name);
	if (oclass->parent)
	{
		printf("%s\tparent %s;\n", tabs.get_string(), oclass->parent->name);
		print_class_d(oclass->parent, tabdepth+1);
	}
	for (func=oclass->fmap; func!=NULL && func->oclass==oclass; func=func->next)
		printf( "%s\tfunction %s();\n", tabs.get_string(), func->name);
	for (prop=oclass->pmap; prop!=NULL && prop->oclass==oclass; prop=prop->next)
	{
		const char *propname = class_get_property_typename(prop->ptype);
		if (propname!=NULL)
		{
			if ( (prop->access&PA_HIDDEN)==PA_HIDDEN )
				continue;
			if (prop->unit != NULL)
			{
				printf("%s\t%s %s[%s];", tabs.get_string(), propname, prop->name, prop->unit->name);
			}
			else if (prop->ptype==PT_set || prop->ptype==PT_enumeration)
			{
				KEYWORD *key;
				printf("%s\t%s {", tabs.get_string(), propname);
				for (key=prop->keywords; key!=NULL; key=key->next)
					printf("%s=%" FMT_INT64 "u%s", key->name, (int64)key->value, key->next==NULL?"":", ");
				printf("} %s;", prop->name);
			}
			else
			{
				printf("%s\t%s %s;", tabs.get_string(), propname, prop->name);
			}
			varchar flags(1024);
			if ( prop->flags&PF_DEPRECATED ) strcat(flags,flags[0]?",":"("),strcat(flags,"DEPRECATED");
			if ( prop->flags&PF_REQUIRED ) strcat(flags,flags[0]?",":"("),strcat(flags,"REQUIRED");
			if ( prop->flags&PF_OUTPUT ) strcat(flags,flags[0]?",":"("),strcat(flags,"OUTPUT");
			if ( prop->flags&PF_DYNAMIC ) strcat(flags,flags[0]?",":"("),strcat(flags,"DYNAMIC");
			if ( flags[0] ) strcat(flags,") ");
			if ( flags[0] != '\0' || prop->description != NULL )
			printf(" // %s%s",flags.get_string(),prop->description?prop->description:"");
			printf("\n");
		}
	}
	printf("%s}\n\n", tabs.get_string());
}

DEPRECATED void print_class(CLASS *oclass)
{
	my_instance->get_cmdarg()->print_class(oclass);
}
void GldCmdarg::print_class(CLASS *oclass)
{
	print_class_d(oclass, 0);
}

DEPRECATED void print_modhelp_tree(PNTREE *ctree)
{
	my_instance->get_cmdarg()->print_modhelp_tree(ctree);
}
void GldCmdarg::print_modhelp_tree(PNTREE *ctree)
{
	if(ctree->left != NULL){
		print_modhelp_tree(ctree->left);
		free(ctree->left);
		ctree->left = 0;
	}
	print_class(ctree->oclass);
	if(ctree->right != NULL){
		print_modhelp_tree(ctree->right);
		free(ctree->right);
		ctree->right = 0;
	}
}

DEPRECATED static int compare(const void *a, const void *b)
{
	return stricmp(*(char**)a,*(char**)b);
}

DEPRECATED static int help(void *main, int argc, const char *argv[]);

/************************************************************************/
/* COMMAND LINE PARSING ROUTINES
 *
 * All cmdline parsing routines must use the prototype int (*)(int,char *[])
 *
 * The return value must be the number of args processed (excluding primary
 * one). A return value of CMDOK indicates that processing must stop immediately
 * and the return status is the current status.  A return value of CMDERR indicates
 * that processing must stop immediately and FAILED status is returned.
 *
 */

STATUS GldCmdarg::no_cmdargs(void)
{
<<<<<<< HEAD
	varchar htmlfile(1024);
	if ( global_autostartgui && find_file("gridlabd.htm",NULL,R_OK,htmlfile.get_string(),htmlfile.get_size()-1)!=NULL )
	{
		varchar cmd(4096);

		/* enter server mode and wait */
#ifdef WIN32
		if ( htmlfile[1]!=':' )
		{
			snprintf(htmlfile,htmlfile.get_size()-1,"%s\\gridlabd.htm", global_workdir);
		}
		output_message("opening html page '%s'", htmlfile);
		snprintf(cmd,cmd.get_size()-1,"start %s file:///%s", global_browser, htmlfile.get_string());
#elif defined(MACOSX)
		snprintf(cmd,cmd.get_size()-1,"open -a %s %s", global_browser, htmlfile.get_string());
#else
		snprintf(cmd,cmd.get_size()-1,"%s '%s' & ps -p $! >/dev/null", global_browser, htmlfile.get_string());
#endif
		IN_MYCONTEXT output_verbose("Starting browser using command [%s]", cmd.get_string());
		if (my_instance->subcommand("%s",cmd.get_string())!=0)
		{
			output_error("unable to start browser");
			return FAILED;
		}
		else
		{
			IN_MYCONTEXT output_verbose("starting interface");
		}
		strcpy(global_environment,"server");
		global_mainloopstate = MLS_PAUSED;
=======
	char guiname[1024] = "gridlabd-editor.py";
	char guipath[1024];
	if ( find_file(guiname,NULL,R_OK,guipath,sizeof(guipath)) )
	{
		char command[2048];
		snprintf(command,sizeof(command),"/usr/local/bin/python3 %s &",guipath);
		system(command);
>>>>>>> e860c93a
		return SUCCESS;
	}
	else
	{
		output_error("%s not found",guiname);
		return FAILED;
	}
}

DEPRECATED static int copyright(void *main, int argc, const char *argv[])
{
	return ((GldMain*)main)->get_cmdarg()->copyright(argc,argv);
}
int GldCmdarg::copyright(int argc, const char *argv[])
{
	legal_notice();
	return 0;
}

DEPRECATED static int warn(void *main, int argc, const char *argv[])
{
	return ((GldMain*)main)->get_cmdarg()->warn(argc,argv);
}
int GldCmdarg::warn(int argc, const char *argv[])
{
	global_warn_mode = !global_warn_mode;
	return 0;
}

DEPRECATED static int bothstdout(void *main, int argc, const char *argv[])
{
	return ((GldMain*)main)->get_cmdarg()->bothstdout(argc,argv);
}
int GldCmdarg::bothstdout(int argc, const char *argv[])
{
	output_both_stdout();
	return 0;
}

DEPRECATED static int check(void *main, int argc, const char *argv[])
{
	return ((GldMain*)main)->get_cmdarg()->check(argc,argv);
}
int GldCmdarg::check(int argc, const char *argv[])
{
	/* check main core implementation */
	if ( property_check()==FAILED )
	{
		throw_exception("main core property implementation failed size checks");
	}
	global_runchecks = !global_runchecks;
	return 0;
}

DEPRECATED static int debug(void *main, int argc, const char *argv[])
{
	return ((GldMain*)main)->get_cmdarg()->debug(argc,argv);
}
int GldCmdarg::debug(int argc, const char *argv[])
{
	global_debug_output = !global_debug_output;
	return 0;
}

DEPRECATED static int debugger(void *main, int argc, const char *argv[])
{
	return ((GldMain*)main)->get_cmdarg()->debugger(argc,argv);
}
int GldCmdarg::debugger(int argc, const char *argv[])
{
	global_debug_mode = 1;
	global_debug_output = 1;
	return 0;
}

DEPRECATED static int dumpall(void *main, int argc, const char *argv[])
{
	return ((GldMain*)main)->get_cmdarg()->dumpall(argc,argv);
}
int GldCmdarg::dumpall(int argc, const char *argv[])
{
	global_dumpall = !global_dumpall;
	return 0;
}

DEPRECATED static int quiet(void *main, int argc, const char *argv[])
{
	return ((GldMain*)main)->get_cmdarg()->quiet(argc,argv);
}
int GldCmdarg::quiet(int argc, const char *argv[])
{
	global_quiet_mode = !global_quiet_mode;
	return 0;
}

DEPRECATED static int verbose(void *main, int argc, const char *argv[])
{
	return ((GldMain*)main)->get_cmdarg()->verbose(argc,argv);
}
int GldCmdarg::verbose(int argc, const char *argv[])
{
	global_verbose_mode=!global_verbose_mode;
	return 0;
}

DEPRECATED static int _check_version(void *main, int argc, const char *argv[])
{
	return ((GldMain*)main)->get_cmdarg()->_check_version(argc,argv);
}
int GldCmdarg::_check_version(int argc, const char *argv[])
{
	check_version(0);
	return 0;
}

DEPRECATED static int profile(void *main, int argc, const char *argv[])
{
	return ((GldMain*)main)->get_cmdarg()->profile(argc,argv);
}
int GldCmdarg::profile(int argc, const char *argv[])
{
	const char *opt = strchr(argv[0],'=');
	if ( opt++ != NULL )
	{
		if ( strcmp(opt,"text") == 0 )
		{
			global_profile_output_format = POF_TEXT;
		}
		else if ( strcmp(opt,"csv") == 0 )
		{
			global_profile_output_format = POF_CSV;
		}
		else if ( strcmp(opt,"json") == 0 )
		{
			global_profile_output_format = POF_JSON;
		}
		else
		{
			output_error("profiler option '%s' is not valid",opt);
			return CMDERR;
		}
	}
	global_profiler = !global_profiler;
	return 0;
}

DEPRECATED static int mt_profile(void *main, int argc, const char *argv[])
{
	return ((GldMain*)main)->get_cmdarg()->mt_profile(argc,argv);
}
int GldCmdarg::mt_profile(int argc, const char *argv[])
{
	if ( argc>1 )
	{
		global_profiler = 1;
		global_mt_analysis = atoi(*++argv);
		argc--;
		if ( global_threadcount>1 )
		{
			IN_MYCONTEXT output_warning("--mt_profile forces threadcount=1");
		}
		if ( global_mt_analysis<2 )
		{
			output_error("--mt_profile <n-threads> value must be 2 or greater");
			return CMDERR;
		}
		else
		{
			global_threadcount = 1;
			return 1;
		}
	}
	else
	{
		output_fatal("missing mt_profile thread count");
		return CMDERR;
	}
}

DEPRECATED static int pauseatexit(void *main, int argc, const char *argv[])
{
	return ((GldMain*)main)->get_cmdarg()->pauseatexit(argc,argv);
}
int GldCmdarg::pauseatexit(int argc, const char *argv[])
{
	global_pauseatexit = !global_pauseatexit;
	return 0;
}

DEPRECATED static int compile(void *main, int argc, const char *argv[])
{
	return ((GldMain*)main)->get_cmdarg()->compile(argc,argv);
}
int GldCmdarg::compile(int argc, const char *argv[])
{
	global_compileonly = !global_compileonly;
	return 0;
}

DEPRECATED static int library(void *main, int argc, const char *argv[])
{
	return ((GldMain*)main)->get_cmdarg()->library(argc,argv);	
}
int GldCmdarg::library(int argc, const char *argv[])
{
	if ( argc > 1 )
	{
		char pathname[4096];
		const char *etcpath = getenv("GLD_ETC");
		if ( etcpath == NULL )
		{
			etcpath = "/usr/local/share/gridlabd";
		}
		snprintf(pathname,sizeof(pathname),"%s/library/%s/%s/%s/%s",getenv("GLD_ETC"),(const char*)global_country,(const char*)global_region,(const char*)global_organization,argv[1]);
		return get_instance()->get_loader()->loadall_glm(pathname) == SUCCESS ? 1 : CMDERR;
	}
	else
	{
		output_fatal("missing library filename");
		return CMDERR;
	}
}

DEPRECATED static int _template(void *main, int argc, const char *argv[])
{
	return ((GldMain*)main)->get_cmdarg()->_template(argc,argv);	
}
int GldCmdarg::_template(int argc, const char *argv[])
{
	if ( argc > 1 )
	{
		char pathname[4096];
		const char *etcpath = getenv("GLD_ETC");
		if ( etcpath == NULL )
		{
			etcpath = "/usr/local/share/gridlabd";
		}
		snprintf(pathname,sizeof(pathname),"%s/template/%s/%s/%s/%s",getenv("GLD_ETC"),(const char*)global_country,(const char*)global_region,(const char*)global_organization,argv[1]);
		if ( strstr(global_pythonpath,pathname) == NULL )
		{
			if ( strcmp(global_pythonpath,":") != 0 )
			{
				strcat(global_pythonpath,":");
			}
			strcat(global_pythonpath,pathname);
		}
		snprintf(pathname,sizeof(pathname),"%s/template/%s/%s/%s/%s/%s.glm",getenv("GLD_ETC"),(const char*)global_country,(const char*)global_region,(const char*)global_organization,argv[1],argv[1]);
		return get_instance()->get_loader()->loadall_glm(pathname) == SUCCESS ? 1 : CMDERR;
	}
	else
	{
		output_fatal("missing template filename");
		return CMDERR;
	}
}

DEPRECATED static int initialize(void *main, int argc, const char *argv[])
{
	return ((GldMain*)main)->get_cmdarg()->initialize(argc,argv);
}
int GldCmdarg::initialize(int argc, const char *argv[])
{
	global_initializeonly = !global_initializeonly;
	return 0;
}

DEPRECATED static int license(void *main, int argc, const char *argv[])
{
	return ((GldMain*)main)->get_cmdarg()->license(argc,argv);
}
int GldCmdarg::license(int argc, const char *argv[])
{
	legal_license();
	return 0;
}

DEPRECATED static int server_portnum(void *main, int argc, const char *argv[])
{
	return ((GldMain*)main)->get_cmdarg()->server_portnum(argc,argv);
}
int GldCmdarg::server_portnum(int argc, const char *argv[])
{
	if (argc>1)
	{
		global_server_portnum = (argc--,atoi(*++argv));
		return 1;
	}
	else
	{
		output_fatal("missing server port number");
		/*	TROUBLESHOOT
			The <b>-P</b> or <b>--server_portnum</b> command line directive
			was not followed by a valid number.  The correct syntax is
			<b>-P <i>number</i></b> or <b>--server_portnum <i>number</i></b>.
		 */
		return CMDERR;
	}
}

DEPRECATED static int server_inaddr(void *main, int argc, const char *argv[])
{
	return ((GldMain*)main)->get_cmdarg()->server_inaddr(argc,argv);
}
int GldCmdarg::server_inaddr(int argc, const char *argv[])
{
	if ( argc>1 )
	{
		strncpy(global_server_inaddr,(argc--,*++argv),sizeof(global_server_inaddr)-1);
		return 1;
	}
	else
	{
		output_fatal("missing server ip address");
		/*	TROUBLESHOOT
			The <b>--server_inaddr</b> command line directive
			was not followed by a valid IP address.  The correct syntax is
			<b>--server_inaddr <i>interface address</i></b>.
		 */
		return CMDERR;
	}
}

DEPRECATED static int version(void *main, int argc, const char *argv[])
{
	return ((GldMain*)main)->get_cmdarg()->version(argc,argv);
}
int GldCmdarg::version(int argc, const char *argv[])
{
	if ( argv[0][9] == '=' && argv[0][10] == '-' )
	{
		if ( version_check(argv[0]+10) )
		{
			return CMDOK;
		} 
		output_error("version '%s' does not satisfy the version requirement '%s'",VERSION,argv[0]+10);
		return CMDERR;
	}
	const char *opt = strchr(argv[0],'=');
	if ( opt++ == NULL )
	{
		opt = "default";
	}
	if ( strcmp(opt,"default") == 0 )
	{
		output_message("%s %s-%d", PACKAGE_NAME, PACKAGE_VERSION, BUILDNUM);
		return 0;
	}
	else if ( strcmp(opt,"all" ) == 0 )
	{
		output_message("%s %s-%d (%s) "
#if defined MACOSX
			"Darwin"
#else // LINUX
			"Linux"
#endif
			, PACKAGE_NAME, PACKAGE_VERSION, BUILDNUM, BRANCH);
		return 0;
	}
	else if ( strcmp(opt,"number" ) == 0 || strcmp(opt,"version") == 0 )
	{
		output_message("%s", PACKAGE_VERSION);
		return 0;
	}
	else if ( strcmp(opt,"build") == 0 || strcmp(opt,"build_number") == 0 )
	{
		output_message("%d", BUILDNUM);
		return 0;
	}
	else if ( strcmp(opt,"package") == 0 || strcmp(opt,"application") == 0 )
	{
		output_message("%s", PACKAGE_NAME);
		return 0;
	}
	else if ( strcmp(opt,"branch") == 0 )
	{
		output_message("%s", BRANCH);
		return 0;
	}
	else if ( strcmp(opt,"git-branch") == 0 )
	{
		output_message("%s", BUILD_BRANCH);
		return 0;
	}
	else if ( strcmp(opt,"git-repo") == 0 )
	{
		output_message("%s", BUILD_URL);
		return 0;
	}
	else if ( strcmp(opt,"git-commit") == 0 )
	{
		output_message("%s", BUILD_ID);
		return 0;
	}
	else if ( strcmp(opt,"platform") == 0 || strcmp(opt,"system") == 0 )
	{
		output_message(
#if defined MACOSX
			"Darwin"
#else // LINUX
			"Linux"
#endif
		);
		return 0;
	}
	else if ( strcmp(opt,"release") == 0 )
	{
		output_message("%s",BUILD_RELEASE);
		return 0;
	}
	else if ( strcmp(opt,"commit") == 0 )
	{
		output_message("%s",BUILD_ID);
		return 0;
	}
	else if ( strcmp(opt,"email") == 0 )
	{
		output_message("%s",PACKAGE_BUGREPORT);
		return 0;
	}
	else if ( strcmp(opt,"origin") == 0 )
	{
		output_message("%s",BUILD_URL);
		return 0;
	}
	else if ( strcmp(opt,"install") == 0 )
	{
		// IMPORTANT: this needs to be consistent with Makefile.am, install.sh and build-aux/*.sh
		varchar tmp(1024);
		strcpy(tmp,global_execdir);
		char *p = strrchr(tmp.get_string(),'/');
		if ( p != NULL && strcmp(p,"/bin") == 0 )
		{
			*p = '\0';
		}
		output_message("%s", tmp.get_string());
		return 0;
	}
	else if ( strcmp(opt,"name") == 0 )
	{
		// IMPORTANT: this needs to be consistent with Makefile.am, install.sh and build-aux/*.sh
		output_message("%s-%s-%d-%s", PACKAGE, PACKAGE_VERSION, BUILDNUM, BRANCH);
		return 0;
	}
	else if ( strcmp(opt,"json") == 0 )
	{
		bool old = global_suppress_repeat_messages;
		global_suppress_repeat_messages = false;
		output_message("{");
#define OUTPUT(TAG,FORMAT,VALUE) output_message("\t\"%s\" : \"" FORMAT "\",",TAG,VALUE)
#define OUTPUT_LAST(TAG,FORMAT,VALUE) output_message("\t\"%s\" : \"" FORMAT "\"\n}",TAG,VALUE)
#define OUTPUT_LIST_START(TAG) output_message("\t\"%s\" : [",TAG)
#define OUTPUT_LIST_ITEM(VALUE) output_message("\t\t\"%s\",",VALUE)
#define OUTPUT_LIST_END(VALUE) output_message("\t\t\"%s\"],",VALUE)
#define OUTPUT_MULTILINE(TAG,VALUE) {\
		const char *value = VALUE;\
		char *token=NULL, *last=NULL;\
		char buffer[strlen(value)+1];\
		strcpy(buffer,value);\
		OUTPUT_LIST_START(TAG);\
		while ( (token=strtok_r(token?NULL:buffer,"\n",&last)) != NULL )\
		{\
			OUTPUT_LIST_ITEM(token);\
		}\
		OUTPUT_LIST_END("");\
	}
		OUTPUT("application","%s",PACKAGE);
		OUTPUT("version","%s",PACKAGE_VERSION);
		OUTPUT("build_number","%06d",BUILDNUM);
		OUTPUT("branch","%s",BRANCH);
		OUTPUT("package-name","%s",PACKAGE_NAME);
		OUTPUT("options","%s",BUILD_OPTIONS);
		OUTPUT_MULTILINE("status",BUILD_STATUS);
		OUTPUT_MULTILINE("copyright",version_copyright());
		OUTPUT_MULTILINE("license",legal_license_text());
		OUTPUT("system","%s",BUILD_SYSTEM);
		char tmp[1024];
		strcpy(tmp,global_execdir);
		char *p = strrchr(tmp,'/');
		if ( p != NULL && strcmp(p,"/bin") == 0 )
		{
			*p = '\0';
		}
		OUTPUT("install","%s",tmp);
		output_message("\t\"name\" : \"%s-%s-%d-%s\",", PACKAGE, PACKAGE_VERSION, BUILDNUM, BRANCH);
		OUTPUT("release","%s",BUILD_RELEASE);
		OUTPUT("commit","%s",BUILD_ID);
		OUTPUT("email","%s",PACKAGE_BUGREPORT);
		OUTPUT_LAST("origin","%s",BUILD_URL);
		global_suppress_repeat_messages = old;
		return 0;
	}
	else
	{
		output_error("version option '%s' is not valid", opt);
		return CMDERR;
	}
}

DEPRECATED static int build_info(void *main, int argc, const char *argv[])
{
	enum e_format {RAW, JSON} format = RAW;
	int parsed = 0;
	if ( argc > 1 )
	{
		char tag[1024];
		if ( sscanf(argv[1],"format=%1023[a-z]",tag) == 1 )
		{
			if ( strcmp(tag,"raw") == 0 )
			{
				format = RAW;
				parsed = 1;
			}
			else if ( strcmp(tag,"json") == 0 )
			{
				format = JSON;
				parsed = 1;
			}
			else
			{
				output_error("build-info format '%s' is not valid",tag);
				return CMDERR;
			}
		}
	}
	varchar status(BUILD_STATUS); 
	char *ptr=NULL, *last=NULL;
	bool old = global_suppress_repeat_messages;
	global_suppress_repeat_messages = false;
	switch(format)
	{
		case JSON:
			output_message("{");
			output_message("\t\"application\": \"%s\",", PACKAGE_NAME);
			output_message("\t\"version\": \"%s\",", PACKAGE_VERSION);
			output_message("\t\"build\": \"%d\",", BUILDNUM);
			output_message("\t\"origin\": \"%s\",", BUILD_NAME);
			output_message("\t\"source\": \"%s\",", BUILD_URL);
			output_message("\t\"system\": \"%s\",", BUILD_SYSTEM);
			output_message("\t\"release\": \"%s\",", BUILD_RELEASE);
			output_message("\t\"id\": \"%s\",", BUILD_ID);
			output_message("\t\"options\": \"%s", BUILD_OPTIONS
#ifdef HAVE_NCURSES_H
				" ncurses"
#endif
				" python"
#ifdef HAVE_MYSQL
				" mysql"
#endif
#ifdef HAVE_MATLAB
				" matlab"
#endif
				"\","
		);
			output_message("\t\"status\": [");
			for ( ptr = strtok_r(status.get_string(),"\n",&last) ; ptr != NULL ; ptr = strtok_r(NULL,"\n",&last) )
			{
				if ( strcmp(ptr,"") != 0 )
				{
					output_message("\t\t\"%s\",",ptr);
				}
			}
			output_message("\t\t\"\"]");
			output_message("}");
			break;
		case RAW:
		default:
			output_message("application: %s", PACKAGE_NAME);
			output_message("version: %s", PACKAGE_VERSION);
			output_message("build: %d", BUILDNUM);
			output_message("origin: %s", BUILD_NAME);
			output_message("source: %s", BUILD_URL);
			output_message("system: %s", BUILD_SYSTEM);
			output_message("release: %s", BUILD_RELEASE);
			output_message("id: %s", BUILD_ID);
			output_message("options: %s", BUILD_OPTIONS
#ifdef HAVE_NCURSES_H
				" ncurses"
#endif
				" python"
#ifdef HAVE_MYSQL
				" mysql"
#endif
#ifdef HAVE_MATLAB
				" matlab"
#endif
		);
			output_message("status: %s", BUILD_STATUS);
			break;
	}
	global_suppress_repeat_messages = old;

	return parsed;
}

DEPRECATED static int dsttest(void *main, int argc, const char *argv[])
{
	return ((GldMain*)main)->get_cmdarg()->dsttest(argc,argv);
}
int GldCmdarg::dsttest(int argc, const char *argv[])
{
	timestamp_test();
	return 0;
}

DEPRECATED static int randtest(void *main, int argc, const char *argv[])
{
	return ((GldMain*)main)->get_cmdarg()->randtest(argc,argv);
}
int GldCmdarg::randtest(int argc, const char *argv[])
{
	random_test();
	return 0;
}

DEPRECATED static int unitstest(void *main, int argc, const char *argv[])
{
	return ((GldMain*)main)->get_cmdarg()->unitstest(argc,argv);
}
int GldCmdarg::unitstest(int argc, const char *argv[])
{
	unit_test();
	return 0;
}

DEPRECATED static int scheduletest(void *main, int argc, const char *argv[])
{
	return ((GldMain*)main)->get_cmdarg()->scheduletest(argc,argv);
}
int GldCmdarg::scheduletest(int argc, const char *argv[])
{
	schedule_test();
	return 0;
}

DEPRECATED static int loadshapetest(void *main, int argc, const char *argv[])
{
	return ((GldMain*)main)->get_cmdarg()->loadshapetest(argc,argv);
}
int GldCmdarg::loadshapetest(int argc, const char *argv[])
{
	loadshape_test();
	return 0;
}

DEPRECATED static int endusetest(void *main, int argc, const char *argv[])
{
	return ((GldMain*)main)->get_cmdarg()->endusetest(argc,argv);
}
int GldCmdarg::endusetest(int argc, const char *argv[])
{
	enduse_test();
	return 0;
}

DEPRECATED static int xmlstrict(void *main, int argc, const char *argv[])
{
	return ((GldMain*)main)->get_cmdarg()->xmlstrict(argc,argv);
}
int GldCmdarg::xmlstrict(int argc, const char *argv[])
{
	global_xmlstrict = !global_xmlstrict;
	IN_MYCONTEXT output_verbose("xmlstrict is %s", global_xmlstrict?"enabled":"disabled");
	return 0;
}

DEPRECATED static int globaldump(void *main, int argc, const char *argv[])
{
	return ((GldMain*)main)->get_cmdarg()->globaldump(argc,argv);
}
int GldCmdarg::globaldump(int argc, const char *argv[])
{
	global_dump();
	return CMDOK;
}

DEPRECATED static int relax(void *main, int argc, const char *argv[])
{
	return ((GldMain*)main)->get_cmdarg()->relax(argc,argv);
}
int GldCmdarg::relax(int argc, const char *argv[])
{
	global_strictnames = FALSE;
	return 0;
}

DEPRECATED static int pidfile(void *main, int argc, const char *argv[])
{
	return ((GldMain*)main)->get_cmdarg()->pidfile(argc,argv);
}
int GldCmdarg::pidfile(int argc, const char *argv[])
{
	const char *filename = strchr(*argv,'=');
	if (filename==NULL)
		strcpy(global_pidfile,"gridlabd.pid");
	else
		strcpy(global_pidfile,filename+1);
	return 0;
}

DEPRECATED static int kml(void *main, int argc, const char *argv[])
{
	return ((GldMain*)main)->get_cmdarg()->kml(argc,argv);
}
int GldCmdarg::kml(int argc, const char *argv[])
{
	const char *filename = strchr(*argv,'=');
	if (filename)
		strcpy(global_kmlfile,filename+1);
	else
		strcpy(global_kmlfile,"gridlabd.kml");
	return 0;
}

DEPRECATED static int avlbalance(void *main, int argc, const char *argv[])
{
	return ((GldMain*)main)->get_cmdarg()->avlbalance(argc,argv);
}
int GldCmdarg::avlbalance(int argc, const char *argv[])
{
	global_no_balance = !global_no_balance;
	return 0;
}

DEPRECATED static int testall(void *main, int argc, const char *argv[])
{
	return ((GldMain*)main)->get_cmdarg()->testall(argc,argv);
}
int GldCmdarg::testall(int argc, const char *argv[])
{
	int test_mod_num = 1;
	FILE *fd = NULL;
	if(*++argv != NULL)
		fd = fopen(*argv,"r");
	else {
		output_fatal("no filename for testall");
		/*	TROUBLESHOOT
			The --testall parameter was found on the command line, but
			if was not followed by a filename containing the test
			description file.
		*/
		return CMDERR;
	}
	argc--;
	global_test_mode=TRUE;

	if(fd == NULL)
	{
		output_fatal("incorrect module list file name");
		/*	TROUBLESHOOT
			The --testall parameter was found on the command line, but
			if was not followed by a valid filename containing the test
			description file.
		*/
		return CMDERR;
	}
	if(load_module_list(fd,&test_mod_num) == FAILED)
		return CMDERR;
	return 1;
}

DEPRECATED static int modhelp(void *main, int argc, const char *argv[])
{
	return ((GldMain*)main)->get_cmdarg()->modhelp(argc,argv);
}
int GldCmdarg::modhelp(int argc, const char *argv[])
{
	const char *options = strchr(argv[0],'=');
	if ( options != NULL )
	{
		options++;
	}
	if ( argc > 1 )
	{
		MODULE *mod = NULL;
		CLASS *oclass = NULL;
		argv++;
		argc--;
		varchar module_name(1024);
		varchar class_name(1024);
		if ( sscanf(argv[0],"%1023[^:]:%1023s",module_name.get_string(),class_name.get_string()) == 1 )
		{ 
			// no class
			mod = module_load(module_name,0,NULL);
		}
		else
		{
			GLOBALVAR *var=NULL;
			mod = module_load(module_name,0,NULL);
			oclass = class_get_class_from_classname(class_name);
			if ( oclass == NULL )
			{
				output_fatal("Unable to find class '%s' in module '%s'", class_name.get_string(), module_name.get_string());
				/*	TROUBLESHOOT
					The <b>--modhelp</b> parameter was found on the command line, but
					if was followed by a class specification that isn't valid.
					Verify that the class exists in the module you specified.
				*/
				return FAILED;
			}

			/* dump module globals */
			if ( ! options )
			{
				printf("module %s {\n", mod->name);
				while ((var=global_getnext(var))!=NULL)
				{
					PROPERTY *prop = var->prop;
					const char *proptype = class_get_property_typename(prop->ptype);
					if ( strncmp(var->prop->name,mod->name,strlen(mod->name))!=0 )
						continue;
					if ( (prop->access&PA_HIDDEN)==PA_HIDDEN )
						continue;
					if (proptype!=NULL)
					{
						if ( prop->unit!=NULL )
						{
							printf("\t%s %s[%s];", proptype, strrchr(prop->name,':')+1, prop->unit->name);
						}
						else if (prop->ptype==PT_set || prop->ptype==PT_enumeration)
						{
							KEYWORD *key;
							const char *fmt = ( sizeof(uint64) < sizeof(long long) ? "%s=%lu%s" : "%s=%llu%s");
							printf("\t%s {", proptype);
							for (key=prop->keywords; key!=NULL; key=key->next)
								printf(fmt, key->name, key->value, key->next==NULL?"":", ");
							printf("} %s;", strrchr(prop->name,':')+1);
						}
						else
						{
							printf("\t%s %s;", proptype, strrchr(prop->name,':')+1);
						}
						if (prop->description!=NULL)
							printf(" // %s%s",prop->flags&PF_DEPRECATED?"(DEPRECATED) ":"",prop->description);
						printf("\n");
					}
				}
				printf("}\n");
			}
		}
		if ( mod == NULL )
		{
			output_fatal("module %s is not found",*argv);
			/*	TROUBLESHOOT
				The <b>--modhelp</b> parameter was found on the command line, but
				if was followed by a module specification that isn't valid.
				Verify that the module exists in GridLAB-D's <b>lib</b> folder.
			*/
			return FAILED;
		}
		if ( options )
		{
			if ( strcmp(options,"md") == 0 )
			{
				module_help_md(mod,oclass);
			}
			else if ( strcmp(options,"json") == 0 )
			{
				GldJsonWriter writer("/dev/stdout");
				return writer.dump_modules() > 0 ? 1 : CMDERR;
			}
		}
		else if ( oclass != NULL )
		{
			print_class(oclass);
		}
		else
		{
			CLASS	*oclass;
			PNTREE	*ctree;
			/* lexographically sort all elements from class_get_first_class & oclass->next */

			oclass=class_get_first_class();
			ctree = (PNTREE *)malloc(sizeof(PNTREE));

			if(ctree == NULL){
				throw_exception("--modhelp: malloc failure");
				/* TROUBLESHOOT
					The memory allocation needed for module help to function has failed.  Try freeing up system memory and try again.
				 */
			}

			ctree->name = oclass->name;
			ctree->oclass = oclass;
			ctree->left = ctree->right = 0;

			for(; oclass != NULL; oclass = oclass->next){
				modhelp_alpha(&ctree, oclass);
				//print_class(oclass);
			}

			/* flatten tree */
			print_modhelp_tree(ctree);
		}
	}
	return 1;
}

DEPRECATED static int modlist(void *main, int argc, const char *argv[])
{
	return ((GldMain*)main)->get_cmdarg()->modlist(argc,argv);
}
int GldCmdarg::modlist(int arvc, const char *argv[])
{
	module_list();
	return 1;
}

DEPRECATED static int modtest(void *main, int argc, const char *argv[])
{
	return ((GldMain*)main)->get_cmdarg()->modtest(argc,argv);
}
int GldCmdarg::modtest(int argc, const char *argv[])
{
	if (argc>1)
	{
		MODULE *mod = module_load(argv[1],0,NULL);
		if (mod==NULL)
			output_fatal("module %s is not found",argv[1]);
			/*	TROUBLESHOOT
				The <b>--modtest</b> parameter was found on the command line, but
				if was followed by a module specification that isn't valid.
				Verify that the module exists in GridLAB-D's <b>lib</b> folder.
			*/
		else
		{
			argv++;argc--;
			if (mod->test==NULL)
				output_fatal("module %s does not implement a test routine", argv[0]);
				/*	TROUBLESHOOT
					The <b>--modtest</b> parameter was found on the command line, but
					if was followed by a specification for a module that doesn't
					implement any test procedures.  See the <b>--libinfo</b> command
					line parameter for information on which procedures the
					module supports.
				*/
			else
			{
				output_test("*** modtest of %s beginning ***", argv[0]);
				mod->test(0,NULL);
				output_test("*** modtest of %s ended ***", argv[0]);
			}
		}
	}
	else
	{
		output_fatal("definition is missing");
		/*	TROUBLESHOOT
			The <b>--modtest</b> parameter was found on the command line, but
			if was not followed by a module specification.  The correct
			syntax is <b>gridlabd --modtest <i>module_name</i></b>.
		*/
		return FAILED;
	}
	return 1;
}

DEPRECATED static int test(void *main, int argc, const char *argv[])
{
	return ((GldMain*)main)->get_cmdarg()->test(argc,argv);
}
int GldCmdarg::test(int argc, const char *argv[])
{
	int n=0;
	global_test_mode = TRUE;
	while (argc>1)
	{
		test_request(*++argv);
		argc--;
		n++;
	}
	return n;
}

DEPRECATED static int define(void *main, int argc, const char *argv[])
{
	return ((GldMain*)main)->get_cmdarg()->define(argc,argv);
}
int GldCmdarg::define(int argc, const char *argv[])
{
	if (argc>1)
	{
		bool namestate = global_strictnames;
		global_strictnames = FALSE;
		if (global_setvar(*++argv,NULL)==SUCCESS){
			argc--;
		}
		global_strictnames = namestate;
		return 1;
	}
	else
	{
		output_fatal("definition is missing");
		/* TROUBLESHOOT
			The <b>-D</b> or <b>--define</b> command line parameters was given, but
			it was not followed by a variable definition.  The correct syntax
			<b>-D </i>variable</i>=<i>value</i></b> or
			<b>--define </i>variable</i>=<i>value</i></b>
		 */
		return CMDERR;
	}
}

DEPRECATED static int globals(void *main, int argc, const char *argv[])
{
	return ((GldMain*)main)->get_cmdarg()->globals(argc,argv);
}
int GldCmdarg::globals(int argc, const char *argv[])
{
	bool use_json = (strstr(argv[0],"=json")!=NULL);
	const char *list[65536];
	int i, n=0;
	GLOBALVAR *var = NULL;

	/* load the list into the array */
	while ((var=global_getnext(var))!=NULL)
	{
		if ( n < (int)(sizeof(list)/sizeof(list[0])) )
			list[n++] = var->prop->name;
		else
		{
			output_fatal("--globals has insufficient buffer space to sort globals list");
			return FAILED;
		}
	}

	/* sort the array */
	qsort(list,n,sizeof(list[0]),compare);

	/* output sorted array */
	if ( use_json )
	{
		printf("{\n");
	}
	for (i=0; i<n; i++)
	{
		char buffer[1024];
		var = global_find(list[i]);
		if ( (var->prop->access&PA_HIDDEN)==PA_HIDDEN )
			continue;
		const char *value = global_getvar(var->prop->name,buffer,sizeof(buffer));
		if ( use_json && value != NULL )
		{
			printf("\t\"%s\" : {\n",var->prop->name);
			if ( value[0] == '"' )
			{
				printf("\t\t\"value\" : %s,\n",value);
			}
			else
			{
				printf("\t\t\"value\" : \"%s\",\n",value);
			}
			printf("\t\t\"flags\" : \"%s\",\n",(var->prop->flags&PF_DEPRECATED)?"DEPRECATED":"");
			printf("\t\t\"description\" : \"%s\"\n",var->prop->description?var->prop->description:"");
			printf("\t}%s\n",i<n-1?",":"");
		}
		else
		{
			printf("%s=%s;",var->prop->name,value);
			if (var->prop->description || var->prop->flags&PF_DEPRECATED)
				printf(" // %s%s", (var->prop->flags&PF_DEPRECATED)?"DEPRECATED ":"", var->prop->description?var->prop->description:"");
			printf("\n");
		}
	}
	if ( use_json )
	{
		printf("}\n");
	}
	return 0;
}

DEPRECATED static int redirect(void *main, int argc, const char *argv[])
{
	return ((GldMain*)main)->get_cmdarg()->redirect(argc,argv);
}
int GldCmdarg::redirect(int argc, const char *argv[])
{
	if (argc>1)
	{
		char buffer[1024]; char *p;
		strcpy(buffer,*++argv); argc--;
		if (strcmp(buffer,"none")==0)
		{} /* used by validate to block default --redirect all behavior */
		else if (strcmp(buffer,"all")==0)
		{
			if (output_redirect("output",NULL)==NULL ||
				output_redirect("error",NULL)==NULL ||
				output_redirect("warning",NULL)==NULL ||
				output_redirect("debug",NULL)==NULL ||
				output_redirect("verbose",NULL)==NULL ||
				output_redirect("profile",NULL)==NULL ||
				output_redirect("progress",NULL)==NULL)
			{
				output_fatal("redirection of all failed");
				/* TROUBLESHOOT
					An attempt to close all standard stream from the
					command line using <b>--redirect all</b> has failed.
					One of the streams cannot be closed.  Try redirecting
					each stream separately until the problem stream is
					identified and the correct the problem with that stream.
				 */
				return FAILED;
			}
		}
		else if ((p=strchr(buffer,':'))!=NULL)
		{
			*p++='\0';
			if (output_redirect(buffer,p)==NULL)
			{
				output_fatal("redirection of %s to '%s' failed: %s",buffer,p, strerror(errno));
				/*	TROUBLESHOOT
					An attempt to redirect a standard stream from the
					command line using <b>--redirect <i>stream</i>:<i>destination</i></b>
					has failed.  The message should provide an indication of why the
					attempt failed. The remedy will depend on the nature of the problem.
				 */
				return FAILED;
			}
		}
		else if (output_redirect(buffer,NULL)==NULL)
		{
				output_fatal("default redirection of %s failed: %s",buffer, strerror(errno));
				/*	TROUBLESHOOT
					An attempt to close a standard stream from the
					command line using <b>--redirect <i>stream</i></b>
					has failed.  The message should provide an indication of why the
					attempt failed. The remedy will depend on the nature of the problem.

				 */
				return FAILED;
		}
	}
	else
	{
		output_fatal("redirection is missing");
		/*	TROUBLESHOOT
			A <b>--redirect</b> directive on the command line is missing
			its redirection specification.  The correct syntax is
			<b>--redirect <i>stream</i>[:<i>destination</i>]</b>.
		 */
		return FAILED;
	}
	return 1;
}

DEPRECATED static int libinfo(void *main, int argc, const char *argv[])
{
	return ((GldMain*)main)->get_cmdarg()->libinfo(argc,argv);
}
int GldCmdarg::libinfo(int argc, const char *argv[])
{
	if (argc-1>0)
	{	argc--;
		module_libinfo(*++argv);
		return CMDOK;
	}
	else
	{
		output_fatal("missing library name");
		/*	TROUBLESHOOT
			The <b>-L</b> or <b>--libinfo</b> command line directive
			was not followed by a module name.  The correct syntax is
			<b>-L <i>module_name</i></b> or <b>--libinfo <i>module_name</i></b>.
		 */
	}
	return CMDERR;
}

DEPRECATED static int threadcount(void *main, int argc, const char *argv[])
{
	return ((GldMain*)main)->get_cmdarg()->threadcount(argc,argv);
}
int GldCmdarg::threadcount(int argc, const char *argv[])
{
	if (argc>1)
		global_threadcount = (argc--,atoi(*++argv));
	else
	{
		output_fatal("missing thread count");
		/*	TROUBLESHOOT
			The <b>-T</b> or <b>--threadcount</b> command line directive
			was not followed by a valid number.  The correct syntax is
			<b>-T <i>number</i></b> or <b>--threadcount <i>number</i></b>.
		 */
		return CMDERR;
	}
	return 1;
}

DEPRECATED static int output(void *main, int argc, const char *argv[])
{
	return ((GldMain*)main)->get_cmdarg()->output(argc,argv);
}
int GldCmdarg::output(int argc, const char *argv[])
{
	if (argc>1)
	{
		strcpy(global_savefile,(argc--,*++argv));
		return 1;
	}
	else
	{
		output_fatal("missing output file");
		/* TROUBLESHOOT
			The <b>-o</b> or <b>--output</b> command line directive
			was not followed by a valid filename.  The correct syntax is
			<b>-o <i>file</i></b> or <b>--output <i>file</i></b>.
		 */
		return CMDERR;
	}
}

DEPRECATED static int environment(void *main, int argc, const char *argv[])
{
	return ((GldMain*)main)->get_cmdarg()->environment(argc,argv);
}
int GldCmdarg::environment(int argc, const char *argv[])
{
	if (argc>1)
		strcpy(global_environment,(argc--,*++argv));
	else
	{
		output_fatal("environment not specified");
		/*	TROUBLESHOOT
			The <b>-e</b> or <b>--environment</b> command line directive
			was not followed by a valid environment specification.  The
			correct syntax is <b>-e <i>keyword</i></b> or <b>--environment <i>keyword</i></b>.
		 */
		return CMDERR;
	}
	return 1;
}

DEPRECATED static int xmlencoding(void *main, int argc, const char *argv[])
{
	return ((GldMain*)main)->get_cmdarg()->xmlencoding(argc,argv);
}
int GldCmdarg::xmlencoding(int argc, const char *argv[])
{
	if (argc>1)
	{
		global_xml_encoding = atoi(*++argv);
		argc--;
	}
	else
	{
		output_fatal("xml encoding not specified");
		/*	TROUBLESHOOT
			The <b>--xmlencoding</b> command line directive
			was not followed by a encoding specification.  The
			correct syntax is <b>--xmlencoding <i>keyword</i></b>.
		 */
		return FAILED;
	}
	return 1;
}

DEPRECATED static int xsd(void *main, int argc, const char *argv[])
{
	return ((GldMain*)main)->get_cmdarg()->xsd(argc,argv);
}
int GldCmdarg::xsd(int argc, const char *argv[])
{
	if (argc>0)
	{
		argc--;
		output_xsd(*++argv);
		return CMDOK;
	}
	else
	{
		MODULE *mod;
		for (mod=module_get_first(); mod!=NULL; mod=mod->next)
			output_xsd(mod->name);
		return 0;
	}
}

DEPRECATED static int xsl(void *main, int argc, const char *argv[])
{
	return ((GldMain*)main)->get_cmdarg()->xsl(argc,argv);
}
int GldCmdarg::xsl(int argc, const char *argv[])
{
	if (argc-1>0)
	{
		varchar fname(1024);
		int n_args = 0;
		char *p_args[256];
		char *buffer = strdup(argv[1]);
		p_args[n_args++] = buffer;
		for ( char *p = buffer ; *p != '\0' ; p++ )
		{
			if ( *p == ',' )
			{
				*p++ = '\0';
				p_args[n_args] = p;
			}
		}
		sprintf(fname,"gridlabd-%d_%d.xsl",global_version_major,global_version_minor);
		output_xsl(fname,n_args,(const char**)p_args);
		free(buffer);
		return CMDOK;
	}
	else
	{
		output_fatal("module list not specified");
		/*	TROUBLESHOOT
			The <b>--xsl</b> command line directive
			was not followed by a validlist of modules.  The
			correct syntax is <b>--xsl <i>module1</i>[,<i>module2</i>[,...]]</b>.
		 */
		return CMDERR;
	}
}

DEPRECATED static int _stream(void *main, int argc, const char *argv[])
{
	return ((GldMain*)main)->get_cmdarg()->_stream(argc,argv);
}
int GldCmdarg::_stream(int argc, const char *argv[])
{
	global_streaming_io_enabled = !global_streaming_io_enabled;
	return 0;
}

DEPRECATED static int server(void *main, int argc, const char *argv[])
{
	return ((GldMain*)main)->get_cmdarg()->server(argc,argv);
}
int GldCmdarg::server(int argc, const char *argv[])
{
	strcpy(global_environment,"server");
	return 0;
}

DEPRECATED static int clearmap(void *main, int argc, const char *argv[])
{
	return ((GldMain*)main)->get_cmdarg()->clearmap(argc,argv);
}
int GldCmdarg::clearmap(int argc, const char *argv[])
{
	sched_clear();
	return 0;
}

DEPRECATED static int pstatus(void *main, int argc, const char *argv[])
{
	return ((GldMain*)main)->get_cmdarg()->pstatus(argc,argv);
}
int GldCmdarg::pstatus(int argc, const char *argv[])
{
	sched_init(1);
	const char *opt = strchr(argv[0],'=');
	if ( opt != NULL )
		sched_print(0,opt+1);
	else
		sched_print(0);
	return 0;
}

DEPRECATED static int pkill(void *main, int argc, const char *argv[])
{
	return ((GldMain*)main)->get_cmdarg()->pkill(argc,argv);
}
int GldCmdarg::pkill(int argc, const char *argv[])
{
	if (argc>0)
	{
		int signal = SIGINT;
		int m = 1;
		if ( *(argv[1]) == '-' )
		{
			signal = 0;
			if ( ! isdigit(argv[1][1]) )
			{
				struct {
					int signal;
					const char *shortname;
					const char *longname;
				} map[] = {
					{SIGINT,"-INT","-SIGINT"},
					{SIGQUIT,"-QUIT","-SIGQUIT"},
					{SIGTRAP,"-TRAP","-SIGTRAP"},
					{SIGABRT,"-ABRT","-SIGABRT"},
					{SIGKILL,"-KILL","-SIGKILL"},
					{SIGSTOP,"-STOP","-SIGSTOP"},
					{SIGCONT,"-CONT","-SIGCONT"},
					{SIGTERM,"-TERM","-SIGTERM"},
				};
				for ( size_t n = 0 ; n < sizeof(map)/sizeof(map[0]) ; n++ )
				{
					if ( strcmp(map[n].shortname,argv[1]) == 0 || strcmp(map[n].longname,argv[1]) == 0 )
					{
						signal = map[n].signal;
						break;
					}
				}
			}
			else
			{
				signal = atoi(argv[1]+1);
			}
			if ( signal == 0 )
			{
				output_error("'%s' is an invalid signal",argv[1]);
				return CMDERR;
			}
			argc--;
			argv++;
			m++;
		}
		if ( ! isdigit(*(argv[1])) )
		{
			output_error("'%s' is an invalid processor number",argv[1]);
		}
		sched_pkill(atoi(argv[1]),signal);
		return m;
	}
	else
	{
		output_fatal("processor number not specified");
		/*	TROUBLESHOOT
			The <b>--pkill</b> command line directive
			was not followed by a valid processor number.
			The correct syntax is <b>--pkill <i>processor_number</i></b>.
		 */
		return CMDERR;
	}
}

DEPRECATED static int plist(void *main, int argc, const char *argv[])
{
	return ((GldMain*)main)->get_cmdarg()->plist(argc,argv);
}
int GldCmdarg::plist(int argc, const char *argv[])
{
	sched_init(1);
	sched_print(0);
	return 0;
}

DEPRECATED static int pcontrol(void *main, int argc, const char *argv[])
{
	return ((GldMain*)main)->get_cmdarg()->pcontrol(argc,argv);
}
int GldCmdarg::pcontrol(int argc, const char *argv[])
{
	sched_init(1);
	sched_controller();
	return 0;
}

DEPRECATED static int info(void *main, int argc, const char *argv[])
{
	return ((GldMain*)main)->get_cmdarg()->info(argc,argv);
}
int GldCmdarg::info(int argc, const char *argv[])
{
	if ( argc>1 )
	{
		varchar cmd(4096);
#ifdef WIN32
		sprintf(cmd,"start %s \"%s%s\"", global_browser, global_infourl, argv[1]);
#elif defined(MACOSX)
		sprintf(cmd,"open -a %s \"%s%s\"", global_browser, global_infourl, argv[1]);
#else
		sprintf(cmd,"%s \"%s%s\" & ps -p $! >/dev/null", global_browser, global_infourl, argv[1]);
#endif
		IN_MYCONTEXT output_verbose("Starting browser using command [%s]", cmd.get_string());
		if (my_instance->subcommand(cmd)!=0)
		{
			output_error("unable to start browser");
			return CMDERR;
		}
		else
		{
			IN_MYCONTEXT output_verbose("starting interface");
		}
		return 1;
	}
	else
	{
		output_fatal("info subject not specified");
		/*	TROUBLESHOOT
			The <b>--info</b> command line directive
			was not followed by a valid subject to lookup.
			The correct syntax is <b>--info <i>subject</i></b>.
		 */
		return CMDERR;
	}
}

DEPRECATED static int slave(void *main, int argc, const char *argv[])
{
	return ((GldMain*)main)->get_cmdarg()->slave(argc,argv);
}
int GldCmdarg::slave(int argc, const char *argv[])
{
	varchar host(256), port(256);

	if ( argc < 2 )
	{
		output_error("slave connection parameters are missing");
		return CMDERR;
	}

	IN_MYCONTEXT output_debug("slave()");
	if(2 != sscanf(argv[1],"%255[^:]:%255s",host.get_string(),port.get_string()))
	{
		output_error("unable to parse slave parameters");
	}

	strncpy(global_master,host,sizeof(global_master)-1);
	if ( strcmp(global_master,"localhost")==0 ){
		sscanf(port,"%" FMT_INT64 "x",&global_master_port); /* port is actual mmap/shmem */
		global_multirun_connection = MRC_MEM;
	}
	else
	{
		global_master_port = atoi(port);
		global_multirun_connection = MRC_SOCKET;
	}

	if ( FAILED == instance_slave_init() )
	{
		output_error("slave instance init failed for master '%s' connection '%" FMT_INT64 "x'", global_master, global_master_port);
		return CMDERR;
	}

	IN_MYCONTEXT output_verbose("slave instance for master '%s' using connection '%" FMT_INT64 "x' started ok", global_master, global_master_port);
	return 1;
}

DEPRECATED static int slavenode(void *main, int argc, const char *argv[])
{
	return ((GldMain*)main)->get_cmdarg()->slavenode(argc,argv);
}
int GldCmdarg::slavenode(int argc, const char *argv[])
{
	exec_slave_node();
	return CMDOK;
}

DEPRECATED static int slave_id(void *main, int argc, const char *argv[])
{
	return ((GldMain*)main)->get_cmdarg()->slave_id(argc,argv);
}
int GldCmdarg::slave_id(int argc, const char *argv[])
{
	if(argc < 2){
		output_error("--id requires an ID number argument");
		return CMDERR;
	}
	if(1 != sscanf(argv[1], "%" FMT_INT64 "d", &global_slave_id)){
		output_error("slave_id(): unable to read ID number");
		return CMDERR;
	}
	IN_MYCONTEXT output_debug("slave using ID %" FMT_INT64 "d", global_slave_id);
	return 1;
}

DEPRECATED static int example(void *main, int argc, const char *argv[])
{
	return ((GldMain*)main)->get_cmdarg()->example(argc,argv);
}
int GldCmdarg::example(int argc, const char *argv[])
{
	MODULE *module;
	CLASS *oclass;
	PROPERTY *prop;
	varchar modname(1024), classname(1024);
	
	if ( argc < 2 ) 
	{
		output_error("--example requires a module:class argument");
		return CMDERR;
	}
	
	int n = sscanf(argv[1],"%1023[A-Za-z_]:%1024[A-Za-z_0-9]",modname.get_string(),classname.get_string());
	if ( n!=2 )
	{
		output_error("--example: %s name is not valid",n==0?"module":"class");
		return CMDERR;
	}
	module = module_load(modname,0,NULL);
	if ( module==NULL )
	{
		output_error("--example: module %d is not found", modname.get_string());
		return CMDERR;
	}
	oclass = class_get_class_from_classname(classname);
	if ( oclass==NULL )
	{
		output_error("--example: class %d is not found", classname.get_string());
		return CMDERR;
	}
	output_raw("class %s {\n",oclass->name);
	bool first = true;
	for ( prop = class_get_first_property_inherit(oclass) ; prop != NULL ; prop = class_get_next_property_inherit(prop) )
	{
		if ( (prop->flags&PF_REQUIRED) && ! (prop->flags&PF_DEPRECATED) )
		{
			if ( first ) output_raw("\t// required input properties\n");
			first = false;
			output_raw("\t%s \"%s\"; // %s\n", prop->name, prop->default_value ? prop->default_value : "", prop->description?prop->description : "");
		}
	}
	first = true;
	for ( prop = class_get_first_property_inherit(oclass) ; prop != NULL ; prop = class_get_next_property_inherit(prop) )
	{
		if ( ! (prop->flags&PF_REQUIRED) && ! (prop->flags&PF_OUTPUT) && ! (prop->flags&PF_DYNAMIC) && ! (prop->flags&PF_DEPRECATED) )
		{
			if ( first ) output_raw("\t// optional input properties\n");
			first = false;
			output_raw("\t%s \"%s\"; // %s\n", prop->name, prop->default_value ? prop->default_value : "", prop->description?prop->description : "");
		}
	}
	first = true;
	for ( prop = class_get_first_property_inherit(oclass) ; prop != NULL ; prop = class_get_next_property_inherit(prop) )
	{
		if ( ! (prop->flags&PF_DYNAMIC) && (prop->flags&PF_DEPRECATED) )
		{
			if ( first ) output_raw("\t// dynamic properties\n");
			first = false;
			output_raw("\t%s \"%s\"; // %s\n", prop->name, prop->default_value ? prop->default_value : "", prop->description?prop->description : "");
		}
	}
	first = true;
	for ( prop = class_get_first_property_inherit(oclass) ; prop != NULL ; prop = class_get_next_property_inherit(prop) )
	{
		if ( (prop->flags&PF_OUTPUT) && ! (prop->flags&PF_DEPRECATED) )
		{
			if ( first ) output_raw("\t// output properties\n");
			first = false;
			output_raw("\t%s \"%s\"; // %s\n", prop->name, prop->default_value ? prop->default_value : "", prop->description?prop->description : "");
		}
	}
	first = true;
	for ( prop = class_get_first_property_inherit(oclass) ; prop != NULL ; prop = class_get_next_property_inherit(prop) )
	{
		if ( prop->flags&PF_DEPRECATED )
		{
			if ( first ) output_raw("\t// deprecated properties\n");
			first = false;
			output_raw("\t%s \"%s\"; // %s\n", prop->name, prop->default_value ? prop->default_value : "", prop->description?prop->description : "");
		}
	}
	output_raw("}\n");
	return CMDOK;
}
DEPRECATED static int mclassdef(void *main, int argc, const char *argv[])
{
	return ((GldMain*)main)->get_cmdarg()->mclassdef(argc,argv);
}
int GldCmdarg::mclassdef(int argc, const char *argv[])
{
	MODULE *module;
	CLASS *oclass;
	OBJECT *obj;
	varchar modname(1024), classname(1024);
	int n;
	varchar buffer(65536);
	PROPERTY *prop;

	/* generate the object */
	if ( argc < 2 )
	{
		output_error("--mclassdef requires a module:class argument");
		return CMDERR;
	}
	n = sscanf(argv[1],"%1023[A-Za-z_]:%1024[A-Za-z_0-9]",modname.get_string(),classname.get_string());
        if ( n!=2 )
        {
                output_error("--mclassdef: %s name is not valid",n==0?"module":"class");
                return CMDERR;
        }
        module = module_load(modname,0,NULL);
        if ( module==NULL )
        {
                output_error("--mclassdef: module %d is not found", modname.get_string());
                return CMDERR;
        }
        oclass = class_get_class_from_classname(classname);
        if ( oclass==NULL )
        {
                output_error("--mclassdef: class %d is not found", classname.get_string());
                return CMDERR;
        }
        obj = object_create_single(oclass);
        if ( obj==NULL )
        {
                output_error("--mclassdef: unable to create mclassdef object from class %s", classname.get_string());
                return CMDERR;
        }
        global_clock = time(NULL);
        output_redirect("error",NULL);
        output_redirect("warning",NULL);
        if ( !object_init(obj) )
        {
                IN_MYCONTEXT output_warning("--mclassdef: unable to initialize mclassdef object from class %s", classname.get_string());
        }

	/* output the classdef */
	buffer.format("struct('module','%s','class','%s'", modname.get_string(), classname.get_string());
	for ( prop = oclass->pmap ; prop!=NULL && prop->oclass==oclass ; prop=prop->next )
	{
		varchar temp(1024);
		const char *value = object_property_to_string(obj, prop->name, temp);
		if ( strchr(prop->name,'.')!=NULL )
		{
			continue; /* do not output structures */
		}
		if ( value!=NULL )
		{
			count += snprintf(buffer+count,sizeof(buffer)-1-count,",...\n\t'%s','%s'", prop->name, value);
		}
	}
	buffer.append(");");
	output_raw("%s",buffer);
        return CMDOK;
}

DEPRECATED static int locktest(void *main, int argc, const char *argv[])
{
	return ((GldMain*)main)->get_cmdarg()->locktest(argc,argv);
}
int GldCmdarg::locktest(int argc, const char *argv[])
{
	test_lock();
	return CMDOK;
}

DEPRECATED static int workdir(void *main, int argc, const char *argv[])
{
	return ((GldMain*)main)->get_cmdarg()->workdir(argc,argv);
}
int GldCmdarg::workdir(int argc, const char *argv[])
{
	if ( argc<2 )
	{
		output_error("--workdir requires a directory argument");
		return CMDERR;
	}
	strcpy(global_workdir,argv[1]);
	if ( chdir(global_workdir)!=0 )
	{
		output_error("%s is not a valid workdir", global_workdir);
		return CMDERR;
	}
	if ( getcwd(global_workdir,sizeof(global_workdir)) )
	{
		IN_MYCONTEXT output_verbose("working directory is '%s'", global_workdir);
		return 1;
	}
	else
	{
		output_error("unable to read current working directory");
		return CMDERR;
	}
}

DEPRECATED static int local_daemon(void *main, int argc, const char *argv[])
{
	return ((GldMain*)main)->get_cmdarg()->local_daemon(argc,argv);
}
int GldCmdarg::local_daemon(int argc, const char *argv[])
{
	if ( argc < 2 )
	{
		output_error("--daemon requires a command");
		return CMDERR;
	}
	else if ( strcmp(argv[1],"start") == 0 )
	{
		return daemon_start(argc-1,argv+1);
	}
	else if ( strcmp(argv[1],"stop") == 0 )
	{
		return daemon_stop(argc-1,argv+1);
	}
	else if ( strcmp(argv[1],"restart") == 0 )
	{
		return daemon_restart(argc-1,argv+1);
	}
	else if ( strcmp(argv[1],"status") == 0 )
	{
		return daemon_status(argc-1,argv+1);
	}
	else
	{
		output_error("%s is not a valid daemon command", argv[1]);
		return CMDERR;
	}
}

DEPRECATED static int remote_client(void *main, int argc, const char *argv[])
{
	return ((GldMain*)main)->get_cmdarg()->remote_client(argc,argv);
}
int GldCmdarg::remote_client(int argc, const char *argv[])
{
	if ( argc < 2 )
	{
		output_error("--remote requires hostname");
		return CMDERR;
	}
	else
		return daemon_remote_client(argc,argv);
}

DEPRECATED static int printenv(void *main, int argc, const char *argv[])
{
	return ((GldMain*)main)->get_cmdarg()->printenv(argc,argv);
}
int GldCmdarg::printenv(int argc, const char *argv[])
{
	return my_instance->subcommand("printenv") == 0 ? 0 : CMDERR;
}

DEPRECATED static int formats(void *main, int argc, const char *argv[])
{
	return ((GldMain*)main)->get_cmdarg()->formats(argc,argv);
}
int GldCmdarg::formats(int argc, const char *argv[])
{
	cout << "{" << endl;

	cout << "\t\"glm\" : {" << endl;
	cout << "\t\t\"json\" : {" << endl;
	cout << "\t\t\t\"run\" : \"" << global_execname << " {inputfile} -o {outputfile}\"" << endl;
	cout << "\t\t}" << endl;
	cout << "\t}," << endl;

	// TODO: use a directory listing to get all available converters
	cout << "\t\"json\" : {" << endl;
	cout << "\t\t\"glm\" : {" << endl;
	cout << "\t\t\t\"run\" : \"" << global_datadir << "/json2glm.py {inputfile} -o {outputfile}\"" << endl;
	cout << "\t\t}," << endl;

	cout << "\t\t\"png\" : {" << endl;
	cout << "\t\t\t\"run\" : \"" << global_datadir << "/json2png.py {inputfile} -o {outputfile}\"" << endl;
	cout << "\t\t\t\"type\" : [" << endl;
	cout << "\t\t\t\t\"summary\"," << endl;
	cout << "\t\t\t\t\"profile\"" << endl;
	cout << "\t\t\t]" << endl;
	cout << "\t\t}" << endl;
	cout << "\t}" << endl;

	cout << "}" << endl;
	return 0;
}

DEPRECATED static int origin(void *main, int argc, const char *argv[])
{
	return ((GldMain*)main)->get_cmdarg()->origin(argc,argv);
}
int GldCmdarg::origin(int argc, const char *argv[])
{
	FILE *fp;
	char originfile[1024];
	if ( find_file("origin.txt",NULL,R_OK,originfile,sizeof(originfile)-1) == NULL )
	{
		IN_MYCONTEXT output_error("origin file not found");
		return CMDERR;
	}
	fp = fopen(originfile,"rt");
	if ( fp == NULL )
	{
		IN_MYCONTEXT output_error("unable to open origin file");
		return CMDERR;
	}
	while ( ! feof(fp) )
	{
		char line[1024];
		size_t len = fread(line,sizeof(line[0]),sizeof(line)-1,fp);
		if ( ferror(fp) )
		{
			IN_MYCONTEXT output_error("error reading origin file");
			return CMDERR;
		}
		if ( len >= 0 )
		{
			int old = global_suppress_repeat_messages;
			global_suppress_repeat_messages = 0;
			line[len] = '\0';
			output_raw("%s",line);
			global_suppress_repeat_messages = old;
		}
	}
	fclose(fp);
	return 1;
}

DEPRECATED static int cite(void *main, int argc, const char *argv[])
{
	FILE *fp;
	char originfile[1024];
	if ( find_file("origin.txt",NULL,R_OK,originfile,sizeof(originfile)-1) == NULL )
	{
		IN_MYCONTEXT output_error("origin file not found");
		return CMDERR;
	}
	fp = fopen(originfile,"r");
	if ( fp == NULL )
	{
		IN_MYCONTEXT output_error("unable to open origin file");
		return CMDERR;
	}
	char url[1024] = "";
	if ( ! feof(fp) )
	{
		char line[1024];
		size_t len = fread(line,sizeof(line[0]),sizeof(line)-1,fp);
		if ( ferror(fp) )
		{
			IN_MYCONTEXT output_error("error reading origin file");
			return CMDERR;
		}
		if ( len >= 0 && url[0] == '\0' && strncmp(line,"# http",6)==0 )
		{
			char *end = strstr(line,"/commits/");
			if ( end == NULL )
				end = strchr(line,'\n');
			if ( end )
				*end = '\0';
			strcpy(url,line+2);
		}
		else
		{
			strcpy(url,global_urlbase);
		}
	}
	fclose(fp);

#if defined MACOSX
		const char *platform = "Darwin";
#else // LINUX
	const char *platform = "Linux";
#endif
	int year = 2000+BUILDNUM/10000;
	int month = (BUILDNUM%10000)/100;
	int day = (BUILDNUM%100);
	const char *Month[] = {"Jan","Feb","Mar","Apr","May","Jun","Jul","Aug","Sep","Oct","Nov","Dec"};
	output_message("Chassin, D.P., et al., \"%s %s-%d (%s)"
		" %s\" (%d) [online]."
		" Available at %s. Accessed %s. %d, %d",
		PACKAGE_NAME, PACKAGE_VERSION, BUILDNUM, BRANCH,
		platform, year, url, Month[month-1], day, year);
	return 0;
}

DEPRECATED static int depends(void *main, int argc, const char *argv[])
{
	const char *format = strchr(argv[0],'=');
	fprintf(stdout,"%s",my_instance->get_loader()->get_depends(format?format+1:NULL).c_str());
	return 0;
}

DEPRECATED static int rusage(void *main, int argc, const char *argv[])
{
	global_rusage_rate = 1;
	return 0;
}

DEPRECATED static int nprocs(void *main, int argc, const char *argv[])
{
    fprintf(stdout,"%d\n",processor_count());
    return 0;
}

#include "job.h"
#include "validate.h"

/*********************************************/
/* ADD NEW CMDARG PROCESSORS ABOVE THIS HERE */
/* Then make the appropriate entry in the    */
/* CMDARG structure below                    */
/*********************************************/

DEPRECATED static CMDARG main_commands[] = {

	/* NULL,NULL,NULL,NULL, "Section heading */
	{NULL,NULL,NULL,NULL, "Command-line options"},

	/* long_str, short_str, processor_call, arglist_desc, help_desc */
	{"check",		"c",	check,			NULL, "Performs module checks before starting simulation" },
	{"debug",		NULL,	debug,			NULL, "Toggles display of debug messages" },
	{"debugger",	NULL,	debugger,		NULL, "Enables the debugger" },
	{"dumpall",		NULL,	dumpall,		NULL, "Dumps the global variable list" },
	{"mt_profile",	NULL,	mt_profile,		"<n-threads>", "Analyses multithreaded performance profile" },
	{"profile",		NULL,	profile,		NULL, "Toggles performance profiling of core and modules while simulation runs" },
	{"quiet",		"q",	quiet,			NULL, "Toggles suppression of all but error and fatal messages" },
	{"verbose",		"v",	verbose,		NULL, "Toggles output of verbose messages" },
	{"warn",		"w",	warn,			NULL, "Toggles display of warning messages" },
	{"workdir",		"W",	workdir,		NULL, "Sets the working directory" },
	{"rusage",      NULL,   rusage,         NULL, "Collect resource usage statistics" },

	{NULL,NULL,NULL,NULL, "Global, environment and module information"},
	{"define",		"D",	define,			"<name>=[<module>:]<value>", "Defines or sets a global (or module) variable" },
	{"globals",		NULL,	globals,		NULL, "Displays a sorted list of all global variables" },
	{"libinfo",		"L",	libinfo,		"<module>", "Displays information about a module" },
	{"printenv",	"E",	printenv,		NULL, "Displays the default environment variables" },

	{NULL,NULL,NULL,NULL, "Information"},
	{"copyright",	NULL,	copyright,		NULL, "Displays copyright" },
	{"license",		NULL,	license,		NULL, "Displays the license agreement" },
	{"version",		"V",	version,		"[all,number,build,package,branch,platform]", "Displays the version information" },
	{"build-info",	NULL,	build_info,		NULL, "Displays the build information" },
	{"setup",		NULL,	setup,			NULL, "Open simulation setup screen" },
	{"origin",		NULL,	origin,			NULL, "Display origin information" },
	{"cite",		NULL,	cite,			NULL, "Print the complete citation for this version"},
	{"depends",		NULL,	depends,		NULL, "Generate dependency tree"},

	{NULL,NULL,NULL,NULL, "Test processes"},
	{"dsttest",		NULL,	dsttest,		NULL, "Perform daylight savings rule test" },
	{"endusetest",	NULL,	endusetest,		NULL, "Perform enduse pseudo-object test" },
	{"globaldump",	NULL,	globaldump,		NULL, "Perform a dump of the global variables" },
	{"loadshapetest", NULL,	loadshapetest,	NULL, "Perform loadshape pseudo-object test" },
	{"locktest",	NULL,	locktest,		NULL, "Perform memory locking test" },
	{"modtest",		NULL,	modtest,		"<module>", "Perform test function provided by module" },
	{"randtest",	NULL,	randtest,		NULL, "Perform random number generator test" },
	{"scheduletest", NULL,	scheduletest,	NULL, "Perform schedule pseudo-object test" },
	{"test",		NULL,	test,			"<module>", "Perform unit test of module (deprecated)" },
	{"testall",		NULL,	testall,		"=<filename>", "Perform tests of modules listed in file" },
	{"unitstest",	NULL,	unitstest,		NULL, "Perform unit conversion system test" },
	{"validate",	NULL,	validate,		"...", "Perform model validation check" },

	{NULL,NULL,NULL,NULL, "File and I/O Formatting"},
	{"kml",			NULL,	kml,			"[=<filename>]", "Output to KML (Google Earth) file of model (only supported by some modules)" },
	{"stream",		NULL,	_stream,		NULL, "Toggles streaming I/O" },
	{"sanitize",	NULL,	sanitize,		"<options> <indexfile> <outputfile>", "Output a sanitized version of the GLM model"},
	{"xmlencoding",	NULL,	xmlencoding,	"8|16|32", "Set the XML encoding system" },
	{"xmlstrict",	NULL,	xmlstrict,		NULL, "Toggle strict XML formatting (default is enabled)" },
	{"xsd",			NULL,	xsd,			"[module[:class]]", "Prints the XSD of a module or class" },
	{"xsl",			NULL,	xsl,			"module[,module[,...]]]", "Create the XSL file for the module(s) listed" },
	{"formats",     NULL,   formats,        NULL, "get a list supported file formats"},

	{NULL,NULL,NULL,NULL, "Help"},
	{"help",		"h",	help,			NULL, "Displays command line help" },
	{"info",		NULL,	info,			"<subject>", "Obtain online help regarding <subject>"},
	{"modhelp",		NULL,	modhelp,		"module[:class]", "Display structure of a class or all classes in a module" },
	{"modlist",		NULL,	modlist,		NULL, "Display list of available modules"},
	{"example",		NULL,	example,		"module:class", "Display an example of an instance of the class after init" },
	{"mclassdef",	NULL,	mclassdef,		"module:class", "Generate Matlab classdef of an instance of the class after init" },

	{NULL,NULL,NULL,NULL, "Process control"},
	{"pidfile",		NULL,	pidfile,		"[=<filename>]", "Set the process ID file (default is gridlabd.pid)" },
	{"threadcount", "T",	threadcount,	"<n>", "Set the maximum number of threads allowed" },
	{"job",			NULL,	job,			"...", "Start a job"},
    {"nprocs",      NULL,   nprocs,         NULL, "Display the number of processors available to run jobs"},

	{NULL,NULL,NULL,NULL, "System options"},
	{"avlbalance",	NULL,	avlbalance,		NULL, "Toggles automatic balancing of object index" },
	{"bothstdout",	NULL,	bothstdout,		NULL, "Merges all output on stdout" },
	{"check_version", NULL,	_check_version,	NULL, "Perform online version check to see if any updates are available" },
	{"compile",		"C",	compile,		NULL, "Toggles compile-only flags" },
	{"initialize",	"I",	initialize,		NULL, "Toggles initialize-only flags" },
	{"library",     "l",    library,        "<filename>", "Loads a library GLM file"},
	{"environment",	"e",	environment,	"<appname>", "Set the application to use for run environment" },
	{"output",		"o",	output,			"<file>", "Enables save of output to a file (default is gridlabd.glm)" },
	{"pause",		NULL,	pauseatexit,	NULL, "Toggles pause-at-exit feature" },
	{"relax",		NULL,	relax,			NULL, "Allows implicit variable definition when assignments are made" },
	{"template",	"t",	_template,		NULL, "Load template" },

	{NULL,NULL,NULL,NULL, "Server mode"},
	{"server",		NULL,	server,			NULL, "Enables the server"},
	{"daemon",		"d",	local_daemon,	"<command>", "Controls the daemon process"},
	{"remote",		"r",	remote_client,	"<command>", "Connects to a remote daemon process"},
	{"clearmap",	NULL,	clearmap,		NULL, "Clears the process map of defunct jobs (deprecated form)" },
	{"pclear",		NULL,	clearmap,		NULL, "Clears the process map of defunct jobs" },
	{"pcontrol",	NULL,	pcontrol,		NULL, "Enters process controller" },
	{"pkill",		NULL,	pkill,			"<procnum>", "Kills a run on a processor" },
	{"plist",		NULL,	plist,			NULL, "List runs on processes" },
	{"pstatus",		NULL,	pstatus,		NULL, "Prints the process list" },
	{"redirect",	NULL,	redirect,		"<stream>[:<file>]", "Redirects an output to stream to a file (or null)" },
	{"server_portnum", "P", server_portnum, NULL, "Sets the server port number (default is 6267)" },
	{"server_inaddr", NULL, server_inaddr,	NULL, "Sets the server interface address (default is INADDR_ANY, any interface)"},
	{"slave",		NULL,	slave,			"<master>", "Enables slave mode under master"},
	{"slavenode",	NULL,	slavenode,		NULL, "Sets a listener for a remote GridLAB-D call to run in slave mode"},
	{"id",			NULL,	slave_id,		"<idnum>", "Sets the ID number for the slave to inform its using to the master"},
};

int GldCmdarg::runoption(const char *value)
{
	int i;
	char buffer[1024];
	strcpy(buffer,value);
	int m = strcspn(buffer," \t");
	char *args[2] = {buffer,buffer[m]=='\0'?NULL:buffer+m+1};
	buffer[m] = '\0';
	for ( i=0 ; i<(int)(sizeof(main_commands)/sizeof(main_commands[0])) ; i++ )
	{
		if ( main_commands[i].lopt!=NULL && strcmp(main_commands[i].lopt,args[0])==0 )
		{
			return main_commands[i].call(instance,args[1]==NULL?1:2,(const char**)args);
		}
	}
	return 0;
}

DEPRECATED static int help(void *main,int argc, const char *argv[])
{
	return ((GldMain*)main)->get_cmdarg()->help(argc,argv);
}

int GldCmdarg::help(int argc, const char *argv[])
{
	int i;
	int old = global_suppress_repeat_messages;
	size_t indent = 0;
	global_suppress_repeat_messages = 0;
	output_message("Syntax: gridlabd [<options>] file1 [file2 [...]]");

	for ( i=0 ; i<(int)(sizeof(main_commands)/sizeof(main_commands[0])) ; i++ )
	{
		CMDARG arg = main_commands[i];
		size_t len = (arg.sopt?strlen(arg.sopt):0) + (arg.lopt?strlen(arg.lopt):0) + (arg.args?strlen(arg.args):0);
		if (len>indent) indent = len;
	}

	for ( i=0 ; i<(int)(sizeof(main_commands)/sizeof(main_commands[0])) ; i++ )
	{
		CMDARG arg = main_commands[i];

		/* if this entry is a heading */
		if ( arg.lopt==NULL && arg.sopt==NULL && arg.call==NULL && arg.args==NULL)
		{
			size_t l = strlen(arg.desc);
			char buffer[1024];
			memset(buffer,0,1024);
			while ( l-->0 )
				buffer[l] = '-';
			output_message("");
			output_message("%s", arg.desc);
			output_message("%s", buffer);
		}
		else
		{
			char buffer[1024] = "  ";
			if ( arg.lopt )
			{
				strcat(buffer,"--");
				strcat(buffer,arg.lopt);
			}
			if ( arg.sopt )
			{
				if ( arg.lopt )
					strcat(buffer,"|");
				strcat(buffer,"-");
				strcat(buffer,arg.sopt);
			}
			if ( arg.args==NULL || ( arg.args[0]!='=' && strncmp(arg.args,"[=",2)!=0 ) )
				strcat(buffer," ");
			if ( arg.args )
			{
				strcat(buffer,arg.args);
				strcat(buffer," ");
			}
			while ( strlen(buffer) < indent+8 )
				strcat(buffer," ");
			strcat(buffer,arg.desc);
			output_message("%s", buffer);
		}
	}
	global_suppress_repeat_messages = old;
	return 0;
}

/** Load and process the command-line arguments
	@return a STATUS value

	Arguments are processed immediately as they are seen.  This means that
	models are loaded when they are encountered, and in relation to the
	other flags.  Thus
	@code
	gridlabd --warn model1 --warn model2
	@endcode
	will load \p model1 with warnings on, and \p model2 with warnings off.
 **/
STATUS GldCmdarg::load(int argc,const char *argv[])
{
	STATUS status = SUCCESS;

	/* special case for no args */
	if (argc==1)
		return no_cmdargs();

	/* process command arguments */
	while (argv++,--argc>0)
	{
		int found = 0;
		int i;
		for ( i=0 ; i<(int)(sizeof(main_commands)/sizeof(main_commands[0])) ; i++ )
		{
			CMDARG arg = main_commands[i];
			char tmp[1024];
			snprintf(tmp,sizeof(tmp)-1,"%s=",arg.lopt);
			if ( ( arg.sopt && strncmp(*argv,"-",1)==0 && strcmp((*argv)+1,arg.sopt)==0 )
			  || ( arg.lopt && strncmp(*argv,"--",2)==0 && strcmp((*argv)+2,arg.lopt)==0 )
			  || ( arg.lopt && strncmp(*argv,"--",2)==0 && strncmp((*argv)+2,tmp,strlen(tmp))==0 ) )
			{
				int n = arg.call(instance,argc,argv);
				switch (n) {
				case CMDOK:
					return status;
				case CMDERR:
					return FAILED;
				default:
					found = 1;
					argc -= n;
					argv += n;
				}
				break;
			}
		}

		/* cmdarg not processed */
		if ( !found )
		{
			/* file name */
			if (**argv!='-')
			{
				if (global_test_mode)
				{
					IN_MYCONTEXT output_warning("file '%s' ignored in test mode", *argv);
					/* TROUBLESHOOT
					   This warning is caused by an attempt to read an input file in self-test mode.
					   The use of self-test model precludes reading model files.  Try running the system
					   in normal more or leaving off the model file name.
					 */
				}
				else
				{
					clock_t start = clock();

					/* preserve name of first model only */
					if (strcmp(global_modelname,"")==0)
					{
						strcpy(global_modelname,*argv);
					}

					if ( ! instance->load_file(*argv) )
					{
						status = FAILED;
					}
					loader_time += clock() - start;
				}
			}

			/* send cmdarg to modules */
			else
			{
				int n = module_cmdargs(argc,argv);
				if (n==0)
				{
					output_error("command line option '%s' is not recognized",*argv);
					/* TROUBLESHOOT
						The command line option given is not valid where it was found.
						Check the command line for correct syntax and order of options.
					 */
					status = FAILED;
				}
			}
		}
	}
	return status;
}

/**@}**/<|MERGE_RESOLUTION|>--- conflicted
+++ resolved
@@ -247,38 +247,6 @@
 
 STATUS GldCmdarg::no_cmdargs(void)
 {
-<<<<<<< HEAD
-	varchar htmlfile(1024);
-	if ( global_autostartgui && find_file("gridlabd.htm",NULL,R_OK,htmlfile.get_string(),htmlfile.get_size()-1)!=NULL )
-	{
-		varchar cmd(4096);
-
-		/* enter server mode and wait */
-#ifdef WIN32
-		if ( htmlfile[1]!=':' )
-		{
-			snprintf(htmlfile,htmlfile.get_size()-1,"%s\\gridlabd.htm", global_workdir);
-		}
-		output_message("opening html page '%s'", htmlfile);
-		snprintf(cmd,cmd.get_size()-1,"start %s file:///%s", global_browser, htmlfile.get_string());
-#elif defined(MACOSX)
-		snprintf(cmd,cmd.get_size()-1,"open -a %s %s", global_browser, htmlfile.get_string());
-#else
-		snprintf(cmd,cmd.get_size()-1,"%s '%s' & ps -p $! >/dev/null", global_browser, htmlfile.get_string());
-#endif
-		IN_MYCONTEXT output_verbose("Starting browser using command [%s]", cmd.get_string());
-		if (my_instance->subcommand("%s",cmd.get_string())!=0)
-		{
-			output_error("unable to start browser");
-			return FAILED;
-		}
-		else
-		{
-			IN_MYCONTEXT output_verbose("starting interface");
-		}
-		strcpy(global_environment,"server");
-		global_mainloopstate = MLS_PAUSED;
-=======
 	char guiname[1024] = "gridlabd-editor.py";
 	char guipath[1024];
 	if ( find_file(guiname,NULL,R_OK,guipath,sizeof(guipath)) )
@@ -286,7 +254,6 @@
 		char command[2048];
 		snprintf(command,sizeof(command),"/usr/local/bin/python3 %s &",guipath);
 		system(command);
->>>>>>> e860c93a
 		return SUCCESS;
 	}
 	else

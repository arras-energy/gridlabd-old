--- conflicted
+++ resolved
@@ -961,17 +961,10 @@
 		CLASS *oclass = NULL;
 		argv++;
 		argc--;
-<<<<<<< HEAD
 		varchar module_name(1024);
 		varchar class_name(1024);
 		if ( sscanf(argv[0],"%1023[^:]:%1023s",module_name.get_string(),class_name.get_string()) == 1 )
 		{ 
-=======
-		char module_name[1024];
-		char class_name[1024];
-		if ( sscanf(argv[0],"%[^:]:%s",module_name,class_name) == 1 )
-		{
->>>>>>> 39af6bf3
 			// no class
 			mod = module_load(module_name,0,NULL);
 		}
@@ -1749,26 +1742,15 @@
 	MODULE *module;
 	CLASS *oclass;
 	PROPERTY *prop;
-<<<<<<< HEAD
 	varchar modname(1024), classname(1024);
 	
 	if ( argc < 2 ) 
-=======
-	char modname[1024], classname[1024];
-
-	if ( argc < 2 )
->>>>>>> 39af6bf3
 	{
 		output_error("--example requires a module:class argument");
 		return CMDERR;
 	}
-<<<<<<< HEAD
 	
 	int n = sscanf(argv[1],"%1023[A-Za-z_]:%1024[A-Za-z_0-9]",modname.get_string(),classname.get_string());
-=======
-
-	int n = sscanf(argv[1],"%1023[A-Za-z_]:%1024[A-Za-z_0-9]",modname,classname);
->>>>>>> 39af6bf3
 	if ( n!=2 )
 	{
 		output_error("--example: %s name is not valid",n==0?"module":"class");

--- conflicted
+++ resolved
@@ -610,11 +610,8 @@
 	obj->flags = OF_NONE;
 	obj->rng_state = randwarn(NULL);
 	obj->heartbeat = 0;
-<<<<<<< HEAD
 	obj->initial_values = NULL;
-=======
 	obj->events = oclass->events;
->>>>>>> 4aa14aea
 	random_key(obj->guid,sizeof(obj->guid)/sizeof(obj->guid[0]));
 
 	object_create_properties(obj,obj->oclass);

--- conflicted
+++ resolved
@@ -299,21 +299,6 @@
 
 void GldMain::run_on_exit()
 {
-<<<<<<< HEAD
-	for ( std::list<EXITCALL>::iterator call = exitcalls.begin() ; call != exitcalls.end() ; call++ )
-	{
-		int rc = (*call)(xc);
-		if ( rc != 0 )
-		{
-			output_error("on_exit call failed (return code %d)", rc);
-			return;
-		}
-		else
-		{
-			IN_MYCONTEXT output_verbose("exitcall() -> code %d", rc);
-		}
-	}
-=======
 	/* save the model */
 	if (strcmp(global_savefile,"")!=0)
 	{
@@ -364,11 +349,6 @@
 	}
 #endif
 
-	/* compute elapsed runtime */
-	IN_MYCONTEXT output_verbose("elapsed runtime %d seconds", realtime_runtime());
-	IN_MYCONTEXT output_verbose("exit code %d", exec.getexitcode());
-
->>>>>>> 764bb89b
 	for ( std::list<onexitcommand>::iterator cmd = exitcommands.begin() ; cmd != exitcommands.end() ; cmd++ )
 	{
 		if ( cmd->get_exitcode() == exec.getexitcode() )
@@ -385,6 +365,24 @@
 			}
 		}
 	}
+
+	for ( std::list<EXITCALL>::iterator call = exitcalls.begin() ; call != exitcalls.end() ; call++ )
+	{
+		int rc = (*call)(xc);
+		if ( rc != 0 )
+		{
+			output_error("on_exit call failed (return code %d)", rc);
+			return;
+		}
+		else
+		{
+			IN_MYCONTEXT output_verbose("exitcall() -> code %d", rc);
+		}
+	}
+
+	/* compute elapsed runtime */
+	IN_MYCONTEXT output_verbose("elapsed runtime %d seconds", realtime_runtime());
+	IN_MYCONTEXT output_verbose("exit code %d", exec.getexitcode());
 }
 
 /** @} **/
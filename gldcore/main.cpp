--- conflicted
+++ resolved
@@ -191,18 +191,9 @@
 #ifndef HAVE_PYTHON
 	python_embed_term();
 #endif
-<<<<<<< HEAD
-
-	/* compute elapsed runtime */
-	IN_MYCONTEXT output_verbose("elapsed runtime %d seconds", realtime_runtime());
-	IN_MYCONTEXT output_verbose("exit code %d", exec.getexitcode());
-
-	exit(exec.getexitcode());
-=======
 	
 	// TODO: add general destruction calls
 	object_destroy_all();
->>>>>>> 28327bca
 
 	// TODO: remove this when reetrant code is done
 	my_instance = NULL;

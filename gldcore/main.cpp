--- conflicted
+++ resolved
@@ -349,13 +349,10 @@
 	}
 #endif
 
-<<<<<<< HEAD
-=======
 	/* compute elapsed runtime */
 	IN_MYCONTEXT output_verbose("elapsed runtime %d seconds", realtime_runtime());
 	IN_MYCONTEXT output_verbose("exit code %d", exec.getexitcode());
 
->>>>>>> 2356cd20
 	for ( std::list<onexitcommand>::iterator cmd = exitcommands.begin() ; cmd != exitcommands.end() ; cmd++ )
 	{
 		if ( cmd->get_exitcode() == exec.getexitcode() )

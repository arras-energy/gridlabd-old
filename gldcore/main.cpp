/** main.cpp
	Copyright (C) 2008 Battelle Memorial Institute
	
	@file main.c
	@author David P. Chassin

 @{
 **/
#define _MAIN_C

#include "gldcore.h"

SET_MYCONTEXT(DMC_MAIN)

/** Implements a pause on exit capability for Windows consoles
 **/
void GldMain::pause_at_exit(void) 
{
	if (global_pauseatexit)
#if defined WIN32
		system("pause");
#else
		system("read -p 'Press [RETURN] to end... ");
#endif
}

/** The main entry point of GridLAB-D
    @returns Exit codes XC_SUCCESS, etc. (see gridlabd.h)
 **/
GldMain *my_instance = NULL; // TODO: move this to main to make main reentrant
#ifdef HAVE_PYTHON
extern "C" int main_python
#else
int main
#endif
(	int argc, /**< the number entries on command-line argument list \p argv */
	const char *argv[]) /**< a list of pointers to the command-line arguments */
{
	int return_code = XC_SUCCESS;
	try {
		my_instance = new GldMain(argc,argv);
	}
	catch (const char *msg)
	{
		output_fatal("uncaught exception: %s", msg);
		return_code = errno ? errno : XC_SHFAILED;
	}
	catch (GldException *exc)
	{
		output_fatal("GldException: %s", exc->get_message());
		return_code = errno ? errno : XC_SHFAILED;
	}
	if ( my_instance == NULL )
	{
		output_error("unable to create new instance");
		return_code = XC_SHFAILED;	
	}
	else
	{
		try {
			return_code = my_instance->mainloop(argc,argv);
		}
		catch (const char *msg)
		{
			output_fatal("uncaught exception: %s", msg);
			return_code = errno ? errno : XC_SHFAILED;
		}
		my_instance->run_on_exit();
	}
	return return_code;
}
unsigned int GldMain::next_id = 0;
GldMain::GldMain(int argc, const char *argv[])
: 	globals(this), 
	exec(this), 
	cmdarg(this),
	gui(this)
{
	id = next_id++;
	// TODO: remove this when reetrant code is done
	my_instance = this;

	set_global_browser();

	/* set the default timezone */
	timestamp_set_tz(NULL);

	exec.clock(); /* initialize the wall clock */
	realtime_starttime(); /* mark start */
	
	/* set the process info */
	global_process_id = getpid();
	atexit(pause_at_exit);

#ifdef WIN32
	kill_starthandler();
	atexit(kill_stophandler);
#endif

	/* capture the execdir */
	set_global_execname(argv[0]);
	set_global_execdir(argv[0]);

	/* determine current working directory */
	set_global_workdir();

	/* capture the command line */
	set_global_command_line(argc,argv);

	/* main initialization */
	if (!output_init(argc,argv) || !exec.init())
	{
		exec.mls_done();
		return;
	}		

	/* set thread count equal to processor count if not passed on command-line */
	if (global_threadcount == 0)
		global_threadcount = processor_count();
	IN_MYCONTEXT output_verbose("detected %d processor(s)", processor_count());
	IN_MYCONTEXT output_verbose("using %d helper thread(s)", global_threadcount);

	/* process command line arguments */
	if (cmdarg.load(argc,argv)==FAILED)
	{
		output_fatal("shutdown after command line rejected");
		/*	TROUBLESHOOT
			The command line is not valid and the system did not
			complete its startup procedure.  Correct the problem
			with the command line and try again.
		 */
		exec.mls_done();
		return;
	}

	/* stitch clock */
	global_clock = global_starttime;

	/* initialize scheduler */
	sched_init(0);

	/* recheck threadcount in case user set it 0 */
	if (global_threadcount == 0)
	{
		global_threadcount = processor_count();
		IN_MYCONTEXT output_verbose("using %d helper thread(s)", global_threadcount);
	}

	/* see if newer version is available */
	if ( global_check_version )
		check_version(1);

	/* setup the random number generator */
	random_init();

	/* pidfile */
	create_pidfile();

	/* do legal stuff */
#ifdef LEGAL_NOTICE
	if (strcmp(global_pidfile,"")==0 && legal_notice()==FAILED)
	{
		exec.mls_done();
		return;
	}
#endif
	
	return;
}

GldMain::~GldMain(void)
{
	// TODO: remove this when reetrant code is done
	my_instance = NULL;

	return;
}

int GldMain::mainloop(int argc, const char *argv[])
{
	/* start the processing environment */
	IN_MYCONTEXT output_verbose("load time: %d sec", realtime_runtime());
	IN_MYCONTEXT output_verbose("starting up %s environment", global_environment);
	if (environment_start(argc,argv)==FAILED)
	{
		output_fatal("environment startup failed: %s", strerror(errno));
		/*	TROUBLESHOOT
			The requested environment could not be started.  This usually
			follows a more specific message regarding the startup problem.
			Follow the recommendation for the indicated problem.
		 */
		if ( exec.getexitcode()==XC_SUCCESS )
			exec.setexitcode(XC_ENVERR);
	}
	return exec.getexitcode();
}

void GldMain::set_global_browser(const char *path)
{
	const char *browser = path ? path : getenv("BROWSER");

	/* specify the default browser */
	if ( browser != NULL )
		strncpy(global_browser,browser,sizeof(global_browser)-1);

}

void GldMain::set_global_execname(const char *path)
{
	strcpy(global_execname,path);
}

void GldMain::set_global_execdir(const char *path)
{
	char *pd1, *pd2;
	strcpy(global_execdir,path);
	pd1 = strrchr(global_execdir,'/');
	pd2 = strrchr(global_execdir,'\\');
	if (pd1>pd2) *pd1='\0';
	else if (pd2>pd1) *pd2='\0';
	return;
}

void GldMain::set_global_command_line(int argc, const char *argv[])
{
	int i, pos=0;
	for (i=0; i<argc; i++)
	{
		if (pos < (int)(sizeof(global_command_line)-strlen(argv[i])))
			pos += sprintf(global_command_line+pos,"%s%s",pos>0?" ":"",argv[i]);
	}
	return;
}

void GldMain::set_global_workdir(const char *path)
{
	if ( path )
		strncpy(global_workdir,path,sizeof(global_workdir)-1);
	else if ( getcwd(global_workdir,sizeof(global_workdir)-1) == NULL )
		output_error("unable to read current working directory");
	return;
}

void GldMain::create_pidfile()
{
	if (strcmp(global_pidfile,"")!=0)
	{
		FILE *fp = fopen(global_pidfile,"w");
		if (fp==NULL)
		{
			output_fatal("unable to create pidfile '%s'", global_pidfile);
			/*	TROUBLESHOOT
				The system must allow creation of the process id file at
				the location indicated in the message.  Create and/or
				modify access rights to the path for that file and try again.
			 */
			exit(XC_PRCERR);
		}
#ifdef WIN32
#define getpid _getpid
#endif
		fprintf(fp,"%d\n",getpid());
		IN_MYCONTEXT output_verbose("process id %d written to %s", getpid(), global_pidfile);
		fclose(fp);
		atexit(delete_pidfile);
	}
	return;
}

void GldMain::delete_pidfile(void)
{
	unlink(global_pidfile);
}

int GldMain::add_on_exit(int xc, const char *cmd)
{
	try
	{
		onexitcommand *item = new onexitcommand(xc,cmd);
		exitcommands.push_back(*item);
		size_t n = exitcommands.size();
		IN_MYCONTEXT output_verbose("added on_exit(%d,'%s') -> %d", xc, cmd, n);
		return n;
	}
	catch (...)
	{
		output_error("unable to add on_exit %d '%s'", xc, cmd);
		return 0;
	}
}

void GldMain::run_on_exit()
{
	/* save the model */
	if (strcmp(global_savefile,"")!=0)
	{
		if (saveall(global_savefile)==FAILED)
			output_error("save to '%s' failed", global_savefile);
	}

	/* do module dumps */
	if (global_dumpall!=FALSE)
	{
		IN_MYCONTEXT output_verbose("dumping module data");
		module_dumpall();
	}

	/* KML output */
	if (strcmp(global_kmlfile,"")!=0)
		kml_dump(global_kmlfile);

	/* terminate */
	module_termall();

	/* wrap up */
	IN_MYCONTEXT output_verbose("shutdown complete");

	/* profile results */
	if (global_profiler)
	{
		class_profiles();
		module_profiles();
	}

#ifdef DUMP_SCHEDULES
	/* dump a copy of the schedules for reference */
	schedule_dumpall("schedules.txt");
#endif

	/* restore locale */
	locale_pop();

	/* if pause enabled */
#ifndef WIN32
	if (global_pauseatexit)
	{
		IN_MYCONTEXT output_verbose("pausing at exit");
		while (true) {
			sleep(5);
		}
	}
#endif

	/* compute elapsed runtime */
	IN_MYCONTEXT output_verbose("elapsed runtime %d seconds", realtime_runtime());
	IN_MYCONTEXT output_verbose("exit code %d", exec.getexitcode());

	for ( std::list<onexitcommand>::iterator cmd = exitcommands.begin() ; cmd != exitcommands.end() ; cmd++ )
	{
<<<<<<< HEAD
		if ( cmd->get_exitcode() == xc 
			|| ( xc == -1 && cmd->get_exitcode() != 0 ) 
			)
=======
		if ( cmd->get_exitcode() == exec.getexitcode() )
>>>>>>> 2356cd20
		{
			int rc = cmd->run();
			if ( rc != 0 )
			{
				output_error("on_exit %d '%s' command failed (return code %d)", cmd->get_exitcode(), cmd->get_command(), rc);
				return;
			}
			else
			{
				IN_MYCONTEXT output_verbose("running on_exit(%d,'%s') -> code %d", cmd->get_exitcode(), cmd->get_command(), rc);
			}
		}
	}
}

/** @} **/<|MERGE_RESOLUTION|>--- conflicted
+++ resolved
@@ -347,13 +347,9 @@
 
 	for ( std::list<onexitcommand>::iterator cmd = exitcommands.begin() ; cmd != exitcommands.end() ; cmd++ )
 	{
-<<<<<<< HEAD
-		if ( cmd->get_exitcode() == xc 
-			|| ( xc == -1 && cmd->get_exitcode() != 0 ) 
+		if ( cmd->get_exitcode() == exec.getexitcode() 
+			|| ( exec.getexitcode() == -1 && cmd->get_exitcode() != 0 ) 
 			)
-=======
-		if ( cmd->get_exitcode() == exec.getexitcode() )
->>>>>>> 2356cd20
 		{
 			int rc = cmd->run();
 			if ( rc != 0 )

// gldcore/python_embed.h

#include "gldcore.h"

static wchar_t *program = NULL;
static PyObject *main_module = NULL;
PyObject *gridlabd_module = NULL;

void python_embed_init(int argc, const char *argv[])
{
    program = Py_DecodeLocale(argv[0],NULL);
    Py_SetProgramName(program);
    Py_Initialize();
    main_module = PyModule_GetDict(PyImport_AddModule("__main__"));
    if ( main_module == NULL )
    {
        throw_exception("python_embed_init(argc=%d,argv=(%s,...)): unable to load module __main__ module",argc,argv?argv[0]:"NULL");
    }
<<<<<<< HEAD
    gridlabd_module = PyInit_gridlabd();
=======

    extern PyObject *this_module; // from gldcore/link/python.cpp
    if ( this_module == NULL )
    {
        PyInit_gridlabd();
    }
    gridlabd_module = this_module;
>>>>>>> b2d87a1a
    Py_INCREF(gridlabd_module);
    Py_INCREF(main_module);
}

void *python_loader_init(int argc, const char **argv)
{
    if ( main_module == NULL )
    {
        python_embed_init(argc,argv);
    }
    return main_module;
}

void python_embed_term()
{
<<<<<<< HEAD
    Py_DECREF(main_module);
    Py_DECREF(gridlabd_module);
    // if ( Py_FinalizeEx() )
    // {
    //     output_warning("Py_FinalizeEx() failed");
    // }
    // PyMem_RawFree((void*)program);
    // output_verbose("python shutdown ok");
=======
    Py_DECREF(gridlabd_module);
    Py_DECREF(main_module);
    if ( Py_FinalizeEx() )
    {
        output_warning("Py_FinalizeEx() failed");
    }
    PyMem_RawFree((void*)program);
    output_verbose("python shutdown ok");
>>>>>>> b2d87a1a
}

void python_reset_stream(PyObject *pModule, const char *stream_name)
{
    PyObject *pio = PyImport_ImportModule("io");
    PyObject *pStringIO = pio ? PyObject_GetAttrString(pio,"StringIO") : NULL;
    PyErr_Clear();
    PyObject *pReset = pStringIO ? PyObject_CallObject(pStringIO,NULL) : NULL;
    if ( pReset )
    {
        PyObject_SetAttrString(pModule,stream_name,pReset);
        Py_DECREF(pReset);
    }
    if ( pio ) Py_DECREF(pio);
    if ( pStringIO ) Py_DECREF(pStringIO);
}

PyObject *python_embed_import(const char *module, const char *path)
{
    // fix module search path
    char tmp[1024];
    if ( path != NULL )
    {
        int len = snprintf(tmp,sizeof(tmp)-1,"import io, sys\nsys.path.extend('%s'.split(':'))\n",path);
        output_debug("python_embed_import(const char *module='%s', const char *path='%s'): running [%s]",module,path,tmp);
        if ( len > 0 && PyRun_SimpleString(tmp) )
        {
            PyObject *pType, *pValue, *pTraceback;
            PyErr_Fetch(&pType, &pValue, &pTraceback);
            PyObject *repr = pValue ? PyObject_Repr(pValue) : NULL;
            PyObject *bytes = repr ? PyUnicode_AsEncodedString(repr, "utf-8", "~E~") : NULL;
            const char *msg = bytes?PyBytes_AS_STRING(bytes):"PyRun_SimpleString failed with no information";
            output_error("python_embed_import(module='%s',path='%s'): %s; string='%s'",module,path,msg,tmp);
            if ( repr ) Py_DECREF(repr);
            if ( bytes ) Py_DECREF(bytes);
            return NULL;
        }
    }

    // clean up module name for use by import
    char basename[1024];
    strcpy(basename,module);
    char *ext = strrchr(basename,'.');
    if ( ext != NULL && strcmp(ext,".py") == 0 )
    {
        *ext = '\0';
    }
    char *dir = strrchr(basename,'/');

    // import module
    PyObject *pModule = PyImport_ImportModule(dir?dir+1:basename);
    if ( pModule == NULL )
    { 
        PyObject *pType, *pValue, *pTraceback;
        PyErr_Fetch(&pType, &pValue, &pTraceback);
        PyObject *repr = pValue ? PyObject_Repr(pValue) : NULL;
        PyObject *bytes = repr ? PyUnicode_AsEncodedString(repr, "utf-8", "~E~") : NULL;
        const char *msg = bytes?PyBytes_AS_STRING(bytes):"PyImport_ImportModule failed with no information";
        output_error("python_embed_import(module='%s',path='%s'): %s",module,path,msg);
        if ( repr ) Py_DECREF(repr);
        if ( bytes ) Py_DECREF(bytes);
        return NULL;
    }
    python_reset_stream(pModule,"error_stream");
    python_reset_stream(pModule,"output_stream");

    return pModule;
}

const char *truncate(const char *command)
{
    while ( isspace(*command) ) command++;
    static char buf[20];
    memset(buf,0,sizeof(buf));
    strncpy(buf,command,sizeof(buf));
    char *eol = strchr(buf,'\n');
    if ( eol ) *eol = '\0';
    if ( buf[sizeof(buf)-1] != '\0' ) 
    {
        strcpy(buf+sizeof(buf)-4,"...");
    }
    return buf;
}

// Function: python_embed_call
// 
// If pModule is dict and name is null, the varargsfmt is used to store the
// the result of the last call, i.e., pModule[varargsfmt] = result
bool python_embed_call(PyObject *pModule, const char *name, const char *vargsfmt, va_list varargs)
{
    static PyObject *last_result = NULL;
    if ( name == NULL ) // varargsfmt contains the name of the dict item to set
    {
        // expect pModule to be the container for a result of the same type
        return ( PyDict_Check(pModule) && PyDict_SetItemString(pModule,vargsfmt,last_result) == 0 );
    }
    
    if ( pModule == NULL )
    {
        output_error("python_embed_call(pModule,name='%s'): no module loaded",truncate(name));
        return false;
    }

    PyObject *pFunc = PyObject_GetAttrString(pModule,name);
    if ( pFunc == NULL )
    {
        PyObject *pType, *pValue, *pTraceback;
        PyErr_Fetch(&pType, &pValue, &pTraceback);
        PyObject *repr = pValue ? PyObject_Repr(pValue) : NULL;
        PyObject *bytes = repr ? PyUnicode_AsEncodedString(repr, "utf-8", "~E~") : NULL;
        const char *msg = bytes?PyBytes_AS_STRING(bytes):"function not defined";
        output_error("python_embed_call(pModule,name='%s'): %s ",truncate(name), msg);
        if ( repr ) Py_DECREF(repr);
        if ( bytes ) Py_DECREF(bytes);
        return false;
    }
    if ( ! PyCallable_Check(pFunc) )
    {
        PyObject *pType, *pValue, *pTraceback;
        PyErr_Fetch(&pType, &pValue, &pTraceback);
        PyObject *repr = pValue ? PyObject_Repr(pValue) : NULL;
        PyObject *bytes = repr ? PyUnicode_AsEncodedString(repr, "utf-8", "~E~") : NULL;
        const char *msg = bytes?PyBytes_AS_STRING(bytes):"function not callable";
        output_error("python_embed_call(pModule,name='%s'): %s ",truncate(name), msg);
        if ( repr ) Py_DECREF(repr);
        if ( bytes ) Py_DECREF(bytes);
        Py_DECREF(pFunc);
        return false;
    }

    PyObject *pGridlabd = PyDict_GetItemString(pModule,"gridlabd");
    PyObject *pArgs = Py_BuildValue("(O)",pGridlabd?pGridlabd:PyInit_gridlabd());
    PyObject *pKwargs = vargsfmt ? Py_VaBuildValue(vargsfmt,varargs) : NULL;
    if ( last_result != NULL )
    {
        Py_DECREF(last_result);
    }
    PyErr_Clear();
    last_result = PyObject_Call(pFunc,pArgs,pKwargs);
    Py_DECREF(pArgs);
    if ( PyErr_Occurred() )
    {
        PyObject *pType, *pValue, *pTraceback;
        PyErr_Fetch(&pType, &pValue, &pTraceback);
        if ( pValue )
        {
            PyObject *repr = PyObject_Repr(pValue);
            PyObject *bytes = repr ? PyUnicode_AsEncodedString(repr, "utf-8", "~E~") : NULL;
            const char *msg = bytes ? PyBytes_AS_STRING(bytes) : "function call failed";
            output_error("python_embed_call(pModule,name='%s'): %s",truncate(name), msg);
            if ( repr ) Py_DECREF(repr);
            if ( bytes ) Py_DECREF(bytes);
            PyObject *pContext = PyException_GetContext(pValue);
            if ( pContext )
            {
                PyObject *repr = pContext ? PyObject_Repr(pContext) : NULL;
                PyObject *bytes = repr ? PyUnicode_AsEncodedString(repr, "utf-8", "~E~") : NULL;
                const char *msg = bytes?PyBytes_AS_STRING(bytes):"function call failed";
                output_error("python_embed_call(pModule,name='%s'): context is %s",truncate(name), msg);
                Py_DECREF(pContext);
                if ( repr ) Py_DECREF(repr);
                if ( bytes ) Py_DECREF(bytes);
            }
            else
            {
                output_error("python_embed_call(pModule,name='%s'): context not available",truncate(name));
            }
        }
        else
        {
            output_error("python_embed_call(pModule,name='%s'): no error information available",truncate(name));
        }
        Py_DECREF(pFunc);
        return false;
    }
    else
    {
        PyObject *pError = PyObject_GetAttrString(pModule,"error_stream");
        if ( pError )
        {
            PyObject *pCall = PyObject_GetAttrString(pError,"getvalue");
            PyErr_Clear();
            PyObject *pValue = pCall && PyCallable_Check(pCall) ? PyObject_CallObject(pCall,NULL) : NULL;
            PyObject *pBytes = pValue && PyUnicode_Check(pValue) ? PyUnicode_AsEncodedString(pValue, "utf-8", "~E~") : NULL;
            const char *msg = pBytes ? PyBytes_AS_STRING(pBytes): NULL;
            if ( strcmp(msg,"") != 0 )
            {
                output_error("%s: %s", name, msg ? msg : "(python error_stream not available");
            }
            if ( pCall ) Py_DECREF(pCall);
            if ( pValue ) Py_DECREF(pValue);
            if ( pBytes ) Py_DECREF(pBytes);

            python_reset_stream(pModule,"error_stream");
            Py_DECREF(pError);
        }
        PyObject *pOutput = PyObject_GetAttrString(pModule,"output_stream");
        if ( pOutput )
        {
            PyObject *pCall = PyObject_GetAttrString(pOutput,"getvalue");
            PyErr_Clear();
            PyObject *pValue = pCall && PyCallable_Check(pCall) ? PyObject_CallObject(pCall,NULL) : NULL;
            PyObject *pBytes = pValue && PyUnicode_Check(pValue) ? PyUnicode_AsEncodedString(pValue, "utf-8", "~E~") : NULL;
            const char *msg = pBytes ? PyBytes_AS_STRING(pBytes): NULL;
            if ( strcmp(msg,"") != 0 )
            {
                output_raw("%s", msg ? msg : "(python output_stream not available)");
            }
            if ( pCall ) Py_DECREF(pCall);
            if ( pValue ) Py_DECREF(pValue);
            if ( pBytes ) Py_DECREF(pBytes);

            python_reset_stream(pModule,"output_stream");
            Py_DECREF(pOutput);
        }
    }
    Py_DECREF(pFunc);
    if ( pKwargs ) Py_DECREF(pKwargs);
    return true;
}

void traceback(const char *command)
{
    PyObject *err = PyErr_Occurred();
    if ( err == NULL )
    {
        output_error("traceback(command='%s'): no error occurred",command);
        return;
    }
    PyObject *pyth_val, *ptype, *pvalue, *ptraceback;
    PyErr_Fetch(&ptype, &pvalue, &ptraceback);
    Py_DECREF(err);
    if ( ptype == NULL || pvalue == NULL || ptraceback == NULL )
    {
        output_error("traceback(command='%s'): no error to fetch",command);
        return;
    }
    PyObject *pystr = PyUnicode_AsEncodedString(pvalue,"utf-8","~E~");
    char *str = pystr ? PyBytes_AsString(pystr) : NULL;
    if ( str )
    {
        output_error("traceback(command='%s'): python exception caught: %s",command, str);
    }
    PyObject *pyth_module = PyImport_ImportModule("traceback");
    if ( pyth_module == NULL ) 
    {
        output_error("traceback(command='%s'): no traceback module available",command);
    }
    else
    {
        PyObject *pyth_func = PyObject_GetAttrString(pyth_module, "format_exception");
        PyErr_Clear();
        if ( pyth_func == NULL )
        {
            output_error("traceback(command='%s'): traceback.format_exception() not found",command);
        }
        else if ( ! PyCallable_Check(pyth_func) )
        {
            output_error("traceback(command='%s'): traceback.format_exception() not callable",command);
        }
        else if ( (pyth_val = PyObject_CallFunctionObjArgs(pyth_func, ptype, pvalue, ptraceback, NULL)) != NULL ) 
        {
            PyObject *pystr = PyUnicode_AsEncodedString(pyth_val,"utf-8","~E~");
            const char *str = pystr ? PyBytes_AsString(pystr) : NULL;
            if ( str )
            {
                output_error("traceback(command='%s'): traceback follows",command);
                output_error_raw("BEGIN TRACEBACK\n%s\nEND TRACEBACK",command,str);
            }
            else
            {
                output_error("traceback(command='%s'): no traceback found",command);
            }
            Py_DECREF(pyth_val);
        }
        else
        {
            output_error("traceback(command='%s'): unable to format traceback, arguments follow",command);
            FILE *error = output_get_stream("error");
            output_error_raw("BEGIN TRACEBACK");
            fprintf(error,"function: "); PyObject_Print(pyth_func,error,Py_PRINT_RAW); fprintf(error,"\n");
            fprintf(error,"type: "); PyObject_Print(ptype,error,Py_PRINT_RAW); fprintf(error,"\n");
            fprintf(error,"value: "); PyObject_Print(pvalue,error,Py_PRINT_RAW); fprintf(error,"\n");
            fprintf(error,"traceback: "); PyObject_Print(ptraceback,error,Py_PRINT_RAW); fprintf(error,"\n");
            output_error_raw("END TRACEBACK");
        }
        if ( pyth_func ) Py_DECREF(pyth_func);
    }
}

std::string python_eval(const char *command)
{
    PyObject *result = PyRun_String(command,Py_eval_input,main_module,main_module);
    if ( result == NULL )
    {
        output_error("python_eval(command='%s') failed",truncate(command));
        traceback(truncate(command));
        throw "python exception";
    }
    PyObject *repr = PyObject_Repr(result);
    PyObject *str = PyUnicode_AsEncodedString(repr,"utf-8","~E~");
    std::string bytes(PyBytes_AS_STRING(str));
    Py_DECREF(repr);
    Py_DECREF(str);
    Py_DECREF(result);
    return bytes;
}

// Parser implementation
//   python_parse(<string>) to append <string> to input buffer
//   python_parser(NULL) to parse input buffer
// Returns true on success, false on failure
static std::string input_buffer("from gridlabd import *\n");
bool python_parser(const char *line, void *context)
{
    // end input -> run code
    if ( line != NULL )
    {
        input_buffer.append(line);
        return true;
    }

    PyObject *module = (PyObject*)context;
    if ( module == NULL )
    {
        module = main_module;
    }
    Py_INCREF(module);

    const char *command = input_buffer.c_str();
    PyObject *result = PyRun_String(command,Py_file_input,module,module);
    Py_DECREF(module);
    if ( result == NULL )
    {
        output_error("python_parser(NULL,...): command '%s' failed",command);
        traceback(truncate(command));
        input_buffer = "";
        return false;
    }
    else
    {
        Py_DECREF(result);
        input_buffer = "";
        return true;
    }
}

// Function: convert_from_double
DEPRECATED int convert_from_python(char *buffer, int size, void *data, PROPERTY *prop)
{
<<<<<<< HEAD
    PyObject *obj = PyObject_Str(*(PyObject**)data);
    int len = PyUnicode_GetLength(obj);
    if ( buffer == NULL )
    {
        return len;
    }
    if ( len > size )
    {
        len = size;
    }
    strcpy(buffer,PyUnicode_AsUTF8(obj));
    return len;
}

// Function: convert_to_python
=======
    PyObject *raw = PyObject_Str(*(PyObject**)data);
    PyObject *uni = PyUnicode_AsEncodedString(raw,"utf-8","~E~");
    std::string bytes(PyBytes_AS_STRING(uni));
    Py_XDECREF(raw);
    Py_XDECREF(uni);
    int len = bytes.length();
    strncpy(buffer,bytes.c_str(),size-1);
    return len < size-1 ? len : size-1;
}

// Function: convert_to_double
>>>>>>> b2d87a1a
DEPRECATED int convert_to_python(const char *buffer, void *data, PROPERTY *prop)
{
    PyObject **pObj = (PyObject **)data;
    Py_DECREF(*pObj);
    *pObj = PyRun_String(buffer,Py_eval_input,main_module,main_module);
<<<<<<< HEAD
    if ( *pObj ) Py_INCREF(*pObj);
=======
>>>>>>> b2d87a1a
    return *pObj ? strlen(buffer) : -1;
}

DEPRECATED int initial_from_python(char *buffer, int size, void *data, PROPERTY *prop)
{
    return convert_from_python(buffer,size,data,prop);
}

DEPRECATED int python_create(void *ptr)
{
    PyObject **pObj = (PyObject**)ptr;
    *pObj = Py_None;
    Py_INCREF(Py_None);
    return 1;
}

double python_get_part(void *c, const char *name)
{
<<<<<<< HEAD
    // TODO dict, list, and complex parts to double
=======
>>>>>>> b2d87a1a
    return QNAN;
}

<|MERGE_RESOLUTION|>--- conflicted
+++ resolved
@@ -16,17 +16,7 @@
     {
         throw_exception("python_embed_init(argc=%d,argv=(%s,...)): unable to load module __main__ module",argc,argv?argv[0]:"NULL");
     }
-<<<<<<< HEAD
     gridlabd_module = PyInit_gridlabd();
-=======
-
-    extern PyObject *this_module; // from gldcore/link/python.cpp
-    if ( this_module == NULL )
-    {
-        PyInit_gridlabd();
-    }
-    gridlabd_module = this_module;
->>>>>>> b2d87a1a
     Py_INCREF(gridlabd_module);
     Py_INCREF(main_module);
 }
@@ -42,25 +32,8 @@
 
 void python_embed_term()
 {
-<<<<<<< HEAD
     Py_DECREF(main_module);
     Py_DECREF(gridlabd_module);
-    // if ( Py_FinalizeEx() )
-    // {
-    //     output_warning("Py_FinalizeEx() failed");
-    // }
-    // PyMem_RawFree((void*)program);
-    // output_verbose("python shutdown ok");
-=======
-    Py_DECREF(gridlabd_module);
-    Py_DECREF(main_module);
-    if ( Py_FinalizeEx() )
-    {
-        output_warning("Py_FinalizeEx() failed");
-    }
-    PyMem_RawFree((void*)program);
-    output_verbose("python shutdown ok");
->>>>>>> b2d87a1a
 }
 
 void python_reset_stream(PyObject *pModule, const char *stream_name)
@@ -411,7 +384,6 @@
 // Function: convert_from_double
 DEPRECATED int convert_from_python(char *buffer, int size, void *data, PROPERTY *prop)
 {
-<<<<<<< HEAD
     PyObject *obj = PyObject_Str(*(PyObject**)data);
     int len = PyUnicode_GetLength(obj);
     if ( buffer == NULL )
@@ -426,29 +398,30 @@
     return len;
 }
 
+// Function: convert_from_double
+DEPRECATED int convert_from_python(char *buffer, int size, void *data, PROPERTY *prop)
+{
+    PyObject *obj = PyObject_Str(*(PyObject**)data);
+    int len = PyUnicode_GetLength(obj);
+    if ( buffer == NULL )
+    {
+        return len;
+    }
+    if ( len > size )
+    {
+        len = size;
+    }
+    strcpy(buffer,PyUnicode_AsUTF8(obj));
+    return len;
+}
+
 // Function: convert_to_python
-=======
-    PyObject *raw = PyObject_Str(*(PyObject**)data);
-    PyObject *uni = PyUnicode_AsEncodedString(raw,"utf-8","~E~");
-    std::string bytes(PyBytes_AS_STRING(uni));
-    Py_XDECREF(raw);
-    Py_XDECREF(uni);
-    int len = bytes.length();
-    strncpy(buffer,bytes.c_str(),size-1);
-    return len < size-1 ? len : size-1;
-}
-
-// Function: convert_to_double
->>>>>>> b2d87a1a
 DEPRECATED int convert_to_python(const char *buffer, void *data, PROPERTY *prop)
 {
     PyObject **pObj = (PyObject **)data;
     Py_DECREF(*pObj);
     *pObj = PyRun_String(buffer,Py_eval_input,main_module,main_module);
-<<<<<<< HEAD
     if ( *pObj ) Py_INCREF(*pObj);
-=======
->>>>>>> b2d87a1a
     return *pObj ? strlen(buffer) : -1;
 }
 
@@ -467,10 +440,7 @@
 
 double python_get_part(void *c, const char *name)
 {
-<<<<<<< HEAD
     // TODO dict, list, and complex parts to double
-=======
->>>>>>> b2d87a1a
     return QNAN;
 }
 

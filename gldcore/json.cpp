--- conflicted
+++ resolved
@@ -328,7 +328,6 @@
 				if ( value == NULL )
 					continue; // ignore values that don't convert propertly
 				int len = strlen(value);
-<<<<<<< HEAD
 				if ( value[0] == '{' && value[len-1] == '}')
 				{
 					len += write(",\n\t\t\t\"%s\" : %s", prop->name, value);
@@ -338,14 +337,6 @@
 				 	len += write(",\n\t\t\t\"%s\" : %s", prop->name, value);
 				}
 				else if ( value[0] == '"' && value[len-1] == '"')
-=======
-				// if ( value[0] == '{' && value[len] == '}')
-				// 	len += write(",\n\t\t\t\"%s\" : %s", prop->name, value);
-				// else if ( value[0] == '[' && value[len] == ']')
-				// 	len += write(",\n\t\t\t\"%s\" : %s", prop->name, value);
-				// else 
-				if ( value[0] == '"' && value[len-1] == '"')
->>>>>>> ea70ac60
 				{
 					len += write(",\n\t\t\t\"%s\": \"%s\"", prop->name, escape(value+1,len-2));
 				}

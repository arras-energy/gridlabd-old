--- conflicted
+++ resolved
@@ -52,13 +52,8 @@
 	return len;
 }
 
-<<<<<<< HEAD
-#define FIRST(N,F,V) (len += json_write("\n\t\t\t\"%s\" : \"" F "\"",N,V))
-#define TUPLE(N,F,V) (len += json_write(",\n\t\t\t\"%s\" : \"" F "\"",N,V))
-=======
-#define FIRST(NAME,FORMAT,VALUE) (len += write("\n\t\t\t\"%s\" : \"" FORMAT "\"",NAME,VALUE))
-#define TUPLE(NAME,FORMAT,VALUE) (len += write(",\n\t\t\t\"%s\" : \"" FORMAT "\"",NAME,VALUE))
->>>>>>> 7b06e3ea
+#define FIRST(N,F,V) (len += write("\n\t\t\t\"%s\" : \"" F "\"",N,V))
+#define TUPLE(N,F,V) (len += write(",\n\t\t\t\"%s\" : \"" F "\"",N,V))
 
 int GldJsonWriter::write_modules(FILE *fp)
 {

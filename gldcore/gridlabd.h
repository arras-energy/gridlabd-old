/** $Id: gridlabd.h 4738 2014-07-03 00:55:39Z dchassin $
	Copyright (C) 2008 Battelle Memorial Institute
	@file gridlabd.h
	@author David P. Chassin
	@addtogroup module_api C/C++ Module API
	@brief The GridLAB-D external C module header file

	The runtime module API links the GridLAB-D core to modules that are created to
	perform various modeling tasks.  The core interacts with each module according
	to a set script that determines which exposed module functions are called and
	when.  The general sequence of calls is as follows:
	- <b>Registration</b>: A module registers the object classes it implements and
	registers the variables that each class publishes.
	- <b>Creation</b>: The core calls object creation functions during the model
	load operation for each object that is created.  Basic initialization can be
	completed at this point.
	- <b>Definition</b>: The core sets the values of all published variables that have
	been specified in the model being loaded.  After this is completed, all references
	to other objects have been resolved.
	- <b>Validation</b>: The core gives the module an opportunity to check the model
	before initialization begins.  This gives the module an opportunity to validate
	the model and reject it or fix it if it fails to meet module-defined criteria.
	- <b>Initialization</b>: The core calls the final initialization procedure with
	the object's full context now defined.  Properties that are derived based on the
	object's context should be initialized only at this point.
	- <b>Synchronization</b>: This operation is performed repeatedly until every object
	reports that it no longer expects any state changes.  The return value from a
	synchronization operation is the amount time expected to elapse before the object's
	next state change.  The side effect of a synchronization is a change to one or
	more properties of the object, and possible an update to the property of another
	object.

	Note that object destruction is not supported at this time.

	 GridLAB-D modules usually require a number of functions to access data and interaction
	 with the core.  These include
	 - memory locking,
	 - memory exception handlers,
	 - variable publishers,
	 - output functions,
	 - management routines,
	 - module management,
	 - class registration,
	 - object management,
	 - property management,
	 - object search,
	 - random number generators, and
	 - time management.
 @{
 **/

#ifndef _GRIDLABD_H
#define _GRIDLABD_H

// core version info (must match version info in config.h)
#define MAJOR 4
#define MINOR 2

#ifdef HAVE_CONFIG_H
#include "config.h"
#endif

#include <stdarg.h>
#include "platform.h"
#include "schedule.h"
#include "transform.h"
#include "object.h"
#include "find.h"
#include "random.h"
#define STREAM_MODULE
#include "stream.h"

<<<<<<< HEAD
=======
#ifdef __cplusplus
#define CDECL extern "C" /* TODO: obsolete as of 4.2 */
#else
#define CDECL 
#endif

#define EXPORT CDECL /* TODO:obsolete as of 4.2 */

>>>>>>> 445708f8
#ifdef DLMAIN
#define EXTERN
#define INIT(X) = X
#else
#define EXTERN extern
#define INIT(X)
#endif

EXTERN CALLBACKS *callback INIT(NULL);

#ifndef MODULENAME
#define MODULENAME(obj) (obj->oclass->module->name)
#endif

/******************************************************************************
 * Access information about version of core
 */
#define gl_version_major (*callback->version.major)
#define gl_version_minor (*callback->version.minor)
#define gl_version_patch (*callback->version.patch)
#define gl_version_build (*callback->version.build)
#define gl_version_branch (*callback->version.branch)

/******************************************************************************
 * Variable publishing
 */
/**	@defgroup gridlabd_h_publishing Publishing variables

	Modules must register public variables that are accessed by other modules, and the core by publishing them.

	The typical modules will register a class, and immediately publish the variables supported by the class:
	@code

	EXPORT CLASS *init(CALLBACKS *fntable, MODULE *module, int argc, char *argv[])
	{
		extern CLASS* node_class; // defined globally in the module
		if (set_callback(fntable)==NULL)
		{
			errno = EINVAL;
			return NULL;
		}

		node_class = gl_register_class(module,"node",sizeof(node),PC_BOTTOMUP);
		PUBLISH_CLASS(node,complex,V);
		PUBLISH_CLASS(node,complex,S);

		return node_class; // always return the *first* class registered
	}
	@endcode

	@{
 **/
/** The PUBLISH_STRUCT macro is used to publish a member of a structure.
 **/
#define PUBLISH_STRUCT(C,T,N) {struct C *_t=NULL;if (gl_publish_variable(C##_class,PT_##T,#N,(char*)&(_t->N)-(char*)_t,NULL)<1) return NULL;}
/** The PUBLISH_CLASS macro is used to publish a member of a class (C++ only).
 **/
#define PUBLISH_CLASS(C,T,N) {class C *_t=NULL;if (gl_publish_variable(C##_class,PT_##T,#N,(char*)&(_t->N)-(char*)_t,NULL)<1) return NULL;}
/** The PUBLISH_CLASSX macro is used to publish a member of a class (C++ only) using a different name from the member name.
 **/
#define PUBLISH_CLASSX(C,T,N,V) {class C *_t=NULL;if (gl_publish_variable(C##_class,PT_##T,V,(char*)&(_t->N)-(char*)_t,NULL)<1) return NULL;}

/** The PUBLISH_CLASS_UNT macros is used to publish a member of a class (C++ only) including a unit specification.
**/
//#define PUBLISH_CLASS_UNIT(C,T,N,U) {class C _t;if (gl_publish_variable(C##_class,PT_##T,#N"["U"]",(char*)&_t.N-(char*)&_t,NULL)<1) return NULL;}
/** The PUBLISH_DELEGATED macro is used to publish a variable that uses a delegated type.

**/
#define PUBLISH_DELEGATED(C,T,N) {class C *_t=NULL;if (gl_publish_variable(C##_class,PT_delegated,T,#N,(char*)&(_t->N)-(char*)_t,NULL)<1) return NULL;}

/** The PUBLISH_ENUM(C,N,E) macro is used to define a keyword for an enumeration variable
 **/
//#define PUBLISH_ENUM(C,N,E) (*callback->define_enumeration_member)(C##_class,#N,#E,C::E)

/** The PUBLISH_SET(C,N,E) macro is used to define a keyword for a set variable
 **/
//#define PUBLISH_SET(C,N,E) (*callback->define_set_member)(C##_class,#N,#E,C::E)
/** @} **/

#ifdef __cplusplus
#define PADDR(X) PADDR_X(X,this)
#endif

/******************************************************************************
 * Exception handling
 */
/**	@defgroup gridlabd_h_exception Exception handling

	Module exception handling is provided for modules implemented in C to perform exception handling,
	as well to allow C++ code to throw exceptions to the core's main exception handler.

	Typical use is like this:

	@code
	#include <errno.h>
	#include <string.h>
	GL_TRY {

		// block of code

		// exception
		if (errno!=0)
			GL_THROW("Error condition %d: %s", errno, strerror(errno));

		// more code

	} GL_CATCH(char *msg) {

		// exception handler

	} GL_ENDCATCH;
	@endcode

	Note: it is ok to use GL_THROW inside a C++ catch statement.  This behavior is defined
	(unlike using C++ throw inside C++ catch) because GL_THROW is implemented using longjmp().

	See \ref exception "Exception handling" for detail on the message format conventions.

	@{
 **/
/** You may create your own #GL_TRY block and throw exception using GL_THROW(Msg,...) within
	the block.  Declaring this block will change the behavior of GL_THROW(Msg,...) only
	within the block.  Calls to GL_THROW(Msg,...) within this try block will be transfer
	control to the GL_CATCH(Msg) block.
 **/
#define GL_TRY { EXCEPTIONHANDLER *_handler = (*callback->exception.create_exception_handler)(); if (_handler==NULL) (*callback->output_error)("%s(%d): module exception handler creation failed",__FILE__,__LINE__); else if (setjmp(_handler->buf)==0) {
/* TROUBLESHOOT
	This error is caused when the system is unable to implement an exception handler for a module.
	This is an internal error and should be reported to the module developer.
 */
/** The behavior of GL_THROW(Msg,...) differs depending on the situation:
	- Inside a #GL_TRY block, program flow is transfered to the GL_CATCH(Msg) block that follows.
	- Inside a GL_CATCH(Msg) block, GL_THROW(Msg,...) behavior is undefined (read \em bad).
	- Outside a #GL_TRY or GL_CATCH(Msg) block, control is transfered to the main core exception handler.
 **/
#ifdef __cplusplus
inline void GL_THROW(const char *format, ...)
{
	static char buffer[1024];
	va_list ptr;
	va_start(ptr,format);
	vsprintf(buffer,format,ptr);
	va_end(ptr);
	throw (const char*) buffer;
}
#else
#define GL_THROW (*callback->exception.throw_exception)
/** The argument \p msg provides access to the exception message thrown.
	Otherwise, GL_CATCH(Msg) blocks function like all other code blocks.

	The behavior of GL_THROW(Msg) is not defined inside GL_CATCH(Msg) blocks.

	GL_CATCH blocks must always be terminated by a #GL_ENDCATCH statement.
 **/
#endif
#define GL_CATCH(Msg) } else {Msg = (*callback->exception.exception_msg)();
/** GL_CATCH(Msg) blocks must always be terminated by a #GL_ENDCATCH statement.
 **/
#define GL_ENDCATCH } (*callback->exception.delete_exception_handler)(_handler);}
/** @} **/

/******************************************************************************
 * Output functions
 */
/**	@defgroup gridlabd_h_output Output functions

	Module may output messages to stdout, stderr, and the core test record file
	using the output functions.

	See \ref output "Output function" for details on message format conventions.
	@{
 **/

#define gl_verbose (*callback->output_verbose)

/** Produces a message on stdout.
	@see output_message(char *format, ...)
 **/
#define gl_output (*callback->output_message)

/** Produces a warning message on stderr, but only when \b --warning is provided on the command line.
	@see output_warning(char *format, ...)
 **/
#define gl_warning (*callback->output_warning)

/** Produces an error message on stderr, but only when \b --quiet is not provided on the command line.
 	@see output_error(char *format, ...)
**/
#define gl_error (*callback->output_error)

/** Produces a debug message on stderr, but only when \b --debug is provided on the command line.
 	@see output_debug(char *format, ...)
 **/
#define gl_debug (*callback->output_debug)

/** Produces a test message in the test record file, but only when \b --testfile is provided on the command line.
	@see output_testmsg(char *format, ...)
 **/
#define gl_testmsg (*callback->output_test)
/** @} **/

/******************************************************************************
 * Memory allocation
 */
/**	@defgroup gridlabd_h_memory Memory allocation functions

	The core is responsible for managing any memory that is shared.  Use these
	macros to manage the allocation of objects that are registered classes.

	@{
 **/
/** Allocate a block of memory from the core's heap.
	This is necessary for any memory that the core will have to manage.
	@see malloc()
 **/
#define gl_malloc (*callback->malloc)
/** @} **/

/******************************************************************************
 * Core access
 */
/**	@defgroup gridlabd_h_corelib Core access functions

	Most module function use core library functions and variables.
	Use these macros to access the core library and other global module variables.

	@{
 **/
/** Defines the callback table for the module.
	Callback function provide module with direct access to important core functions.
	@see struct s_callback
 **/
#define set_callback(CT) (callback=(CT))

/** Provides access to a global module variable.
	@see global_getvar(), global_setvar()
 **/
#define gl_get_module_var (*callback->module.getvar)

/** Provide file search function
	@see find_file()
 **/
#define gl_findfile (*callback->file.find_file)

#define gl_find_module (*callback->module_find)

#define gl_find_property (*callback->find_property)

/** Declare a module dependency.  This will automatically load
    the module if it is not already loaded.
	@return 1 on success, 0 on failure
 **/
#ifdef __cplusplus
inline int gl_module_depends(char *name, /**< module name */
							 unsigned char major=0, /**< major version, if any required (module must match exactly) */
							 unsigned char minor=0, /**< minor version, if any required (module must be greater or equal) */
							 unsigned short build=0) /**< build number, if any required (module must be greater or equal) */
{
	return (*callback->module.depends)(name,major,minor,build);
}
#else
#define gl_module_getfirst (*callback->module.getfirst)
#define gl_module_depends (*callback->module.depends)
#endif


/** @} **/

/******************************************************************************
 * Class registration
 */
/**	@defgroup gridlabd_h_class Class registration

	Class registration is used to make sure the core knows how objects are implemented
	in modules.  Use the class management macros to create and destroy classes.

	@{
 **/
/** Allow an object class to be registered with the core.
	Note that C file may publish structures, even they are not implemented as classes.
	@see class_register()
 **/
#define gl_register_class (*callback->register_class)
#define gl_class_get_first (*callback->class_getfirst)
#define gl_class_get_by_name (*callback->class_getname)
/** @} **/

/******************************************************************************
 * Object management
 */
/**	@defgroup gridlabd_h_object Object management

	Object management macros are create to allow modules to create, test,
	control ranks, and reveal members of objects and registered classes.

	@{
 **/
/** Creates an object by allocating on from core heap.
	@see object_create_single()
 */
#define gl_create_object (*callback->create.single)

/** Creates an array of objects on core heap.
	@see object_create_array()
 **/
#define gl_create_array (*callback->create.array)

/** Creates an array of objects on core heap.
	@see object_create_array()
 **/
#define gl_create_foreign (*callback->create.foreign)

/** Object type test

	Checks the type (and supertypes) of an object.

	@see object_isa()
 **/
#ifdef __cplusplus
inline bool gl_object_isa(OBJECT *obj, /**< object to test */
						  const char *type,
						  const char *modname=NULL) /**< type to test */
{	bool rv = (*callback->object_isa)(obj,type)!=0;
	bool mv = modname ? obj->oclass->module == (*callback->module_find)(modname) : true;
	return (rv && mv);}
#else
#define gl_object_isa (*callback->object_isa)
#endif

/** Declare an object property as publicly accessible.
	@see object_define_map()
 **/
#define gl_publish_variable (*callback->define_map)

#define gl_publish_loadmethod (*callback->loadmethod)

/** Publishes an object function.  This is currently unused.
	@see object_define_function()
 **/
#ifdef __cplusplus
inline FUNCTION *gl_publish_function(CLASS *oclass, /**< class to which function belongs */
									 FUNCTIONNAME functionname, /**< name of function */
									 FUNCTIONADDR call) /**< address of function entry */
{ return (*callback->function.define)(oclass, functionname, call);}
inline FUNCTIONADDR gl_get_function(OBJECT *obj, FUNCTIONNAME name)
{ return obj?(*callback->function.get)(obj->oclass->name,name):NULL;}
#else
#define gl_publish_function (*callback->function.define)
#define gl_get_function (*callback->function.get)
#endif

/** Changes the dependency rank of an object.
	Normally dependency rank is determined by the object parent,
	but an object's rank may be increased using this call.
	An object's rank may not be decreased.
	@see object_set_rank(), object_set_parent()
 **/
#ifdef __cplusplus
inline int gl_set_dependent(OBJECT *obj, /**< object to set dependency */
							OBJECT *dep) /**< object dependent on */
{ return (*callback->object.set_dependent)(obj,dep);}
#else
#define gl_set_dependent (*callback->object.set_dependent)
#endif

/** Establishes the rank of an object relative to another object (it's parent).
	When an object is parent to another object, it's rank is always greater.
	Object of higher rank are processed first on top-down passes,
	and later on bottom-up passes.
	Objects of the same rank may be processed in parallel,
	if system resources make it possible.
	@see object_set_rank(), object_set_parent()
 **/
#ifdef __cplusplus
inline int gl_set_parent(OBJECT *obj, /**< object to set parent of */
						 OBJECT *parent) /**< parent object */
{ return (*callback->object.set_parent)(obj,parent);}
#else
#define gl_set_parent (*callback->object.set_parent)
#endif

/** Adjusts the rank of an object relative to another object (it's parent).
	When an object is parent to another object, it's rank is always greater.
	Object of higher rank are processed first on top-down passes,
	and later on bottom-up passes.
	Objects of the same rank may be processed in parallel,
	if system resources make it possible.
	@see object_set_rank(), object_set_parent()
 **/
#ifdef __cplusplus
inline int gl_set_rank(OBJECT *obj, /**< object to change rank */
					   int rank)	/**< new rank of object */
{ return (*callback->object.set_rank)(obj,rank);}
#else
#define gl_set_rank (*callback->object.set_rank)
#endif

#define gl_object_get_first (*callback->object.get_first)
#define gl_object_find_by_id (*callback->object_find_by_id)
/** @} **/

/******************************************************************************
 * Property management
 */
/**	@defgroup gridlabd_h_property Property management

	Use the property management functions to provide and gain access to published
	variables from other modules.  This include getting property information
	and unit conversion.

	@{
 **/
/** Create an object
	@see class_register()
 **/
#define gl_register_type (*callback->register_type)
#define gl_class_add_extended_property (*callback->class_add_extended_property)

/** Publish an delegate property type for a class
	@note This is not supported in Version 1.
 **/
#define gl_publish_delegate (*callback->define_type)

/** Get a property of an object
	@see object_get_property()
 **/
#ifdef __cplusplus
inline PROPERTY *gl_get_property(OBJECT *obj, /**< a pointer to the object */
								 PROPERTYNAME name, /**< the name of the property */
								 PROPERTYSTRUCT *part=NULL) /**< part info */
{ return (*callback->properties.get_property)(obj,name,part); }
#else
#define gl_get_property (*callback->properties.get_property)
#endif

/** Get the value of a property in an object
	@see object_get_value_by_addr()
 **/
#ifdef __cplusplus
inline int gl_get_value(OBJECT *obj, /**< the object from which to get the data */
						void *addr, /**< the addr of the data to get */
						char *value, /**< the buffer to which to write the result */
						int size, /**< the size of the buffer */
						PROPERTY *prop=NULL) /**< the property to use or NULL if unknown */
{ return (*callback->properties.get_value_by_addr)(obj,addr,value,size,prop);}
#else
#define gl_get_value (*callback->properties.get_value_by_addr)
#endif
#define gl_set_value_by_type (*callback->properties.set_value_by_type)

/** Set the value of a property in an object
	@see object_set_value_by_addr()
 **/
#ifdef __cplusplus
inline int gl_set_value(OBJECT *obj, /**< the object to alter */
						void *addr, /**< the address of the property */
						char *value, /**< the value to set */
						PROPERTY *prop) /**< the property to use or NULL if unknown */
{ return (*callback->properties.set_value_by_addr)(obj,addr,value,prop);}
#else
#define gl_set_value (*callback->properties.set_value_by_addr)
#endif

char* gl_name(OBJECT *my, char *buffer, size_t size);
#ifdef __cplusplus
/* 'stolen' from rt/gridlabd.h, something dchassin squirreled in. -mhauer */
/// Set the typed value of a property
/// @return nothing
template <class T> inline int gl_set_value(OBJECT *obj, ///< the object whose property value is being obtained
											PROPERTY *prop, ///< the name of the property being obtained
											T &value) ///< a reference to the local value where the property's value is being copied
{
	//T *ptr = (T*)gl_get_addr(obj,propname);
	char buffer[256];
	T *ptr = (T *)((char *)(obj + 1) + (int64)(prop->addr)); /* warning: cast from pointer to integer of different size */
	// @todo it would be a good idea to check the property type here
	if (ptr==NULL)
	{
		gl_error("property %s not found in object %s", prop->name, gl_name(obj, buffer, 255));
		return 0;
	}
	if ( obj->oclass->notify )
	{
		if ( obj->oclass->notify(obj,NM_PREUPDATE,prop) == 0 ) 
		{
			gl_error("preupdate notify failure on %s in %s", prop->name, obj->name ? obj->name : "an unnamed object");
			return 0;
		}
	}
	*ptr = value;
	if ( obj->oclass->notify ) 
	{
		if ( obj->oclass->notify(obj,NM_POSTUPDATE,prop) == 0 ) 
		{
			gl_error("postupdate notify failure on %s in %s", prop->name, obj->name ? obj->name : "an unnamed object");
			return 0;
		}
	}
	return 1;
}
#endif

/** Get a reference to another object
	@see object_get_reference()
 **/
#define gl_get_reference (*callback->properties.get_reference)

/** Get the value of a property in an object
	@see object_get_value_by_name()
 **/
#ifdef __cplusplus
inline int gl_get_value_by_name(OBJECT *obj,
								PROPERTYNAME name,
								char *value,
								int size)
{ return (*callback->properties.get_value_by_name)(obj,name,value,size);}
#else
#define gl_get_value_by_name (*callback->properties.get_value_by_name)
#endif

#ifdef __cplusplus
inline char *gl_getvalue(OBJECT *obj,
						 PROPERTYNAME name, char *buffer, int sz)
{
	return gl_get_value_by_name(obj,name,buffer,sz)>=0 ? buffer : NULL;
}
#endif

/** Set the value of a property in an object
	@see object_set_value_by_name()
 **/
#define gl_set_value_by_name (*callback->properties.set_value_by_name)

/** Get unit of property
	@see object_get_unit()
 **/
#define gl_get_unit (*callback->properties.get_unit)

/** Convert the units of a property using unit name
	@see unit_convert()
 **/
#define gl_convert (*callback->unit_convert)

/** Convert the units of a property using unit data
	@see unit_convert_ex()
 **/
#define gl_convert_ex (*callback->unit_convert_ex)

#define gl_find_unit (*callback->unit_find)

#define gl_get_object (*callback->get_object)

#define gl_name_object (*callback->name_object)

#define gl_get_object_count (*callback->object_count)

#ifdef __cplusplus
inline OBJECT **gl_get_object_prop(OBJECT *obj, PROPERTY *prop){
    return (*callback->objvar.object_var)(obj, prop);
}
#else
#define gl_get_object_prop (*callback->objvar.object_var)
#endif

#ifdef __cplusplus
inline bool *gl_get_bool(OBJECT *obj, /**< object to set dependency */
							PROPERTY *prop) /**< object dependent on */
{
    return (*callback->objvar.bool_var)(obj,prop);
}
#else
#define gl_get_bool (*callback->objvar.bool_var)
#endif

#ifdef __cplusplus
inline bool *gl_get_bool(OBJECT *obj, /**< object to set dependency */
							char *propname) /**< object dependent on */
{
    return (*callback->objvarname.bool_var)(obj,propname);
}
#else
#define gl_get_bool_by_name (*callback->objvarname.bool_var)
#endif

/** Retrieve the complex value associated with the property
	@see object_get_complex()
**/
#define gl_get_complex (*callback->objvar.complex_var)

#define gl_get_complex_by_name (*callback->objvarname.complex_var)

#define gl_get_enum (*callback->objvar.enum_var)

#define gl_get_enum_by_name (*callback->objvarname.enum_var)

#define gl_get_set (*callback->objvar.set_var)

#define gl_get_set_by_name (*callback->objvarname.set_var)

#define gl_get_int16 (*callback->objvar.int16_var)

#define gl_get_int16_by_name (*callback->objvarname.int16_var)

#define gl_get_int32_by_name (*callback->objvarname.int32_var)

#define gl_get_int32 (*callback->objvar.int32_var)

#define gl_get_int64_by_name (*callback->objvarname.int64_var)

#define gl_get_int64 (*callback->objvar.int64_var)

#define gl_get_double_by_name (*callback->objvarname.double_var)

#define gl_get_double (*callback->objvar.double_var)

#define gl_get_string_by_name (*callback->objvarname.string_var)

#define gl_get_object_prop_by_name (*callback->objvarname.object_var)

#define gl_get_string (*callback->objvar.string_var)

#define gl_get_addr (*callback->properties.get_addr)

/** @} **/

/******************************************************************************
 * Object search
 */
/**	@defgroup gridlabd_h_search Object search

	Searches and navigates object lists.

	@{
 **/
/** Find one or more object
	@see find_objects()
 **/
#define gl_find_objects (*callback->find.objects)

/** Scan a list of found objects
	@see find_first(), find_next()
 **/
#define gl_find_next (*callback->find.next)

/** Duplicate a list of found objects
	@see find_copylist()
 **/
#define gl_findlist_copy (*callback->find.copy)
#define gl_findlist_add (*callback->find.add)
#define gl_findlist_del (*callback->find.del)
#define gl_findlist_clear (*callback->find.clear)
/** Release memory used by a find list
	@see free()
 **/
#define gl_free (*callback->free)

/** Create an aggregate property from a find list
	@see aggregate_mkgroup()
 **/
#define gl_create_aggregate (*callback->aggregate.create)

/** Evaluate an aggregate property
	@see aggregate_value()
 **/
#define gl_run_aggregate (*callback->aggregate.refresh)
/** @} **/

/******************************************************************************
 * Random number generation
 */
/**	@defgroup gridlabd_h_random Random numbers

	The random number library provides a variety of random number generations
	for different distributions.

	@{
 **/

#define RNGSTATE (&(OBJECTHDR(this))->rng_state)

/** Determine the distribution type to be used from its name
	@see RANDOMTYPE, random_type()
 **/
#define gl_randomtype (*callback->random.type)

/** Obtain an arbitrary random value using RANDOMTYPE
	@see RANDOMTYPE, random_value()
 **/
#define gl_randomvalue (*callback->random.value)

/** Obtain an arbitrary random value using RANDOMTYPE
	@see RANDOMTYPE, pseudorandom_value()
 **/
#define gl_pseudorandomvalue (*callback->random.pseudo)

/** Generate a uniformly distributed random number
	@see random_uniform()
 **/
#define gl_random_uniform (*callback->random.uniform)

/** Generate a normal distributed random number
	@see random_normal()
 **/
#define gl_random_normal (*callback->random.normal)

/** Generate a log normal distributed random number
	@see random_lognormal()
 **/
#define gl_random_lognormal (*callback->random.lognormal)

/** Generate a Bernoulli distributed random number
	@see random_bernoulli()
 **/
#define gl_random_bernoulli (*callback->random.bernoulli)

/** Generate a Pareto distributed random number
	@see random_pareto()
 **/
#define gl_random_pareto (*callback->random.pareto)

/** Generate a random number drawn uniformly from a sample
	@see random_sampled()
 **/
#define gl_random_sampled (*callback->random.sampled)

/** Generate an examponentially distributed random number
	@see random_exponential()
 **/
#define gl_random_exponential (*callback->random.exponential)
#define gl_random_triangle (*callback->random.triangle)
#define gl_random_gamma (*callback->random.gamma)
#define gl_random_beta (*callback->random.beta)
#define gl_random_weibull (*callback->random.weibull)
#define gl_random_rayleigh (*callback->random.rayleigh)
/** @} **/

/******************************************************************************
 * Timestamp handling
 */
/** @defgroup gridlabd_h_timestamp Time handling functions
 @{
 **/

#define gl_globalclock (*(callback->global_clock))

/** Link to double precision deltamode clock (offset by global_clock) **/
#define gl_globaldeltaclock (*(callback->global_delta_curr_clock))

/** Link to stop time of the simulation **/
#define gl_globalstoptime (*(callback->global_stoptime))

/** Convert a string to a timestamp
	@see convert_to_timestamp()
 **/
#define gl_parsetime (*callback->time.convert_to_timestamp)

#define gl_delta_parsetime (*callback->time.convert_to_timestamp_delta)

#define gl_printtime (*callback->time.convert_from_timestamp)

#define gl_printtimedelta (*callback->time.convert_from_deltatime_timestamp)

/** Convert a timestamp to a date/time structure
	@see mkdatetime()
 **/
#define gl_mktime (*callback->time.mkdatetime)

/** Convert a date/time structure to a string
	@see strdatetime()
 **/
#define gl_strtime (*callback->time.strdatetime)

/** Convert a timestamp to days
	@see timestamp_to_days()
 **/
#define gl_todays (*callback->time.timestamp_to_days)

/** Convert a timestamp to hours
	@see timestamp_to_hours()
 **/
#define gl_tohours (*callback->time.timestamp_to_hours)

/** Convert a timestamp to minutes
	@see timestamp_to_minutes()
 **/
#define gl_tominutes (*callback->time.timestamp_to_minutes)

/** Convert a timestamp to seconds
	@see timestamp_to_seconds()
 **/
#define gl_toseconds (*callback->time.timestamp_to_seconds)

/** Convert a timestamp to a local date/time structure
	@see local_datetime()
 **/
#define gl_localtime (*callback->time.local_datetime)

/** Convert a timestamp to a local date/time structure
	Use this if it is a double precision time (deltamode)
	@see local_datetime()
 **/
#define gl_localtime_delta (*callback->time.local_datetime_delta)

#ifdef __cplusplus
inline int gl_getweekday(TIMESTAMP t)
{
	DATETIME dt;
	gl_localtime(t, &dt);
	return dt.weekday;
}
inline int gl_gethour(TIMESTAMP t)
{
	DATETIME dt;
	gl_localtime(t, &dt);
	return dt.hour;
}
#endif
/**@}*/
/******************************************************************************
 * Global variables
 */
/** @defgroup gridlabd_h_globals Global variables
 @{
 **/

/** Create a new global variable
	@see global_create()
 **/
#define gl_global_create (*callback->global.create)

/** Set a global variable
	@see global_setvar()
 **/
#define gl_global_setvar (*callback->global.setvar)

/** Get a global variable
	@see global_getvar()
 **/
#define gl_global_getvar (*callback->global.getvar)

/** Find a global variable
	@see global_find()
 **/
#define gl_global_find (*callback->global.find)

#define gl_get_oflags (*callback->get_oflags)
/**@}*/

#ifdef __cplusplus
/******************************************************************************
 * Utilities
 */
/** @defgroup gridlabd_h_utility Utility functions
 @{
 **/

/** Clip a value \p x if outside the range (\p a, \p b)
	@return the clipped value of x
	@note \f clip() is only supported in C++
 **/
inline double clip(double x, /**< the value to clip **/
				   double a, /**< the lower limit of the range **/
				   double b) /**< the upper limit of the range **/
{
	if (x<a) return a;
	else if (x>b) return b;
	else return x;
}

/** Determine which bit is set in a bit pattern
	@return the bit number \e n; \p -7f is no bit found; \e -n if more than one bit found
 **/
inline char bitof(unsigned int64 x,/**< bit pattern to scan */
						   bool use_throw=false) /**< flag to use throw when more than one bit is set */
{
	char n=0;
	if (x==0)
	{
		if (use_throw)
			throw "bitof empty bit pattern";
		return -0x7f;
	}
	while ((x&1)==0)
	{
		x>>=1;
		n++;
	}
	if (x!=0)
	{
		if (use_throw)
			throw "bitof found more than one bit";
		else
			return -n;
	}
	return n;
}
/** Construct a proper object object
    @return a pointer to the struct buffer or NULL if failed
 **/
inline char* gl_name(OBJECT *my, char *buffer, size_t size)
{
	char temp[256];
	if(my == NULL || buffer == NULL) return NULL;
	if (my->name==NULL)
		sprintf(temp,"%s:%d", my->oclass->name, my->id);
	else
		sprintf(temp,"%s", my->name);
	if(size < strlen(temp))
		return NULL;
	strcpy(buffer, temp);
	return buffer;
}

/** Find a schedule 
 **/
inline SCHEDULE *gl_schedule_find(const char *name)
{
	return callback->schedule.find(name);
}
/** Create a schedule
 **/
inline SCHEDULE *gl_schedule_create(const char *name, const char *definition)
{
	return callback->schedule.create(name,definition);
}
/** Find the time index in a schedule
 **/
inline SCHEDULEINDEX gl_schedule_index(SCHEDULE *sch, TIMESTAMP ts)
{
	return callback->schedule.index(sch,ts);
}
/** Find the value at a time index in a schedule
 **/
inline double gl_schedule_value(SCHEDULE *sch, SCHEDULEINDEX index)
{
	return callback->schedule.value(sch,index);
}
/** Find the elapsed time until the value at an index changes
 **/
inline int32 gl_schedule_dtnext(SCHEDULE *sch, SCHEDULEINDEX index)
{
	return callback->schedule.dtnext(sch,index);
}
inline SCHEDULE *gl_schedule_getfirst(void)
{
	return callback->schedule.getfirst();
}
/** Create an enduse
 **/
inline int gl_enduse_create(enduse *e)
{
	return callback->enduse.create(e);
}
/** Synchronize an enduse
 **/
inline TIMESTAMP gl_enduse_sync(enduse *e, TIMESTAMP t1)
{
	return callback->enduse.sync(e,PC_BOTTOMUP,t1);
}
/** Create a loadshape 
 **/
inline loadshape *gl_loadshape_create(SCHEDULE *s)
{
	loadshape *ls = (loadshape*)malloc(sizeof(loadshape));
	memset(ls,0,sizeof(loadshape));
	if (0 == callback->loadshape.create(ls)){
		return NULL;
	}
	ls->schedule = s;
	return ls;
}
/** Get the current value of a loadshape
 **/
inline double gl_get_loadshape_value(loadshape *shape)
{
	if (shape)
		return shape->load;
	else
		return 0;
}
/** Format a DATETIME into a string buffer
 **/
inline char *gl_strftime(DATETIME *dt, char *buffer, int size) { return callback->time.strdatetime(dt,buffer,size)?buffer:NULL;};
/** Format a TIMESTAMP into a string buffer
 **/
inline char *gl_strftime(TIMESTAMP ts, char *buffer, int size)
{
	//static char buffer[64];
	DATETIME dt;
	if(buffer == 0){
		gl_error("gl_strftime: buffer is a null pointer");
		return 0;
	}
	if(size < 15){
		gl_error("gl_strftime: buffer size is too small");
		return 0;
	}
	if(gl_localtime(ts,&dt)){
		return gl_strftime(&dt,buffer,size);
	} else {
		strncpy(buffer,"(invalid time)", size);
	}
	return buffer;
}
/** Calculate the next power of 2 greater than a number
 **/
inline size_t nextpow2(register size_t x)
{
	if (x<0) return 0;
	x--;
	x|=x>>1;
	x|=x>>2;
	x|=x>>4;
	x|=x>>8;
	x|=x>>16;
	// won't work for anything over 2^30
	return x+1;
}

/**@}*/
#endif //__cplusplus


/******************************************************************************
 * Interpolation routines
 */
/** @defgroup gridlabd_h_interpolation Interpolation routines
 @{
 **/

/** Linearly interpolate a value between two points

 **/
#define gl_lerp (*callback->interpolate.linear)

/** Quadratically interpolate a value between two points

 **/
#define gl_qerp (*callback->interpolate.quadratic)
/**@}*/

/******************************************************************************
 * Forecasting routines
 */
/** @defgroup gridlabd_h_forecasting Forecasting routines
 @{
 **/

/** Create a forecast entity for an object
 **/
#define gl_forecast_create (*callback->forecast.create)

/** Find a forecast entity for an object
 **/
#define gl_forecast_find (*callback->forecast.find)

/** Read a forecast entity for an object
 **/
#define gl_forecast_read (*callback->forecast.read)

/** Save a forecast entity for an object
 **/
#define gl_forecast_save (*callback->forecast.save)
/**@}*/


/******************************************************************************
 * Init/Sync/Create catchall macros
 */
/** @defgroup gridlabd_h_catchall Init/Sync/Create catchall macros
 @{
 **/
///
/// Catchall for sync
///
#define SYNC_CATCHALL(C) catch (const char *msg) { gl_error("sync_" #C "(obj=%d;%s): %s", obj->id, obj->name?obj->name:"unnamed", msg); return TS_INVALID; } catch (...) { gl_error("sync_" #C "(obj=%d;%s): unhandled exception", obj->id, obj->name?obj->name:"unnamed"); return TS_INVALID; }
///
/// Catchall for init
///
#define INIT_CATCHALL(C) catch (const char *msg) { gl_error("init_" #C "(obj=%d;%s): %s", obj->id, obj->name?obj->name:"unnamed", msg); return 0; } catch (...) { gl_error("init_" #C "(obj=%d;%s): unhandled exception", obj->id, obj->name?obj->name:"unnamed"); return 0; }
///
/// Catchall for create
///
#define CREATE_CATCHALL(C) catch (const char *msg) { gl_error("create_" #C ": %s", msg); return 0; } catch (...) { gl_error("create_" #C ": unhandled exception"); return 0; }
#define I_CATCHALL(T,C) catch (const char *msg) { gl_error(#T "_" #C ": %s", msg); return 0; } catch (...) { gl_error(#T "_" #C ": unhandled exception"); return 0; }
#define T_CATCHALL(T,C) catch (const char *msg) { gl_error(#T "_" #C "(obj=%d;%s): %s", obj->id, obj->name?obj->name:"unnamed", msg); return TS_INVALID; } catch (...) { gl_error(#T "_" #C "(obj=%d;%s): unhandled exception", obj->id, obj->name?obj->name:"unnamed"); return TS_INVALID; }
/**@}*/

/****************************
 * Transform access
 */
/** @defgroup gridlabd_h_transform Transform access
 * @{
 */
#ifdef __cplusplus
inline TRANSFORM *gl_transform_getfirst(void) { return callback->transform.getnext(NULL); };
inline TRANSFORM *gl_transform_getnext(TRANSFORM *xform) { return callback->transform.getnext(xform); };
inline int gl_transform_add_linear(TRANSFORMSOURCE stype,double *source,void *target,double scale,double bias,OBJECT *obj,PROPERTY *prop,SCHEDULE *sched) { return callback->transform.add_linear(stype,source,target,scale,bias,obj,prop,sched); };
inline int gl_transform_add_external(OBJECT *target_obj, PROPERTY *target_prop,char *function,OBJECT *source_obj, PROPERTY* source_prop) { return callback->transform.add_external(target_obj,target_prop,function,source_obj,source_prop); };
inline const char *gl_module_find_transform_function(TRANSFORMFUNCTION function) { return callback->module.find_transform_function(function); };
#else
#define gl_transform_getnext (*callback->transform.getnext) /* TRANSFORM *(*transform.getnext)(TRANSFORM*); */
#define gl_transform_add_linear (*callback->transfor.add_linear) /* int transform_add_linear(TRANSFORMSOURCE stype,double *source,void *target,double scale,double bias,OBJECT *obj,PROPERTY *prop,SCHEDULE *sched) */
#define gl_transform_add_external (*callback->transform.add_external) /* int (*transform.add_external)(OBJECT*,PROPERTY*,char*,OBJECT*,PROPERTY*); */
#define gl_module_find_transform_function (*callback->module.find_transform_function)
#endif
/**@}*/

#ifdef __cplusplus
inline randomvar *gl_randomvar_getfirst(void) { return callback->randomvar.getnext(NULL); };
inline randomvar *gl_randomvar_getnext(randomvar *var) { return callback->randomvar.getnext(var); };
inline size_t gl_randomvar_getspec(char *str, size_t size, const randomvar *var) { return callback->randomvar.getspec(str,size,var); };
#else
#define gl_randomvar_getnext (*callback->randomvar.getnext) /* randomvar *(*randomvar.getnext)(randomvar*) */
#define gl_randomvar_getspec (*callback->randomvar.getspec) /* size_t (*randomvar.getspec(char*,size_t,randomvar*) */
#endif

/******************************************************************************
 * Remote data access
 */
/** @defgroup gridlabd_h_remote Remote data access
 @{
 **/

#ifdef __cplusplus
/** read remote object data **/
inline void *gl_read(void *local, /**< local memory for data (must be correct size for property) */
					 OBJECT *obj, /**< object from which to get data */
					 PROPERTY *prop) /**< property from which to get data */
{
	return callback->remote.readobj(local,obj,prop);
}
/** write remote object data **/
inline void gl_write(void *local, /** local memory for data */
					 OBJECT *obj, /** object to which data is written */
					 PROPERTY *prop) /**< property to which data is written */
{
	/* @todo */
	return callback->remote.writeobj(local,obj,prop);
}
/** read remote global data **/
inline void *gl_read(void *local, /** local memory for data (must be correct size for global */
					 GLOBALVAR *var) /** global variable from which to get data */
{
	/* @todo */
	return callback->remote.readvar(local,var);
}
/** write remote global data **/
inline void gl_write(void *local, /** local memory for data */
					 GLOBALVAR *var) /** global variable to which data is written */
{
	/* @todo */
	return callback->remote.writevar(local,var);
}
#endif
/**@}*/

// locking functions 
#ifdef __cplusplus
#define READLOCK(X) ::rlock(X); /**< Locks an item for reading (allows other reads but blocks write) */
#define WRITELOCK(X) ::wlock(X); /**< Locks an item for writing (blocks all operations) */
#define READUNLOCK(X) ::runlock(X); /**< Unlocks an read lock */
#define WRITEUNLOCK(X) ::wunlock(X); /**< Unlocks a write lock */

inline void rlock(LOCKVAR* lock) { callback->lock.read(lock); }
inline void wlock(LOCKVAR* lock) { callback->lock.write(lock); }
inline void runlock(LOCKVAR* lock) { callback->unlock.read(lock); }
inline void wunlock(LOCKVAR* lock) { callback->unlock.write(lock); }

#else
#define READLOCK(X) rlock(X); /**< Locks an item for reading (allows other reads but blocks write) */
#define WRITELOCK(X) wlock(X); /**< Locks an item for writing (blocks all operations) */
#define READUNLOCK(X) runlock(X); /**< Unlocks an read lock */
#define WRITEUNLOCK(X) wunlock(X); /**< Unlocks a write lock */
#endif
#define LOCK(X) WRITELOCK(X); /**< @todo this is deprecated and should not be used anymore */
#define UNLOCK(X) WRITEUNLOCK(X); /**< @todo this is deprecated and should not be used anymore */

#define READLOCK_OBJECT(X) READLOCK(&((X)->lock)) /**< Locks an object for reading */
#define WRITELOCK_OBJECT(X) WRITELOCK(&((X)->lock)) /**< Locks an object for writing */
#define READUNLOCK_OBJECT(X) READUNLOCK(&((X)->lock)) /**< Unlocks an object */
#define WRITEUNLOCK_OBJECT(X) WRITEUNLOCK(&((X)->lock)) /**< Unlocks an object */
#define LOCK_OBJECT(X) WRITELOCK_OBJECT(X); /**< @todo this is deprecated and should not be used anymore */
#define UNLOCK_OBJECT(X) WRITEUNLOCK_OBJECT(X); /**< @todo this is deprecated and should not be used anymore */

#define LOCKED(X,C) {WRITELOCK_OBJECT(X);(C);WRITEUNLOCK_OBJECT(X);} /**< @todo this is deprecated and should not be used anymore */

#include <math.h>
#define NaN NAN

#ifdef __cplusplus

#define MMF_NONE 0
#define MMF_QUIET OF_QUIET
#define MMF_DEBUG OF_DEBUG
#define MMF_VERBOSE OF_VERBOSE
#define MMF_WARNING OF_WARNING
#define MMF_ALL (OF_QUIET|OF_DEBUG|OF_VERBOSE|OF_WARNING)
extern set module_message_flags;

/**************************************************************************************
 * GRIDLABD BASE CLASSES (Version 3.0 and later)
 * @defgroup gridlabd_h_classes Module API Classes
 * @{
 **************************************************************************************/

#include <ctype.h>
#include "module.h"
#include "class.h"
#include "property.h"

/// General string encapsulation
class gld_string {
private: // data
	typedef struct strbuf {
		LOCKVAR lock; // TODO implement locking
		size_t len;
		unsigned int nrefs;
		char *str;
	} STRBUF;
	STRBUF *buf;
public: // construction/destructor
	/// construct an empty string
	inline gld_string(void) : buf(NULL) { init(); };
	/// construct a linked string
	inline gld_string(gld_string&s) : buf(NULL) { init(); link(s); };
	/// construct a new string
	inline gld_string(const char *s) : buf(NULL) { init(); copy(s); };
	/// construct a new string of a particular length
	inline gld_string(const char *s, size_t n) : buf(NULL) { init(); copy(s,n); };
	/// destroy a string (or unlink from one)
	inline ~gld_string(void) { unlink(); };
public: // copy
	/// copy a string
	inline gld_string &operator=(const char *s) { copy(s); return *this; };
	/// link to a string
	inline gld_string &operator=(gld_string&s) { link(s); return *this; };
public: // casts
	/// cast to a pointer to the string buffer
	inline operator const char*(void) { return buf->str; };
	/// cast to the size of the string
	inline operator size_t(void) { return buf->len; };
	/// cast to a pointer to the string data
	inline operator STRBUF *(void) { return buf; };
private: // internals
	inline void init(void) { buf=(STRBUF*)malloc(sizeof(STRBUF)); memset(buf,0,sizeof(STRBUF)); }; 
	inline void lock(void) { if ( buf ) ::wlock(&buf->lock); };
	inline void unlock(void) { if ( buf ) ::wunlock(&buf->lock); };
	inline void fit(size_t n) { if ( buf==NULL || n>buf->len) alloc(n); };
	inline void alloc(size_t n) 
	{
		size_t len = nextpow2(n);
		if ( len<sizeof(NATIVE) ) 
			len=sizeof(NATIVE); 
		char *newstr=(char*)malloc(len);
		if ( buf->str!=NULL )
		{
			strcpy(newstr,buf->str);
			free(buf->str);
		}
		else
			buf->nrefs=1;
		buf->str = newstr;
		buf->len = len;
	};
	inline void copy(const char *s) { fit(strlen(s)+1); strcpy(buf->str,s); };
	inline void copy(const char *s, size_t n) { fit(n+1); strncpy(buf->str,s,n); };
	inline void link(gld_string&s) { unlink(); buf=(STRBUF*)s; buf->nrefs++;};
	inline void unlink() { if ( buf->nrefs<=1 ) {free(buf->str); free(buf);} else buf->nrefs--; };
public: // status accessors
	/// determine whether a string is valid
	inline bool is_valid(void) { return buf!=NULL; };
	/// determine whether a string is null
	inline bool is_null(void) { return is_valid() && buf->str==NULL; };
public: // read accessors
	/// get a pointer to the string buffer
	inline const char* get_buffer(void) { return buf ? buf->str : NULL; };
	/// get the size of the string buffer (as allocated)
	inline size_t get_size(void) { return buf ? buf->len : -1; };
	/// get the length of the string (up to the null termination)
	inline size_t get_length(void) { return buf && buf->str ? strlen(buf->str) : -1; };
public: // write accessors
	/// set the string
	inline void set_string(const char *s) { copy(s); };
	/// set the string buffer size
	inline void set_size(size_t n) { fit(n); };
	/// format the string (a la printf)
	inline size_t format(const char *fmt,...) { va_list ptr; va_start(ptr,fmt); int len=vsnprintf(buf->str,buf->len,fmt,ptr); va_end(ptr); return len;};
	/// format the string with a specific buffer size
	inline size_t format(size_t len,const char *fmt,...) { fit(len); va_list ptr; va_start(ptr,fmt); int rv=vsnprintf(buf->str,buf->len,fmt,ptr); va_end(ptr); return rv;};
public: // compare ops
	/// alphabetic before comparison
	inline bool operator<(const char*s) { return strcmp(buf->str,s)<0; };
	/// alphabetic before or same comparison
	inline bool operator<=(const char*s) { return strcmp(buf->str,s)<=0; };
	/// alphabetic same comparison
	inline bool operator==(const char*s) { return strcmp(buf->str,s)==0; };
	/// alphabetic after or same comparison
	inline bool operator>=(const char*s) { return strcmp(buf->str,s)>=0; };
	/// alphabetic after comparison
	inline bool operator>(const char*s) { return strcmp(buf->str,s)>0; };
	/// alphabetic differs comparison
	inline bool operator!=(const char*s) { return strcmp(buf->str,s)!=0; };
public: // manipulation
	/// trim left whitespace
	inline void trimleft(void) { if ( is_null() ) return; size_t n=0; while (buf->str[n]!='\0'&&isspace(*buf->str)) n++; strcpy(buf->str,buf->str+n); };
	/// trim right whitespace
	inline void trimright(void) { if ( is_null() ) return; size_t n=strlen(buf->str); while (n>0&&isspace(buf->str[n-1])) buf->str[--n]='\0'; };
	/// extract left string
	inline gld_string left(size_t n) { if ( is_null() ) return gld_string(); return gld_string(buf->str,n); };
	/// extract right string
	inline gld_string right(size_t n) { if ( is_null() ) return gld_string(); return gld_string(buf->str+buf->len-n); };
	/// extract mid string
	inline gld_string mid(size_t n, size_t m) { if ( is_null() ) return gld_string(); return gld_string(buf->str+buf->len-n,m); };
	/// locate substring
	inline size_t findstr(const char *s) { if ( is_null() ) return -1; char *p=strstr(buf->str,s); return p==NULL ? -1 : (p-buf->str); };
	/// find character
	inline size_t findchr(char c) { if ( is_null() ) return -1; char *p=strchr(buf->str,c); return p==NULL ? -1 : (p-buf->str); };
	inline size_t split(gld_string *&list, const char *delim=" ") 
	{
		// TODO
		if ( is_null() ) return 0;
		return 0;
	}
	inline gld_string merge(gld_string *&list, size_t n, const char *delim=" ")
	{
		// TODO
		return gld_string();
	}
};

/// Date/time encapsulation
class gld_clock {
private: // data
	DATETIME dt;
public: // constructors
	/// Clock constructor for current global clock
	gld_clock(void) { callback->time.local_datetime(*(callback->global_clock),&dt); }; 
	/// Clock constructor for an arbitrary TIMESTAMP
	gld_clock(TIMESTAMP ts) { if ( !callback->time.local_datetime(ts,&dt)) memset(&dt,0,sizeof(dt)); };
	/// Clock constructor for a time string
	gld_clock(const char *str) { from_string(str); };
	/// Clock constructor for year, month, day, hour, minute, second, nanosecond values
	gld_clock(unsigned short y, unsigned short m=0, unsigned short d=0, unsigned short H=0, unsigned short M=0, unsigned short S=0, unsigned short int ms=0, char *tz=NULL, int dst=-1)
	{
		dt.year = y; dt.month=m; dt.day=d; dt.hour=H; dt.minute=M; dt.second=S; dt.nanosecond=ms;
		if ( dst>=0 ) dt.is_dst=dst;
		if ( tz!=NULL ) set_tz(tz); else callback->time.mkdatetime(&dt);
	}
public: // cast operators
	/// Cast to TIMESTAMP
	inline operator TIMESTAMP (void) { return dt.timestamp; };
public: // comparison operators
	/// Compare after TIMESTAMP
	inline bool operator > (TIMESTAMP t) { return dt.timestamp>t; };
	/// Compare after or same TIMESTAMP
	inline bool operator >= (TIMESTAMP t) { return dt.timestamp>=t; };
	/// Compare before TIMESTAMP
	inline bool operator < (TIMESTAMP t) { return dt.timestamp<t; };
	/// Compare before or same TIMESTAMP
	inline bool operator <= (TIMESTAMP t) { return dt.timestamp<=t; };
	/// Compare same TIMESTAMP
	inline bool operator == (TIMESTAMP t) { return dt.timestamp==t; };
	/// Compare different TIMESTAMP
	inline bool operator != (TIMESTAMP t) { return dt.timestamp!=t; };
	/// Check if valid TIMESTAMP
	inline bool is_valid(void) { return dt.timestamp>0; };
	/// Check if NEVER
	inline bool is_never(void) { return dt.timestamp==TS_NEVER; };
public: // read accessors
	/// Get the year
	inline unsigned short get_year(void) { return dt.year; };
	/// Get the month (0-11)
	inline unsigned short get_month(void) { return dt.month; };
	/// Get the day (1-31)
	inline unsigned short get_day(void) { return dt.day; };
	/// Get the hour (0-23)
	inline unsigned short get_hour(void) { return dt.hour; };
	/// Get the minute (0-59)
	inline unsigned short get_minute(void) { return dt.minute; };
	/// Get the second (0-59)
	inline unsigned short get_second(void) { return dt.second; };
	/// Get the nanosecond (0-999999)
	inline unsigned int get_nanosecond(void) { return dt.nanosecond; };
	/// Get the Unix Day Number (full days since the Unix Epoch)
	inline unsigned int get_uday(void) { return dt.timestamp / 86400; };
	/// Get the Julian Day Number
	inline unsigned int get_jday(void) { return (dt.timestamp / 86400) + 2440587.5; };
	/// Get the timezone spec
	inline char* get_tz(void) { return dt.tz; };
	/// Get the summer/daylight time flag
	inline bool get_is_dst(void) { return dt.is_dst?true:false; };
	/// Get the weekday (Sunday=0)
	inline unsigned short get_weekday(void) { return dt.weekday; };
	/// Get the day of the year (Jan 1=0)
	inline unsigned short get_yearday(void) { return dt.yearday; };
	/// Get the timezone offer (in seconds)
	inline int get_tzoffset(void) { return dt.tzoffset; };
	/// Get the TIMESTAMP value (UTC)
	inline TIMESTAMP get_timestamp(void) { return dt.timestamp; };
	/// Get the local TIMESTAMP value (ignoring DST)
	inline TIMESTAMP get_localtimestamp(void) { return dt.timestamp - dt.tzoffset; };
	/// Get the local TIMESTAMP value (including DST)
	inline TIMESTAMP get_localtimestamp_dst(bool force_dst=false) { return dt.timestamp - dt.tzoffset + (dt.is_dst||force_dst?3600:0); };
public: // write accessors
	/// Set the date
	inline TIMESTAMP set_date(unsigned short y, unsigned short m, unsigned short d) { dt.year=y; dt.month=m; dt.day=d; return callback->time.mkdatetime(&dt); };
	/// Set the time
	inline TIMESTAMP set_time(unsigned short H, unsigned short M, unsigned short S, unsigned long u=0, char *t=NULL, bool force_dst=false) { dt.hour=H; dt.minute=M; dt.second=S; dt.nanosecond=u; strncpy(dt.tz,t,sizeof(dt.tz)); if (force_dst) dt.is_dst=true; return callback->time.mkdatetime(&dt); };
	/// Set the date and time
	inline TIMESTAMP set_datetime(unsigned short y, unsigned short m, unsigned short d, unsigned short H, unsigned short M, unsigned short S, unsigned long u=0, char *t=NULL, bool force_dst=false) { dt.year=y; dt.month=m; dt.day=d; dt.hour=H; dt.minute=M; dt.second=S; dt.nanosecond=u; strncpy(dt.tz,t,sizeof(dt.tz)); if (force_dst) dt.is_dst=true; return callback->time.mkdatetime(&dt); };
	/// Set the year
	inline TIMESTAMP set_year(unsigned short y) { dt.year=y; return callback->time.mkdatetime(&dt); };
	/// Set the month (Jan=0)
	inline TIMESTAMP set_month(unsigned short m) { dt.month=m; return callback->time.mkdatetime(&dt); };
	/// Set the day (1-31)
	inline TIMESTAMP set_day(unsigned short d) { dt.day=d; return callback->time.mkdatetime(&dt); };
	/// Set the hour (0-23)
	inline TIMESTAMP set_hour(unsigned short h) { dt.hour=h; return callback->time.mkdatetime(&dt); };
	/// Set the minute (0-59)
	inline TIMESTAMP set_minute(unsigned short m) { dt.minute=m; return callback->time.mkdatetime(&dt); };
	/// Set the second (0-59)
	inline TIMESTAMP set_second(unsigned short s) { dt.second=s; return callback->time.mkdatetime(&dt); };
	/// Set the nanosecond (0-999999)
	inline TIMESTAMP set_nanosecond(unsigned int u) { dt.nanosecond=u; return callback->time.mkdatetime(&dt); };
	/// Set the timezone (see tzinfo.txt)
	inline TIMESTAMP set_tz(char* t) { strncpy(dt.tz,t,sizeof(dt.tz)); return callback->time.mkdatetime(&dt); };
	/// Set the DST flag
	inline TIMESTAMP set_is_dst(bool i) { dt.is_dst=i; return callback->time.mkdatetime(&dt); };
public: // special functions
	/// Convert from string
	inline bool from_string(const char *str) { return callback->time.local_datetime(callback->time.convert_to_timestamp(str),&dt)?true:false; };
	/// Convert to string
	inline unsigned int to_string(char *str, int size) {return callback->time.convert_from_timestamp(dt.timestamp,str,size); };
	/// Extract the total number of days since 1/1/1970 0:00:00 UTC
	inline double to_days(TIMESTAMP ts=0) { return (dt.timestamp-ts)/86400.0 + dt.nanosecond*1e-9; };
	/// Extract the total number of hours since 1/1/1970 0:00:00 UTC
	inline double to_hours(TIMESTAMP ts=0) { return (dt.timestamp-ts)/3600.0 + dt.nanosecond*1e-9; };
	/// Extract the total number of minutes since 1/1/1970 0:00:00 UTC
	inline double to_minutes(TIMESTAMP ts=0) { return (dt.timestamp-ts)/60.0 + dt.nanosecond*1e-9; };
	/// Extract the total number of seconds since 1/1/1970 0:00:00 UTC
	inline double to_seconds(TIMESTAMP ts=0) { return dt.timestamp-ts + dt.nanosecond*1e-9; };
	/// Extract the total number of nanoseconds since 1/1/1970 0:00:00 UTC
	inline double to_nanoseconds(TIMESTAMP ts=0) { return (dt.timestamp-ts)*1e9 + dt.nanosecond; };
	/// Get the timestamp as a string
	inline gld_string get_string(const size_t sz=1024) 
	{
		gld_string res;
		char buf[1024];
		if ( sizeof(buf)<sz ) throw "get_string() over size limit";
		if ( to_string(buf,(int)sz)>=0 )
			res = buf;
		return res;
	};
};

/// Read lock container
class gld_rlock {
private: OBJECT *my;
	/// Constructor
public: inline gld_rlock(OBJECT *obj) : my(obj) {::rlock(&my->lock);}; 
	/// Destructor
public: inline ~gld_rlock(void) {::runlock(&my->lock);};
};
/// Write lock container
class gld_wlock {
private: OBJECT *my;
		 /// Constructor
public: inline gld_wlock(OBJECT *obj) : my(obj) {::wlock(&my->lock);}; 
		/// Destructor
public: inline ~gld_wlock(void) {::wunlock(&my->lock);};
};

class gld_class;
/// Module container
class gld_module {

private: // data
	MODULE core;

public: // constructors/casts
	/// Constructor
	inline gld_module(void) { MODULE *m = callback->module.getfirst(); if (m) core=*m; else throw "no modules loaded";};
	/// Cast to MODULE
	inline operator MODULE*(void) { return &core; };

public: // read accessors
	/// Get module name
	inline char* get_name(void) { return core.name; };
	/// Get module major version number
	inline unsigned short get_major(void) { return core.major; };
	/// Get module minor version number
	inline unsigned short get_minor(void) { return core.minor; };
	/// Get first class in module
	inline gld_class* get_first_class(void) { return (gld_class*)core.oclass; };

public: // write accessors

public: // iterators
	/// Check if last module loaded
	inline bool is_last(void) { return core.next==NULL; };
	/// Get next module loaded
	inline void get_next(void) { core = *(core.next); };
};

class gld_property;
class gld_function;
/// Class container
class gld_class {

private: // data
	CLASS core;

public: // constructors
	/// Constructor (blocker implementation)
	inline gld_class(void) { throw "gld_class constructor not permitted"; };
	/// Cast to CLASS
	inline operator CLASS*(void) { return &core; };

public: // read accessors
	/// Get class name
	inline const char* get_name(void) { return core.name; };
	/// Get class size
	inline size_t get_size(void) { return core.size; };
	/// Get class parent
	inline gld_class* get_parent(void) { return (gld_class*)core.parent; };
	/// Get module that implements the class
	inline gld_module* get_module(void) { return (gld_module*)core.module; };
	/// Get the first property in the class
	inline gld_property* get_first_property(void) { return (gld_property*)core.pmap; };
	/// Get the next property in the class
	inline gld_property* get_next_property(PROPERTY*p) { PROPERTY *prop=(PROPERTY*)p->next; return ( prop && prop->oclass==&core ) ? (gld_property*)prop : NULL; };
	/// Get the first function in the class
	inline gld_function* get_first_function(void) { return (gld_function*)core.fmap; };
	/// Get the next function in the class
	inline gld_function* get_next_function(FUNCTION*f) { return (gld_function*)f->next; };
	/// Get TRL 
	inline TECHNOLOGYREADINESSLEVEL get_trl(void) { return core.trl; };

public: // write accessors
	/// Set TRL
	inline void set_trl(TECHNOLOGYREADINESSLEVEL t) { core.trl=t; };

public: // special functions
	/// Register a class	
	static inline CLASS *create(MODULE *m, const char *n, size_t s, unsigned int f) { return callback->register_class(m,n,(unsigned int)s,f); };
	
public: // iterators
	/// Check if last class registered
	inline bool is_last(void) { return core.next==NULL; };
	/// Check if last class defined by this class' module
	inline bool is_module_last(void) { return core.next==NULL || core.module!=core.next->module; };
	/// Get the next class
	inline gld_class* get_next(void) { return (gld_class*)core.next; };
};

/// Function container
class gld_function {

private: // data
	FUNCTION core;

public: // constructors
	/// Construct a function (blocker implementation)
	inline gld_function(void) { throw "gld_function constructor not permitted"; };
	/// Cast to a FUNCTION pointer
	inline operator FUNCTION*(void) { return &core; };

public: // read accessors
	/// Get function name
	inline FUNCTIONNAME get_name(void) { return core.name; };
	/// Get function class
	inline gld_class* get_class(void) { return (gld_class*)core.oclass; };
	/// Get function address
	inline FUNCTIONADDR get_addr(void) { return core.addr; };

public: // write accessors

public: // iterators
	/// Check whether this is the last function defined
	inline bool is_last(void) { return core.next==NULL; };
	/// Get the next function in the list
	inline gld_function* get_next(void) { return (gld_function*)core.next; };
};

/// Built-in type container
class gld_type {

private: // data
	PROPERTYTYPE type;

public: // constructors/casts
	/// Constructor
	inline gld_type(PROPERTYTYPE t) : type(t) {};
	/// Cast to PROPERTYTYPE
	inline operator PROPERTYTYPE(void) { return type; };

public: // read accessors
	// TODO size,conversions,etc...
	PROPERTYSPEC *get_spec(void) { return callback->properties.get_spec(type);};

public: // write accessors

public: // iterators
	/// Get the first property type
	static inline PROPERTYTYPE get_first(void) { return PT_double; };
	/// Get the next property type
	inline PROPERTYTYPE get_next(void) { return (PROPERTYTYPE)(((int)type)+1); };
	/// Check whether this is the last property type
	inline bool is_last(void) { return (PROPERTYTYPE)(((int)type)+1)==_PT_LAST; }; 
};

/// Unit container
class gld_unit {

private: // data
	UNIT core;

public: // constructors/casts
	/// Construct empty unit container
	inline gld_unit(void) { memset(&core,0,sizeof(core)); };
	/// Construct a container for a named or derived unit
	inline gld_unit(char *name) { UNIT *unit=callback->unit_find(name); if (unit) memcpy(&core,unit,sizeof(UNIT)); else memset(&core,0,sizeof(UNIT)); };
	/// Cast to a UNIT structure
	inline operator UNIT*(void) { return &core; };

public: // read accessors
	/// Get the name or derivation of the unit
	inline char* get_name(void) { return core.name; };
	/// Get the C exponent
	inline double get_c(void) { return core.c; };
	/// Get the E exponent
	inline double get_e(void) { return core.e; };
	/// Get the H exponent
	inline double get_h(void) { return core.h; };
	/// Get the K exponent
	inline double get_k(void) { return core.k; };
	/// Get the M exponent
	inline double get_m(void) { return core.m; };
	/// Get the S exponent
	inline double get_s(void) { return core.s; };
	/// Get the A constant
	inline double get_a(void) { return core.a; };
	/// Get the B constant
	inline double get_b(void) { return core.b; };
	/// Get the unit precision
	inline int get_prec(void) { return core.prec; };
	/// Check whether the unit is valid
	inline bool is_valid(void) { return core.name[0]!='\0'; };

public: // write accessors
	/// Change the unit
	inline bool set_unit(char *name){ UNIT *unit=callback->unit_find(name); if (unit) {memcpy(&core,unit,sizeof(UNIT));return true;} else {memset(&core,0,sizeof(UNIT));return false;} };

public: // special functions
	/// Convert a value to another named or derived unit
	inline bool convert(char *name, double &value) { UNIT *unit=callback->unit_find(name); return unit&&(callback->unit_convert_ex(&core,unit,&value))?true:false; }
	/// Convert a value to another UNIT
	inline bool convert(UNIT *unit, double &value) { return callback->unit_convert_ex(&core,unit,&value)?true:false; }
	/// Convert a value to another gld_unit
	inline bool convert(gld_unit &unit, double &value) { return callback->unit_convert_ex(&core,(UNIT*)unit,&value)?true:false; }

public: // iterators
	/// Check whether this is the last defined unit
	inline bool is_last(void) { return core.next==NULL?true:false; };
	/// Get the next unit
	inline gld_unit* get_next(void) { return (gld_unit*)core.next; };
};

/// Keyword container
class gld_keyword {

private: // data
	KEYWORD core;

public: // constructors/casts
	/// Construct a key word
	inline gld_keyword(KEYWORD &key) { core=key; };
	/// Cast to a keyword pointer
	inline operator KEYWORD* (void) { return &core; };
	inline operator const char* (void) { return core.name; };
	inline operator long unsigned int (void) { return core.value;};

public: // read accessors
	/// Get the name of a keyword
	inline const char* get_name(void) { return core.name; };
	/// Get the bit pattern for the keyword
	inline long unsigned int get_value(void) { return core.value; };
	inline enumeration get_enumeration_value(void) { return (enumeration)get_value(); };
	inline set get_set_value(void) { return (set)get_value(); };

public: // write accessors
	inline int compare(const char *name) { return strcmp(name,core.name); };
	inline bool operator == (const char *name) { return compare(name)==0; };
	inline bool operator <= (const char *name) { return compare(name)<=0; };
	inline bool operator >= (const char *name) { return compare(name)>=0; };
	inline bool operator < (const char *name) { return compare(name)<0; };
	inline bool operator > (const char *name) { return compare(name)>0; };
	inline bool operator != (const char *name) { return compare(name)!=0; };
	inline int compare(long unsigned int value) { return value<(long unsigned int)core.value ? -1 : ( value>core.value ? +1 : 0 ); };
	inline bool operator == (long unsigned int value) { return compare(value)==0; };
	inline bool operator <= (long unsigned int value) { return compare(value)<=0; };
	inline bool operator >= (long unsigned int value) { return compare(value)>=0; };
	inline bool operator < (long unsigned int value) { return compare(value)<0; };
	inline bool operator > (long unsigned int value) { return compare(value)>0; };
	inline bool operator != (long unsigned int value) { return compare(value)!=0; };

public: // iterators
	/// Get the next keyword (NULL if last)
	inline gld_keyword* get_next(void) { return (gld_keyword*)core.next; };
	template <class T> inline gld_keyword* find(T value)
	{
		if ( compare(value)==0 ) return this;
		if ( get_next()==NULL ) return NULL;
		return get_next()->find(value);
	};
};


// object data declaration/accessors
/// Define an atomic property
#define GL_ATOMIC(T,X) protected: T X; public: \
	static inline size_t get_##X##_offset(void) { return (char*)&(defaults->X)-(char*)defaults; }; \
	inline T get_##X(void) { return X; }; \
	inline gld_property get_##X##_property(void) { return gld_property(my(),#X); }; \
	inline T get_##X(gld_rlock&) { return X; }; \
	inline T get_##X(gld_wlock&) { return X; }; \
	inline void set_##X(T p) { X=p; }; \
	inline void set_##X(T p, gld_wlock&) { X=p; }; \
	inline gld_string get_##X##_string(void) { return get_##X##_property().get_string(); }; \
	inline void set_##X(char *str) { get_##X##_property().from_string(str); }; \
	inline void init_##X(void) { memset((void*)&X,0,sizeof(X));}; \
	inline void init_##X(T value) { X=value;}; \

/// Define a structured property
#define GL_STRUCT(T,X) protected: T X; public: \
	static inline size_t get_##X##_offset(void) { return (char*)&(defaults->X)-(char*)defaults; }; \
	inline T get_##X(void) { gld_rlock _lock(my()); return X; }; \
	inline gld_property get_##X##_property(void) { return gld_property(my(),#X); }; \
	inline T get_##X(gld_rlock&) { return X; }; \
	inline T get_##X(gld_wlock&) { return X; }; \
	inline void set_##X(T p) { gld_wlock _lock(my()); X=p; }; \
	inline void set_##X(T p, gld_wlock&) { X=p; }; \
	inline gld_string get_##X##_string(void) { return get_##X##_property().get_string(); }; \
	inline void set_##X(char *str) { get_##X##_property().from_string(str); }; \
	inline void init_##X(void) { memset((void*)&X,0,sizeof(X));}; \
	inline void init_##X(T &value) { X=value;}; \

/// Define a string property
#define GL_STRING(T,X) 	protected: T X; public: \
	static inline size_t get_##X##_offset(void) { return (char*)&(defaults->X)-(char*)defaults; }; \
	inline char* get_##X(void) { gld_rlock _lock(my()); return X.get_string(); }; \
	inline gld_property get_##X##_property(void) { return gld_property(my(),#X); }; \
	inline char* get_##X(gld_rlock&) { return X.get_string(); }; \
	inline char* get_##X(gld_wlock&) { return X.get_string(); }; \
	inline char get_##X(size_t n) { gld_rlock _lock(my()); return X[n]; }; \
	inline char get_##X(size_t n, gld_rlock&) { return X[n]; }; \
	inline char get_##X(size_t n, gld_wlock&) { return X[n]; }; \
	inline void set_##X(char *p) { gld_wlock _lock(my()); strncpy(X,p,sizeof(X)); }; \
	inline void set_##X(char *p, gld_wlock&) { strncpy(X,p,sizeof(X)); }; \
	inline void set_##X(size_t n, char c) { gld_wlock _lock(my()); X[n]=c; }; \
	inline void set_##X(size_t n, char c, gld_wlock&) { X[n]=c; };  \
	inline void init_##X(void) { memset((void*)X,0,sizeof(X));}; \
	inline void init_##X(T value) { strncpy(X,value,sizeof(X)-1); }; \

/// Define an array property
#define GL_ARRAY(T,X,S) protected: T X[S]; public: \
	static inline size_t get_##X##_offset(void) { return (char*)&(defaults->X)-(char*)defaults; }; \
	inline gld_property get_##X##_property(void) { return gld_property(my(),#X); }; \
	inline T* get_##X(void) { gld_rlock _lock(my()); return X; }; \
	inline T* get_##X(gld_rlock&) { return X; }; \
	inline T* get_##X(gld_wlock&) { return X; }; \
	inline T get_##X(size_t n) { gld_rlock _lock(my()); return X[n]; }; \
	inline T get_##X(size_t n, gld_rlock&) { return X[n]; }; \
	inline T get_##X(size_t n, gld_wlock&) { return X[n]; }; \
	inline void set_##X(T* p) { gld_wlock _lock(my()); memcpy(X,p,sizeof(X)); }; \
	inline void set_##X(T* p, gld_wlock&) { memcpy(X,p,sizeof(X)); }; \
	inline void set_##X(size_t n, T m) { gld_wlock _lock(my()); X[n]=m; }; \
	inline void set_##X(size_t n, T m, gld_wlock&) { X[n]=m; };  \
	inline void init_##X(T value=0) { \
		size_t n; \
		for ( n = 0 ; n < (size_t)(sizeof(X)/sizeof(X[0])) ; n++ ) { \
			X[n] = value; \
		} \
	}; \

/// Define a bitflag property
#define GL_BITFLAGS(T,X) protected: T X; public: \
	static inline size_t get_##X##_offset(void) { return (char*)&(defaults->X)-(char*)defaults; }; \
	inline T get_##X(T mask=-1) { return X&mask; }; \
	inline gld_property get_##X##_property(void) { return gld_property(my(),#X); }; \
	inline T get_##X(gld_rlock&) { return X; }; \
	inline T get_##X(gld_wlock&) { return X; }; \
	inline void set_##X(T p) { X=p; }; \
	inline void set_##X##_bits(T p) { gld_rlock _lock(my()); (X)|=(p); }; \
	inline void clr_##X##_bits(T p) { gld_rlock _lock(my()); (X)&=~(p); }; \
	inline void set_##X(T p, gld_wlock&) { X=p; }; \
	inline gld_string get_##X##_string(void) { return get_##X##_property().get_string(); }; \
	inline void set_##X(char *str) { get_##X##_property().from_string(str); }; \
	inline void init_##X(T value=0) { X=value; }; \

/// Define a method property
#define GL_METHOD(C,X) public: int X(char *buffer, size_t len=0); \
	static inline size_t get_##X##_offset(void) { return (size_t)method_##C##_##X; }; \
	inline int get_##X(char *buffer, size_t len) { return X(buffer,len); }; \
	inline int set_##X(char *buffer) { return X(buffer,0); }
#define IMPL_METHOD(C,X) int C::X(char *buffer, size_t len)  // use this to implement a method

;/// Set bits of a bitflag property
inline void setbits(unsigned long &flags, unsigned int bits) { flags|=bits; }; 
/// Clear bits of a bitflag property
inline void clearbits(unsigned long &flags, unsigned int bits) { flags&=~bits; }; 
/// Test bits of a bitflag property
inline bool hasbits(unsigned long flags, unsigned int bits) { return (flags&bits) ? true : false; };

/// Object container
class gld_object {
public:
	inline OBJECT *my() { return (((OBJECT*)this)-1); }
public:
	inline gld_object &operator=(gld_object&o) { exception("copy constructor is forbidden on gld_object"); return *this;};

public: // constructors
	inline static gld_object *find_object(const char *n) { OBJECT *obj = callback->get_object(n); if (obj) return (gld_object*)(obj+1); else return NULL; };

public: // header read accessors (no locking)
	inline OBJECTNUM get_id(void) { return my()->id; };
	inline char* get_groupid(void) { return my()->groupid.get_string(); };
	inline gld_class* get_oclass(void) { return (gld_class*)my()->oclass; };
	inline gld_object* get_parent(void) { return my()->parent?OBJECTDATA(my()->parent,gld_object):NULL; };
	inline OBJECTRANK get_rank(void) { return my()->rank; };
	inline TIMESTAMP get_clock(void) { return my()->clock; };
	inline TIMESTAMP get_valid_to(void) { return my()->valid_to; };
	inline TIMESTAMP get_schedule_skew(void) { return my()->schedule_skew; };
	inline FORECAST* get_forecast(void) { return my()->forecast; };
	inline double get_latitude(void) { return my()->latitude; };
	inline double get_longitude(void) { return my()->longitude; };
	inline TIMESTAMP get_in_svc(void) { return my()->in_svc; };
	inline TIMESTAMP get_out_svc(void) { return my()->out_svc; };
	inline const char* get_name(void) { static char _name[sizeof(CLASSNAME)+16]; return my()->name?my()->name:(sprintf(_name,"%s:%d",my()->oclass->name,my()->id),_name); };
	inline NAMESPACE* get_space(void) { return my()->space; };
	inline unsigned int get_lock(void) { return my()->lock; };
	inline unsigned int get_rng_state(void) { return my()->rng_state; };
	inline TIMESTAMP get_heartbeat(void) { return my()->heartbeat; };
	inline unsigned long long* get_guid(void) { return my()->guid; };
	inline size_t get_guid_size(void) { OBJECT *_t=my(); return sizeof(_t->guid)/sizeof(_t->guid[0]); };
	inline uint64 get_flags(uint64 mask=0xffffffffffffffff) { return (my()->flags)&mask; };

protected: // header write accessors (no locking)
	inline void set_clock(TIMESTAMP ts=0) { my()->clock=(ts?ts:gl_globalclock); };
	inline void set_heartbeat(TIMESTAMP dt) { my()->heartbeat=dt; };
	inline void set_forecast(FORECAST *fs) { my()->forecast=fs; };
	inline void set_latitude(double x) { my()->latitude=x; };
	inline void set_longitude(double x) { my()->longitude=x; };
	inline void set_flags(uint64 flags) { my()->flags=flags; };
	inline void set_flags_bits(uint64 bits) { my()->flags|=bits; };
	inline void unset_flags_bits(uint64 bits) { my()->flags&=~bits; };

protected: // locking (self)
	inline void rlock(void) { ::rlock(&my()->lock); };
	inline void runlock(void) { ::runlock(&my()->lock); };
	inline void wlock(void) { ::wlock(&my()->lock); };
	inline void wunlock(void) { ::wunlock(&my()->lock); };
protected: // locking (others)
	inline void rlock(OBJECT *obj) { ::rlock(&obj->lock); };
	inline void runlock(OBJECT *obj) { ::runlock(&obj->lock); };
	inline void wlock(OBJECT *obj) { ::wlock(&obj->lock); };
	inline void wunlock(OBJECT *obj) { ::wunlock(&obj->lock); };

protected: // special functions
	inline bool operator == (gld_object *o) { return o!=NULL && my()==o->my(); };
	inline bool operator == (OBJECT *o) { return o!=NULL && my()==o; };

public: // member lookup functions
	inline PROPERTY* get_property(PROPERTYNAME name, PROPERTYSTRUCT *pstruct=NULL) { return callback->properties.get_property(my(),name,pstruct); };
	inline FUNCTIONADDR get_function(const char *name) { return (*callback->function.get)(my()->oclass->name,name); };

public: // external accessors
	template <class T> inline void getp(PROPERTY &prop, T &value) { rlock(); value=*(T*)(GETADDR(my(),&prop)); wunlock(); };
	template <class T> inline void setp(PROPERTY &prop, T &value) { wlock(); *(T*)(GETADDR(my(),&prop))=value; wunlock(); };
	template <class T> inline void getp(PROPERTY &prop, T &value, gld_rlock&) { value=*(T*)(GETADDR(my(),&prop)); };
	template <class T> inline void getp(PROPERTY &prop, T &value, gld_wlock&) { value=*(T*)(GETADDR(my(),&prop)); };
	template <class T> inline void setp(PROPERTY &prop, T &value, gld_wlock&) { *(T*)(GETADDR(my(),&prop))=value; };

public: // core interface
	inline int set_dependent(OBJECT *obj) { return callback->object.set_dependent(my(),obj); };
	inline int set_parent(OBJECT *obj) { return callback->object.set_parent(my(),obj); };
	inline OBJECTRANK set_rank(unsigned int r) { return callback->object.set_rank(my(),r); };
	inline bool isa(const char *type) { return callback->object_isa(my(),type) ? true : false; };
	inline bool is_valid(void) { return my()!=NULL && my()==OBJECTHDR(this); };

public: // iterators
	inline bool is_last(void) { return my()->next==NULL; };
	inline static gld_object *get_first(void) { OBJECT *o=callback->object.get_first(); return OBJECTDATA(o,gld_object);};
	inline gld_object* get_next(void) { return OBJECTDATA(my()->next,gld_object); };

public: // exceptions
	inline void exception(const char *msg, ...) { static char buf[1024]; va_list ptr; va_start(ptr,msg); vsprintf(buf+sprintf(buf,"%s: ",get_name()),msg,ptr); va_end(ptr); throw (const char*)buf;};
	inline void error(const char *msg, ...) { char buf[1024]; va_list ptr; va_start(ptr,msg); vsprintf(buf+sprintf(buf,"%s: ",get_name()),msg,ptr); va_end(ptr); gl_error("%s",buf);};
	inline void warning(const char *msg, ...) { char buf[1024]; va_list ptr; va_start(ptr,msg); vsprintf(buf+sprintf(buf,"%s: ",get_name()),msg,ptr); va_end(ptr); gl_warning("%s",buf);};
	inline void verbose(const char *msg, ...) { char buf[1024]; va_list ptr; va_start(ptr,msg); vsprintf(buf+sprintf(buf,"%s: ",get_name()),msg,ptr); va_end(ptr); gl_verbose("%s",buf);};
	inline void debug(const char *msg, ...) { char buf[1024]; va_list ptr; va_start(ptr,msg); vsprintf(buf+sprintf(buf,"%s: ",get_name()),msg,ptr); va_end(ptr); gl_debug("%s",buf);};
//public:
//	virtual void set_defaults(bool is_template = false); /* this force proper V4 initialization of objects (legacy defaults copy is no longer permitted) */
};
/// Create a gld_object from an OBJECT
static inline gld_object* get_object(OBJECT*obj)
{
	return obj ? (gld_object*)(obj+1) : NULL;
}
/// Find a gld_object from an object name
static inline gld_object* get_object(char *n)
{
	OBJECT *obj = callback->get_object(n);
	return get_object(obj);
}

static PROPERTYSTRUCT nullpstruct;
/// Property container
class gld_property {

private: // data
	PROPERTYSTRUCT pstruct;
	OBJECT *obj;

public: // constructors/casts
	inline gld_property(void) : pstruct(nullpstruct), obj(NULL) {};
	inline gld_property(gld_object *o, const char *n) : pstruct(nullpstruct), obj(o->my())
	{ 
		if (o) 
			callback->properties.get_property(o->my(),n,&pstruct); 
		else 
		{
			GLOBALVAR *v=callback->global.find(n); 
			pstruct.prop= (v?v->prop:NULL);
		} 
	};
	inline gld_property(OBJECT *o, const char *n) : pstruct(nullpstruct), obj(o)
	{ 
		if (o) 
			callback->properties.get_property(o,n,&pstruct); 
		else 
		{
			GLOBALVAR *v=callback->global.find(n); 
			pstruct.prop= (v?v->prop:NULL);
		} 
	};
	inline gld_property(OBJECT *o) : pstruct(nullpstruct), obj(o) { pstruct.prop=o->oclass->pmap; };
	inline gld_property(OBJECT *o, PROPERTY *p) : pstruct(nullpstruct), obj(o) { pstruct.prop=p; };
	inline gld_property(GLOBALVAR *v) : pstruct(nullpstruct), obj(NULL) { pstruct.prop=v->prop; };
	inline gld_property(const char *n) : pstruct(nullpstruct), obj(NULL)
	{
		char oname[256], vname[256];
		if ( sscanf(n,"%[A-Za-z0-9_].%[A-Za-z0-9_.]",oname,vname)==2 )
		{
			obj = callback->get_object(oname);
			if ( obj )
			{
				callback->properties.get_property(obj,vname,&pstruct);
				return;
			}
		}
		GLOBALVAR *v=callback->global.find(n); 
		pstruct.prop = (v?v->prop:NULL);  
	};
	inline gld_property(const char *m, const char *n) : pstruct(nullpstruct), obj(NULL)
	{
		obj = callback->get_object(m);
		if ( obj != NULL ) {
			callback->properties.get_property(obj, n, &pstruct);
			return;
		} 
		char1024 vn; 
		sprintf(vn,"%s::%s",m,n); 
		GLOBALVAR *v=callback->global.find(vn); 
		pstruct.prop= (v?v->prop:NULL);  
	};
	inline operator PROPERTY*(void) { return pstruct.prop; };
	inline operator OBJECT*(void) { return obj; };

public: // read accessors
	inline OBJECT *get_object(void) { return obj; };
	inline PROPERTY *get_property(void) { return pstruct.prop; };
	inline gld_class* get_class(void) { return (gld_class*)pstruct.prop->oclass; };
	inline const char *get_name(void) { return pstruct.prop->name; };
	inline gld_type get_type(void) { return gld_type(pstruct.prop->ptype); };
	inline size_t get_size(void) { return (size_t)(pstruct.prop->size); };
	inline size_t get_width(void) { return (size_t)(pstruct.prop->width); };
	inline PROPERTYACCESS get_access(void) { return pstruct.prop->access; };
	inline bool get_access(unsigned int bits, unsigned int mask=0xffff) {  return ((pstruct.prop->access&mask)|bits); };
	inline gld_unit* get_unit(void) { return (gld_unit*)pstruct.prop->unit; };
	inline void* get_addr(void) { return obj?((void*)((char*)(obj+1)+(unsigned int64)(pstruct.prop->addr))):pstruct.prop->addr; };
	inline gld_keyword* get_first_keyword(void) { return (gld_keyword*)pstruct.prop->keywords; };
	inline const char* get_description(void) { return pstruct.prop->description; };
	inline PROPERTYFLAGS get_flags(void) { return pstruct.prop->flags; };
	inline int to_string(char *buffer, int size) { return callback->convert.property_to_string(pstruct.prop,get_addr(),buffer,size); };
	inline gld_string get_string(const size_t sz=1024)
	{
		gld_string res;
		char buf[1024];
		if ( sizeof(buf)<sz ) throw "get_string() over size limit";
		if ( to_string(buf,(int)sz)>=0 )
			res = buf;
		return res;
	};
	inline int from_string(const char *string) { return callback->convert.string_to_property(pstruct.prop,get_addr(),string); };
	inline const char *get_partname(void) { return pstruct.part; };
	inline double get_part(char *part=NULL) { return callback->properties.get_part(obj,pstruct.prop,part?part:pstruct.part); };

public: // write accessors
	inline void set_object(OBJECT *o) { obj=o; };
	inline void set_object(gld_object *o) { obj=o->my(); };
	inline void set_property(char *n) { callback->properties.get_property(obj,n,&pstruct); };
	inline void set_property(PROPERTY *p) { pstruct.prop=p; };

public: // special operations
	inline bool is_valid(void) { return pstruct.prop!=NULL; }
	inline bool has_part(void) { return pstruct.part[0]!='\0'; };
	inline bool is_complex(void) { if(pstruct.prop->ptype == PT_complex) return true; return false;}
	inline bool is_double(void) { switch(pstruct.prop->ptype) { case PT_double: case PT_random: case PT_enduse: case PT_loadshape: return true; default: return false;} };
	inline bool is_integer(void) { switch(pstruct.prop->ptype) { case PT_int16: case PT_int32: case PT_int64: return true; default: return false;} };
	inline bool is_enumeration(void) { return pstruct.prop->ptype==PT_enumeration; };
	inline bool is_set(void) { return pstruct.prop->ptype==PT_set; };
	inline bool is_character(void) { switch(pstruct.prop->ptype) { case PT_char8: case PT_char32: case PT_char256: case PT_char1024: return true; default: return false;} };
	inline bool is_random(void) { return pstruct.prop->ptype==PT_random; };
	inline bool is_enduse(void) { return pstruct.prop->ptype==PT_enduse; };
	inline bool is_loadshape(void) { return pstruct.prop->ptype==PT_loadshape; };
	inline bool is_double_array(void) { return pstruct.prop->ptype==PT_double_array; };
	inline bool is_complex_array(void) { return pstruct.prop->ptype==PT_complex_array; };
	inline bool is_objectref(void) { return pstruct.prop->ptype==PT_object; };
	inline bool is_bool(void) { return pstruct.prop->ptype==PT_bool; };

	// TODO these need to use throw instead of returning overloaded values
	inline double get_double(void) { errno=0; switch(pstruct.prop->ptype) { case PT_double: case PT_random: case PT_enduse: case PT_loadshape: return has_part() ? get_part() : *(double*)get_addr(); default: errno=EINVAL; return NaN;} };
	inline double get_double(UNIT*to) { double rv = get_double(); return get_unit()->convert(to,rv) ? rv : QNAN; };
	inline double get_double(gld_unit&to) { double rv = get_double(); return get_unit()->convert(to,rv) ? rv : QNAN; };
	inline double get_double(char*to) { double rv = get_double(); return get_unit()->convert(to,rv) ? rv : QNAN; };
	inline complex get_complex(void) { errno=0; if ( pstruct.prop->ptype==PT_complex ) return *(complex*)get_addr(); else return complex(QNAN,QNAN); };
	inline int64 get_integer(void) { errno=0; switch(pstruct.prop->ptype) { case PT_int16: return (int64)*(int16*)get_addr(); case PT_int32: return (int64)*(int32*)get_addr(); case PT_int64: return *(int64*)get_addr(); default: errno=EINVAL; return 0;} };
	inline enumeration get_enumeration(void) { if ( pstruct.prop->ptype != PT_enumeration ) exception("get_enumeration() called on a property that is not an enumeration"); return *(enumeration*)get_addr(); };
	inline set get_set(void) { if ( pstruct.prop->ptype != PT_set ) exception("get_set() called on a property that is not a set"); return *(set*)get_addr(); };
	inline gld_object* get_objectref(void) { if ( is_objectref() ) return ::get_object(*(OBJECT**)get_addr()); else return NULL; };
	template <class T> inline void getp(T &value) { ::rlock(&obj->lock); value = *(T*)get_addr(); ::runlock(&obj->lock); };
	template <class T> inline void setp(T &value) { ::wlock(&obj->lock); *(T*)get_addr()=value; ::wunlock(&obj->lock); };
	template <class T> inline void getp(T &value, gld_rlock&) { value = *(T*)get_addr(); };
	template <class T> inline void getp(T &value, gld_wlock&) { value = *(T*)get_addr(); };
	template <class T> inline void setp(T &value, gld_wlock&) { *(T*)get_addr()=value; };
	inline void setp(enumeration value) { ::wlock(&obj->lock); *(enumeration*)get_addr()=value; ::wunlock(&obj->lock); };
	inline void setp(set value) { ::wlock(&obj->lock); *(set*)get_addr()=value; ::wunlock(&obj->lock); };
	inline gld_keyword* find_keyword(unsigned long value) { return get_first_keyword()->find(value); };
	inline gld_keyword* find_keyword(const char *name) { return get_first_keyword()->find(name); };
	inline bool compare(char *op, char *a, char *b=NULL, char *p=NULL) 
	{ 
		PROPERTYCOMPAREOP n = callback->properties.get_compare_op(pstruct.prop->ptype,op); 
		if (n==TCOP_ERR) throw "invalid property compare operation"; 
		return compare((enumeration)n,a,b,p); 
	};
	inline bool compare(enumeration op, char *a, char *b=NULL) 
	{ 
		char v1[1024], v2[1024]; 
		return callback->convert.string_to_property(pstruct.prop,(void*)v1,a)>0 && callback->properties.compare_basic(pstruct.prop->ptype,(PROPERTYCOMPAREOP)op,get_addr(),(void*)v1,(b&&callback->convert.string_to_property(pstruct.prop,(void*)v2,b)>0)?(void*)v2:NULL, NULL);
	};
	inline bool compare(enumeration op, char *a, char *b, char *p) 
	{
		double v1, v2; v1=atof(a); v2=b?atof(b):0;
		return callback->properties.compare_basic(pstruct.prop->ptype,(PROPERTYCOMPAREOP)op,get_addr(),(void*)&v1,b?(void*)&v2:NULL, p);
	};
	inline bool compare(enumeration op, double *a, double *b=NULL, char *p=NULL) 
	{ 
		return callback->properties.compare_basic(pstruct.prop->ptype,(PROPERTYCOMPAREOP)op,get_addr(),a,b,p);
	};
	inline bool compare(enumeration op, void *a, void *b=NULL) 
	{ 
		return callback->properties.compare_basic(pstruct.prop->ptype,(PROPERTYCOMPAREOP)op,get_addr(),a,b,NULL);
	};
	inline int call(char *buffer, size_t len) { return (*(pstruct.prop->method))(obj,buffer,len); };
	inline int call(const char *buffer) { return (*(pstruct.prop->method))(obj,(char*)buffer,0); };
	inline int callf(const char *format,...) {
		va_list ptr;
		va_start(ptr,format);
		char buffer[1024];
		vsprintf(buffer,format,ptr);
		va_end(ptr);
		return call((const char*)buffer);
	};

public: // iterators
	inline bool is_last(void) { return pstruct.prop==NULL || pstruct.prop->next==NULL || pstruct.prop->oclass!=pstruct.prop->next->oclass; };
	inline PROPERTY* get_next(void) { return is_last() ? NULL : pstruct.prop->next; };

public: // comparators
	inline bool operator == (char* a) { return compare(TCOP_EQ,a,NULL); };
	inline bool operator <= (char* a) { return compare(TCOP_LE,a,NULL); };
	inline bool operator >= (char* a) { return compare(TCOP_GE,a,NULL); };
	inline bool operator != (char* a) { return compare(TCOP_NE,a,NULL); };
	inline bool operator < (char* a) { return compare(TCOP_LT,a,NULL); };
	inline bool operator > (char* a) { return compare(TCOP_GT,a,NULL); };
	inline bool inside(char* a, char* b) { return compare(TCOP_IN,a,b); };
	inline bool outside(char* a, char* b) { return compare(TCOP_NI,a,b); };

private: // exceptions
	inline void exception(const char *msg, ...)
	{ 
		static char buf[1024]; 
		va_list ptr; 
		va_start(ptr,msg); 
		vsprintf(buf+sprintf(buf,"%s.%s: ",OBJECTDATA(obj,gld_object)->get_name(),pstruct.prop->name),msg,ptr); 
		va_end(ptr); 
		throw (const char*)buf;
	};
};

/// Global variable container
class gld_global {

private: // data
	GLOBALVAR *var;

public: // constructors
	inline gld_global(void) { var=callback->global.find(NULL); };
	inline gld_global(GLOBALVAR *v) : var(v) {};
	inline gld_global(const char *n) { var=callback->global.find(n); };
	inline gld_global(const char *n, PROPERTYTYPE t, void *p) { var=callback->global.create(n,t,p,NULL); };

public: // read accessors
	inline operator GLOBALVAR*(void) { return var; };
	inline bool is_valid(void) { return var!=NULL; };
	inline PROPERTY* get_property(void) { if (!var) return NULL; return var->prop; };
	inline unsigned long get_flags(void) { if (!var) return -1; return var->flags; };
	inline size_t to_string(char *bp, size_t sz) { if (!var) return -1; gld_property p(var); return p.to_string(bp,(int)sz); };
	inline gld_string get_string(const size_t sz=1024)
	{
		gld_string res;
		char buf[1024];
		if ( sizeof(buf)<sz ) throw "get_string() over size limit";
		if ( to_string(buf,(int)sz)>=0 )
			res = buf;
		return res;
	};
	inline bool get_bool(void) { return *(bool*)(var->prop->addr); };
	inline int16 get_int16(void) { return *(int16*)(var->prop->addr); };
	inline int32 get_int32(void) { return *(int32*)(var->prop->addr); };
	inline int64 get_int64(void) { return *(int64*)(var->prop->addr); };
	inline double get_double(void) { return *(double*)(var->prop->addr); };
	inline complex get_complex(void) { return *(complex*)(var->prop->addr); };
	inline TIMESTAMP get_timestamp(void) { return *(TIMESTAMP*)(var->prop->addr); };

public: // write accessors
	inline size_t from_string(const char *bp) { if (!var) return -1; gld_property p(var); return p.from_string(bp); };
	inline bool get(char *n) { var=callback->global.find(n); return var!=NULL; };
	inline bool create(char *n, PROPERTYTYPE t, void *p) { var=callback->global.create(n,t,p,NULL); return var!=NULL; };

public: // external accessors
	// TODO

public: // iterators
	inline GLOBALVAR* get_first(void) { return callback->global.find(NULL); };
	inline bool is_last(void) { if (!var) return false; else return (var->next==NULL); };
	inline GLOBALVAR* get_next(void) { if (!var) return NULL; else return var->next; };
};

/// Aggregation container
class gld_aggregate {
private:
	AGGREGATION *aggr;
public:
	inline gld_aggregate(void) { aggr=NULL; };
	inline gld_aggregate(char *spec, char *group) { set_aggregate(spec,group); };
public:
	inline bool set_aggregate(char *spec, char *group) { aggr=callback->aggregate.create(spec,group); return aggr!=NULL; };
	inline bool is_valid(void) { return aggr!=NULL; };
	inline double get_value(void) { if (!aggr) throw "null aggregate"; return callback->aggregate.refresh(aggr); };
};

/// Object list container
class gld_objlist {
private:
	struct s_objlist *list;
public:
	inline operator OBJLIST*() { return list; };
public:
	inline gld_objlist(void) : list(NULL) {};
	inline gld_objlist(char *group) { list=callback->objlist.search(group); };
	inline gld_objlist(CLASS *c, PROPERTY *m, char *p, char *o, void *a, void *b=NULL) { list=callback->objlist.create(c,m,p,o,a,b); };
	inline gld_objlist(char *cn, char *mn, char *p, char *o, void *a, void *b=NULL) 
	{ 
		CLASS *c=callback->class_getname(cn); if (!c) exception("gld_objlist(): class '%s' is not found",cn); 
		PROPERTY *m=callback->find_property(c,mn); if (!m) exception("gld_objlist(): property '%s' is not found in class '%s'",mn,cn);
		list=callback->objlist.create(c,m,p,o,a,b); 
	};
	inline ~gld_objlist(void) { callback->objlist.destroy(list); };
public:
	inline size_t set(char *group) { if ( list ) callback->objlist.destroy(list); list=callback->objlist.search(group); return list?list->size:-1; };
	inline size_t add(PROPERTY *m, char *p, char *o, void *a, void *b=NULL) { return callback->objlist.add(list,m,p,o,a,b); };
	inline size_t del(PROPERTY *m, char *p, char *o, void *a, void *b=NULL) { return callback->objlist.add(list,m,p,o,a,b); };
	inline size_t add(char *cn, char *mn, char *p, char *o, void *a, void *b=NULL) 
	{
		CLASS *c=callback->class_getname(cn); if (!c) exception("gld_objlist(): class '%s' is not found",cn); 
		PROPERTY *m=callback->find_property(c,mn); if (!m) exception("gld_objlist(): property '%s' is not found in class '%s'",mn,cn);
		return callback->objlist.add(list,m,p,o,a,b); 
	};
	inline size_t del(char *cn, char *mn, char *p, char *o, void *a, void *b=NULL) 
	{ 
		CLASS *c=callback->class_getname(cn); if (!c) exception("gld_objlist(): class '%s' is not found",cn); 
		PROPERTY *m=callback->find_property(c,mn); if (!m) exception("gld_objlist(): property '%s' is not found in class '%s'",mn,cn);
		return callback->objlist.add(list,m,p,o,a,b); 
	};
public:
	inline bool is_valid(void) { return list!=NULL; };
	inline size_t get_size(void) { return list->size; };
	inline OBJECT *get(size_t n) { return list->objlist[n]; };
	inline int apply(void *arg, int (*function)(OBJECT *,void*,int)) { return callback->objlist.apply(list,arg,function);};
	inline void exception(const char *msg, ...) { static char buf[1024]; va_list ptr; va_start(ptr,msg); vsprintf(buf,msg,ptr); va_end(ptr); throw (const char*)buf;};
};

/// Web data container
#include "http_client.h"

class gld_webdata {
private:
	HTTPRESULT *result;
public:
	inline gld_webdata(void) {result=NULL;};
	inline gld_webdata(char *url, size_t maxlen=4096) {open(url,maxlen);};
	inline ~gld_webdata(void) {};
public:
	inline bool open(char *url, size_t maxlen=4096) { result=callback->http.read(url,(int)maxlen); return is_valid();};
	inline void close(void) { callback->http.free(result);};
	inline bool is_valid(void) { return result!=NULL; };
	inline const char *get_header(void) { return result->header.data;};
	inline size_t get_header_size(void) { return result->header.size; };
	inline const char *get_body(void) { return result->body.data; };
	inline size_t get_body_size(void) { return result->body.size; };
	inline int get_status(void) { return result->status; };
};
////////////////////////////////////////////////////////////////////////////////////
// Module-Core Linkage Macros
////////////////////////////////////////////////////////////////////////////////////

#ifdef DLMAIN

EXPORT int do_kill(void*);

set module_message_flags = MMF_ALL;

#ifdef WIN32

#define WIN32_LEAN_AND_MEAN
#include <windows.h>
int gld_major=MAJOR, gld_minor=MINOR; 
BOOL APIENTRY DllMain(HANDLE h, DWORD r) { if (r==DLL_PROCESS_DETACH) do_kill(h); return TRUE; }

#else // !WIN32

int gld_major=MAJOR, gld_minor=MINOR; 
int dllinit() __attribute__((constructor));
int dllkill() __attribute__((destructor));
int dllinit() { return 0; }
int dllkill() { return do_kill(NULL); }

#endif // !WIN32

#elif defined CONSOLE
#ifdef WIN32
#define WIN32_LEAN_AND_MEAN
#include <windows.h>
#endif
#include "console.h"

#endif // DLMAIN

#define INIT_MMF(M) { \
	static KEYWORD mmf_keys[] = { \
		{"QUIET",MMF_QUIET,mmf_keys+1}, \
		{"WARNING",MMF_WARNING,mmf_keys+2}, \
		{"DEBUG",MMF_DEBUG,mmf_keys+3}, \
		{"VERBOSE",MMF_VERBOSE,NULL}, \
	}; \
	GLOBALVAR *var = gl_global_create(#M "::message_flags",PT_set,&module_message_flags,PT_DESCRIPTION,"module message control flags",NULL); \
	var->prop->keywords = mmf_keys; \
}
#define EXPORT_CREATE_C(X,C) EXPORT int create_##X(OBJECT **obj, OBJECT *parent) \
{	try { *obj = gl_create_object(C::oclass); \
	if ( *obj != NULL ) { C *my = OBJECTDATA(*obj,C); \
		gl_set_parent(*obj,parent); (*obj)->flags|=module_message_flags; return my->create(); \
	} else return 0; } CREATE_CATCHALL(X); }
/// Implement class create export
#define EXPORT_CREATE(X) EXPORT_CREATE_C(X,X)

#define EXPORT_INIT_C(X,C) EXPORT int init_##X(OBJECT *obj, OBJECT *parent) \
{	try { if (obj!=NULL) return OBJECTDATA(obj,C)->init(parent); else return 0; } \
	INIT_CATCHALL(X); }
/// Implement class init export
#define EXPORT_INIT(X) EXPORT_INIT_C(X,X)

#define EXPORT_COMMIT_C(X,C) EXPORT TIMESTAMP commit_##X(OBJECT *obj, TIMESTAMP t1, TIMESTAMP t2) \
{	C *my = OBJECTDATA(obj,C); try { return obj!=NULL ? my->commit(t1,t2) : TS_NEVER; } \
	T_CATCHALL(C,commit); }
/// Implement class commit export
#define EXPORT_COMMIT(X) EXPORT_COMMIT_C(X,X)

#define EXPORT_NOTIFY_C(X,C) EXPORT int notify_##X(OBJECT *obj, int notice, PROPERTY *prop, const char *value) \
{	C *my = OBJECTDATA(obj,C); try { if ( obj!=NULL ) { \
	switch (notice) { \
	case NM_POSTUPDATE: return my->postnotify(prop,value); \
	case NM_PREUPDATE: return my->prenotify(prop,value); \
	default: return 0; } } else return 0; } \
	T_CATCHALL(X,commit); return 1; }
/// Implement class notify export
#define EXPORT_NOTIFY(X) EXPORT_NOTIFY_C(X,X)

#define EXPORT_SYNC_C(X,C) EXPORT TIMESTAMP sync_##X(OBJECT *obj, TIMESTAMP t0, PASSCONFIG pass) { \
	try { TIMESTAMP t1=TS_NEVER; C *p=OBJECTDATA(obj,C); \
	switch (pass) { \
	case PC_PRETOPDOWN: t1 = p->presync(t0); break; \
	case PC_BOTTOMUP: t1 = p->sync(t0); break; \
	case PC_POSTTOPDOWN: t1 = p->postsync(t0); break; \
	default: throw "invalid pass request"; break; } \
	if ( (obj->oclass->passconfig&(PC_PRETOPDOWN|PC_BOTTOMUP|PC_POSTTOPDOWN)&(~pass)) <= pass ) obj->clock = t0; \
	return t1; } \
	SYNC_CATCHALL(X); }
/// Implement class sync export
#define EXPORT_SYNC(X) EXPORT_SYNC_C(X,X)

#define EXPORT_ISA_C(X,C) EXPORT int isa_##X(OBJECT *obj, CLASSNAME name) { \
	return ( obj!=0 && name!=0 ) ? OBJECTDATA(obj,C)->isa(name) : 0; }
/// Implement class isa export
#define EXPORT_ISA(X) EXPORT_ISA_C(X,X)

#define EXPORT_PLC_C(X,C) EXPORT TIMESTAMP plc_##X(OBJECT *obj, TIMESTAMP t1) { \
	try { return OBJECTDATA(obj,C)->plc(t1); } \
	T_CATCHALL(plc,X); }
/// Implement class plc export
#define EXPORT_PLC(X) EXPORT_PLC_C(X,X)

// TODO add other linkages as needed
#define EXPORT_PRECOMMIT_C(X,C) EXPORT int precommit_##X(OBJECT *obj, TIMESTAMP t1) \
{	C *my = OBJECTDATA(obj,C); try { return obj!=NULL ? my->precommit(t1) : 0; } \
	T_CATCHALL(C,precommit); }
/// Implement class precommit export
#define EXPORT_PRECOMMIT(X) EXPORT_PRECOMMIT_C(X,X)

#define EXPORT_FINALIZE_C(X,C) EXPORT int finalize_##X(OBJECT *obj) \
{	C *my = OBJECTDATA(obj,C); try { return obj!=NULL ? my->finalize() : 0; } \
	T_CATCHALL(C,finalize); }
/// Implement class finalize export
#define EXPORT_FINALIZE(X) EXPORT_FINALIZE_C(X,X)

#define EXPORT_NOTIFY_C_P(X,C,P) EXPORT int notify_##X##_##P(OBJECT *obj, const char *value) \
{	C *my = OBJECTDATA(obj,C); try { if ( obj!=NULL ) { \
	return my->notify_##P(value); \
	} else return 0; } \
	T_CATCHALL(X,notify_##P); return 1; }
/// Implement property notify export
#define EXPORT_NOTIFY_PROP(X,P) EXPORT_NOTIFY_C_P(X,X,P)

#define EXPORT_LOADMETHOD_C(X,C,N) EXPORT int loadmethod_##X##_##N(OBJECT *obj, const char *value) \
{	C *my = OBJECTDATA(obj,C); try { if ( obj!=NULL ) { \
	return my->N(value); \
	} else return 0; } \
	T_CATCHALL(X,loadmethod); }
#define EXPORT_LOADMETHOD(X,N) EXPORT_LOADMETHOD_C(X,X,N)

#define DECL_METHOD(X,N) EXPORT int method_##X##_##N(OBJECT *obj, char *value, size_t size)
#define EXPORT_METHOD_C(X,C,N) DECL_METHOD(X,N) \
		{	C *my = OBJECTDATA(obj,C); try { if ( obj!=NULL ) { \
			return my->N(value,size); \
			} else return 0; } \
			T_CATCHALL(X,method); }
		#define EXPORT_METHOD(X,N) EXPORT_METHOD_C(X,X,N)
#endif

/****************************************
 * GENERAL SOLVERS 
 ****************************************/
#ifdef USE_GLSOLVERS

#if defined WIN32 && ! defined __MINGW32__
	#define _WIN32_WINNT 0x0400
	#undef int64 // wtypes.h also used int64
	#include <windows.h>
	#define int64 _int64
	#define PREFIX ""
	#ifndef DLEXT
		#define DLEXT ".dll"
	#endif
	#define DLLOAD(P) LoadLibrary(P)
	#define DLSYM(H,S) GetProcAddress((HINSTANCE)H,S)
	#define snprintf _snprintf
#else /* ANSI */
#ifndef __MINGW32__
	#include "dlfcn.h"
#endif
	#define PREFIX ""
	#ifndef DLEXT
		#define DLEXT ".so"
	#endif
#ifndef __MINGW32__
	#define DLLOAD(P) dlopen(P,RTLD_LAZY)
#else
	#include "dlfcn.h"
	#define DLLOAD(P) dlopen(P,RTLD_LAZY)
#endif
	#define DLSYM(H,S) dlsym(H,S)
#endif

class glsolver {
public:
	int (*init)(void*);
	int (*solve)(void*);
	int (*set)(const char*,...);
	int (*get)(const char*,...);
private:
	inline void exception(const char *fmt,...)
	{
		static char buffer[1024]="";
		va_list ptr;
		va_start(ptr,fmt);
		int len = vsprintf(buffer,fmt,ptr);
		va_end(ptr);
		if ( errno!=0 )
			sprintf(buffer+len," (%s)", strerror(errno));
		throw (const char*)buffer;
	};
public:
	inline glsolver(const char *name, const char *lib="glsolvers" DLEXT)
	{
		char path[1024];
		errno = 0;
		if ( callback->file.find_file(lib,NULL,X_OK,path,sizeof(path))!=NULL )
		{
			errno = 0;
			void* handle = DLLOAD(path);
			if ( handle==NULL )
				exception("glsolver(char *name='%s'): load of '%s' failed",name,path);
			else
			{
				char fname[64];
				struct {
					const char *part;
					void **func;
				} map[] = {
					{"init", (void**)&init},
					{"solve", (void**)&solve},
					{"set", (void**)&set},
					{"get", (void**)&get},
				};
				size_t n;
				for ( n=0 ; n<sizeof(map)/sizeof(map[0]) ; n++ )
				{
					strcpy(fname,name);
					strcat(fname,"_");
					strcat(fname,map[n].part);
					errno = 0;
					*(map[n].func) = (void*)DLSYM(handle,fname);
					if ( *(map[n].func)==NULL )
						exception("glsolver(char *name='%s'): function '%s' not found in '%s'",name,fname,path);
				}
				errno = 0;
				if ( !(*init)(callback) )
					exception("glsolver(char *name='%s'): init failed",name);
			}
		}
		else
			exception("glsolver(char *name='%s'): solver library '%s' not found", name, lib);
	};
};

inline int method_extract(char *value, va_list args)
{
	char *buffer = va_arg(args,char*);
	size_t size = va_arg(args,size_t);
	int offset = va_arg(args,int);
	char *delims = va_arg(args,char*);
	size_t len = strcspn(value+offset,delims);
	if ( len < size ) // result will fit in buffer
	{
		strncpy(buffer,value+offset,len);
		buffer[len] = '\0';
		return value[offset+len] == '\0' ? 0 : offset+len+1;
	}
	return -1;
}

#endif // __cplusplus

/** @} **/
#endif
<|MERGE_RESOLUTION|>--- conflicted
+++ resolved
@@ -70,17 +70,6 @@
 #define STREAM_MODULE
 #include "stream.h"
 
-<<<<<<< HEAD
-=======
-#ifdef __cplusplus
-#define CDECL extern "C" /* TODO: obsolete as of 4.2 */
-#else
-#define CDECL 
-#endif
-
-#define EXPORT CDECL /* TODO:obsolete as of 4.2 */
-
->>>>>>> 445708f8
 #ifdef DLMAIN
 #define EXTERN
 #define INIT(X) = X

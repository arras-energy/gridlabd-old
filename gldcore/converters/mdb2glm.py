--- conflicted
+++ resolved
@@ -13,13 +13,8 @@
 }
 
 def help():
-<<<<<<< HEAD
     print('Syntax: mdb2glm.py -i|--ifile <input-file> -o|--ofile <output-file> -t|--type <input-type> -p <name>=<value> ...]')
-=======
-    print('Syntax:')
-    print('mdb2glm.py -i|--ifile <input-file> -o|--ofile <output-file> -t|--type <input-type>')
     print('  -c|--config    : [OPTIONAL] print converter configuration')
->>>>>>> ab676e28
     print('  -i|--ifile     : [REQUIRED] mdb input file name.')
     print('  -o|--ofile     : [REQUIRED] glm output file name.')
     print('  -t|--type      : [REQUIRED] specify input type')
@@ -33,11 +28,7 @@
 options = {}
 
 try : 
-<<<<<<< HEAD
-    opts, args = getopt.getopt(sys.argv[1:],"hi:o:t:p:",["help","ifile=","ofile=","type=","param="])
-=======
-    opts, args = getopt.getopt(sys.argv[1:],"hi:o:t:c",["help","ifile=","ofile=","type=","config"])
->>>>>>> ab676e28
+    opts, args = getopt.getopt(sys.argv[1:],"hi:o:t:p:c",["help","ifile=","ofile=","type=","param=","config"])
 except getopt.GetoptError:
     print("ERROR [mdb2glm]: command line options not valid")
     sys.exit(2)

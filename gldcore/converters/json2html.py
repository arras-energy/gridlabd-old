--- conflicted
+++ resolved
@@ -109,7 +109,6 @@
     lats = numpy.array(lats)
     lons = numpy.array(lons)
 
-<<<<<<< HEAD
     if len(lats) == 0 or len(lons) == 0:
         warning(f"'{filename_json}' contains no objects with latitude/longitude data")
         map = folium.Map(tiles=tiles)
@@ -118,17 +117,6 @@
         map.fit_bounds([[lats.min(),lons.min()],[lats.max(),lons.max()]])
     else:
         map = folium.Map(location=[lats.mean(),lons.mean()],tiles=tiles,zoom_start=zoomlevel)
-=======
-    try:
-        if zoomlevel == 'auto':
-            map = folium.Map(location=[lats.mean(),lons.mean()],tiles=tiles)
-            map.fit_bounds([[lats.min(),lons.min()],[lats.max(),lons.max()]])
-        else:
-            map = folium.Map(location=[lats.mean(),lons.mean()],tiles=tiles,zoom_start=zoomlevel)
-    except:
-        map = folium.Map(tiles=tiles,zoom_start=zoomlevel)
-        pass
->>>>>>> dface88e
     try:
         if cluster_ok:
             cluster = MarkerCluster().add_to(map)

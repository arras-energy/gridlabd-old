"""Convert generable CSV table into a list of GLM objects

Valid options:

  class:   specifies the default class to use when class is not specified in the table
"""
import csv
import re
import sys, getopt

def error(msg):
    print(f'ERROR [converters/csv-table2glm-object]: {msg}',file=sys.stderr)
    sys.exit(1)

def warning(msg):
    print(f'WARNING [converters/csv-table2glm-object]: {msg}',file=sys.stderr)

def convert (p_configuration_in, p_configuration_out, options={} ) : 
	with open(p_configuration_in, "r", newline='') as csvfile:
		configurations = csv.reader(csvfile, delimiter=',')
<<<<<<< HEAD
		p_config_out = open(p_configuration_out, "w")
		p_config_out.write(f"// {__file__} {p_configuration_in} {p_configuration_out} {options} \n")
=======
		p_config_out = open(p_configuration_out, "a")
		p_config_out.truncate(0)
		p_config_out.write("// Objects \n")
		module_list = []		
>>>>>>> 3aac267b
		for i, row in enumerate(configurations):
			if i == 0 : 
				headers = row
				if "class" in headers:
					if classname:
						warning(f"class data overrides option 'class={classname}'")
					class_index = headers.index("class")
				else:
					class_index = None
			else : 
				if "class" not in headers and not options: 
					error("No class name found, please edit your CSV to include class or add -C <class name> to your input command")
<<<<<<< HEAD
				if not row[0] : 
					class_name = options['class']
				else: 
					class_name = row[0]
				if "." in class_name:
					class_spec = class_name.split(".")
					p_config_out.write(f"module {class_spec[0]};\n")
=======
				else : 
					class_index=headers.index("class")
				if not row[class_index] : 
					class_name = options['class']
				if row[class_index] : 
					class_name = row[class_index]
				if "." in class_name :
					class_spec = class_name.split(".")[0]
					if class_spec not in module_list: 
						p_config_out.write(f"module {class_spec};\n")
						module_list.append(class_spec)
>>>>>>> 3aac267b
				p_config_out.write(f"object {class_name} ")
				p_config_out.write("{ \n")
				for j,value in enumerate (row) : 
					if j!=class_index and headers[j] : 
						if not value and headers[j].strip()=="name" : 
							p_config_out.write(f"\t{headers[j].strip()} {oclass}:{i};\n")
						else : 
							if value : 
								if re.findall('^\d+',value) or value.startswith('(') or '([0-9]*\ [*a-zA-Z+]*){0,1}?' in value and ',' not in value: 
									p_config_out.write("\t" + headers[j].strip() + " " + value + ";\n")
								else : 
									p_config_out.write("\t" + headers[j].strip() + " " + "\"" +value + "\"" + ";\n")
				for prop,value in options.items():
					p_config_out.write(f"\t{prop} \"{value}\";\n") 
				p_config_out.write("}\n")
		p_config_out.close()<|MERGE_RESOLUTION|>--- conflicted
+++ resolved
@@ -18,15 +18,10 @@
 def convert (p_configuration_in, p_configuration_out, options={} ) : 
 	with open(p_configuration_in, "r", newline='') as csvfile:
 		configurations = csv.reader(csvfile, delimiter=',')
-<<<<<<< HEAD
-		p_config_out = open(p_configuration_out, "w")
-		p_config_out.write(f"// {__file__} {p_configuration_in} {p_configuration_out} {options} \n")
-=======
 		p_config_out = open(p_configuration_out, "a")
 		p_config_out.truncate(0)
 		p_config_out.write("// Objects \n")
 		module_list = []		
->>>>>>> 3aac267b
 		for i, row in enumerate(configurations):
 			if i == 0 : 
 				headers = row
@@ -39,15 +34,6 @@
 			else : 
 				if "class" not in headers and not options: 
 					error("No class name found, please edit your CSV to include class or add -C <class name> to your input command")
-<<<<<<< HEAD
-				if not row[0] : 
-					class_name = options['class']
-				else: 
-					class_name = row[0]
-				if "." in class_name:
-					class_spec = class_name.split(".")
-					p_config_out.write(f"module {class_spec[0]};\n")
-=======
 				else : 
 					class_index=headers.index("class")
 				if not row[class_index] : 
@@ -59,7 +45,6 @@
 					if class_spec not in module_list: 
 						p_config_out.write(f"module {class_spec};\n")
 						module_list.append(class_spec)
->>>>>>> 3aac267b
 				p_config_out.write(f"object {class_name} ")
 				p_config_out.write("{ \n")
 				for j,value in enumerate (row) : 

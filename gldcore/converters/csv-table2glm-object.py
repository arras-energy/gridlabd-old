--- conflicted
+++ resolved
@@ -16,29 +16,10 @@
     print(f'WARNING [converters/csv-table2glm-object]: {msg}',file=sys.stderr)
 
 def convert (p_configuration_in, p_configuration_out, options={} ) : 
-<<<<<<< HEAD
 	with open(p_configuration_in, "r", newline='') as csvfile:
 		configurations = csv.reader(csvfile, delimiter=',')
 		p_config_out = open(p_configuration_out, "w")
 		p_config_out.write(f"// {__file__} {p_configuration_in} {p_configuration_out} {options} \n")
-=======
-	if "module" in options.keys():
-		modulename = options["module"]
-		del options["module"]
-	else:
-		modulename = None
-	if "class" in options.keys():
-		classname = options["class"]
-		del options["class"]
-	else:
-		classname = None
-	with open(p_configuration_in, newline='') as csvfile:
-		configurations = csv.reader(csvfile, delimiter=',')
-		p_config_out = open(p_configuration_out, "w")
-		if modulename:
-			for module in modulename.split(","):
-				p_config_out.write(f"module {module};\n")
->>>>>>> 24b363c7
 		for i, row in enumerate(configurations):
 			if i == 0 : 
 				headers = row
@@ -49,7 +30,6 @@
 				else:
 					class_index = None
 			else : 
-<<<<<<< HEAD
 				if "class" not in headers and not options: 
 					error("No class name found, please edit your CSV to include class or add -C <class name> to your input command")
 				if not row[0] : 
@@ -61,19 +41,6 @@
 					p_config_out.write(f"module {class_spec[0]};\n")
 				p_config_out.write(f"object {class_name} ")
 				p_config_out.write("{ \n")
-=======
-				if type(class_index) is int:
-					oclass = row[class_index]
-				else:
-					oclass = None
-				if not oclass:
-					if not classname:
-						error("missing required class specification in either data ('class' field) or options (class='<class>')")
-					oclass = classname
-
-				p_config_out.write(f"object {oclass} ")
-				p_config_out.write("{\n")
->>>>>>> 24b363c7
 				for j,value in enumerate (row) : 
 					if j!=class_index and headers[j] : 
 						if not value and headers[j].strip()=="name" : 

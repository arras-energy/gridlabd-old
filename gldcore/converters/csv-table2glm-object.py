"""Convert Anticipation data sheet in CSV to an pole vulnerability GLM template parameter set
"""
import csv
import re
import sys, getopt

def error(msg):
    print(f'ERROR   {msg}')
    sys.exit(1)

def convert (p_configuration_in, p_configuration_out, options={} ) : 
	with open(p_configuration_in, "r", newline='') as csvfile:
		configurations = csv.reader(csvfile, delimiter=',')
		p_config_out = open(p_configuration_out, "w")
		p_config_out.write(f"// {__file__} {p_configuration_in} {p_configuration_out} {options} \n")
		for i, row in enumerate(configurations):
			if i == 0 : 
				headers = row
			else : 
				if "class" not in headers and not options: 
					error("No class name found, please edit your CSV to include class or add -C <class name> to your input command")
<<<<<<< HEAD
				if not row[0] : 
					class_name = options['class']
				else: 
					class_name = row[0]
				if "." in class_name:
					class_spec = class_name.split(".")
					p_config_out.write(f"module {class_spec[0]};\n")
				p_config_out.write(f"object {class_name} ")
=======
				else : 
					class_index=headers.index("class")

				if not row[class_index] : 
					p_config_out.write(f"object {options['class']} ")
					class_name = options['class']
				if row[class_index] : 
					p_config_out.write(f"object {row[class_index]} ")
					class_name = row[class_index]
>>>>>>> ab676e28
				p_config_out.write("{ \n")
				for j,value in enumerate (row) : 
					if j!=class_index and headers[j] : 
						if not value and headers[j].strip()=="name" : 
							p_config_out.write("\t" + headers[j].strip() + " " + class_name +"_" + str(i) + ";\n")
						else : 
							if value : 
								if re.findall('^\d+',value) or value.startswith('(') or '([0-9]*\ [*a-zA-Z+]*){0,1}?' in value and ',' not in value: 
									p_config_out.write("\t" + headers[j].strip() + " " + value + ";\n")
								else : 
									p_config_out.write("\t" + headers[j].strip() + " " + "\"" +value + "\"" + ";\n")
				p_config_out.write("}\n")
		p_config_out.close()<|MERGE_RESOLUTION|>--- conflicted
+++ resolved
@@ -19,7 +19,6 @@
 			else : 
 				if "class" not in headers and not options: 
 					error("No class name found, please edit your CSV to include class or add -C <class name> to your input command")
-<<<<<<< HEAD
 				if not row[0] : 
 					class_name = options['class']
 				else: 
@@ -28,17 +27,6 @@
 					class_spec = class_name.split(".")
 					p_config_out.write(f"module {class_spec[0]};\n")
 				p_config_out.write(f"object {class_name} ")
-=======
-				else : 
-					class_index=headers.index("class")
-
-				if not row[class_index] : 
-					p_config_out.write(f"object {options['class']} ")
-					class_name = options['class']
-				if row[class_index] : 
-					p_config_out.write(f"object {row[class_index]} ")
-					class_name = row[class_index]
->>>>>>> ab676e28
 				p_config_out.write("{ \n")
 				for j,value in enumerate (row) : 
 					if j!=class_index and headers[j] : 

import json 
import os 
import sys, getopt
import datetime

config = {"input":"json","output":"glm","type":["census2016"]}

def help():
	return """json2glm.py -i <modelinputfile> -o <outputfile> [options...]
    -c|--config              output converter configuration data
    -h|--help                output this help
    -i|--ifile <filename>    [REQUIRED] JSON input file
    -o|--ofile <filename>    [OPTIONAL] GLM output file name
    -t|--type 				 type of input file
"""

def main():
	filename_json = ''
	filename_glm = ''
	json_type = ''
	try : 
		opts, args = getopt.getopt(sys.argv[1:],"chi:o:t:",["config","help","ifile=","ofile=","type="])
	except getopt.GetoptError:
		sys.exit(2)
	if not opts : 
		print('Missing command arguments')
		sys.exit(2)
	for opt, arg in opts:
		if opt in ("-c","--config"):
			print(config)
			sys.exit()
		elif opt in ("-h","--help"):
			print(help())
			sys.exit()
		elif opt in ("-i", "--ifile"):
			filename_json = arg
		elif opt in ("-o", "--ofile"):
			filename_glm = arg
		elif opt in ("-t", "--type"):
			json_type = arg
		else : 
			error(f"{opt}={arg} is not a valid option")


	convert(ifile=filename_json,ofile=filename_glm,json_type=json_type)

def convert(ifile,ofile,json_type) :
	if os.path.exists(ofile):
		os.remove(ofile)
	data = {}
	objects_ignore = ["id", "class", "rank", "clock", "flags"]
	globals_ignore = ['clock', 'timezone_locale', 'starttime', 'stoptime','glm_save_options'] # REMOVE glm_save_options when bug is fixed
	classkeys_ignore = ['object_size', 'trl', 'profiler.numobjs', 'profiler.clocks', 'profiler.count', 'parent']
	house_variables = ['heating_system_type', 'gross_wall_area', 'floor_area', 'envelope_UA']

	with open(ifile,'r') as fr :
		data = json.load(fr)
		if json_type == "census2016" :
			assert(data['data source']=='census')
			assert(data['data year']=='2016')
		else :
			assert(data['application']=='gridlabd')
			assert(data['version'] >= '4.0.0')
		# print(data['classes'].keys())
		

	with open(ofile, "a") as fw : 
		fw.write(f"// JSON to GLM Converter Output\n")
		fw.write(f"// InputFile '{ifile}'\n")
		fw.write(f"// CreateDate '{datetime.datetime.now().strftime('%Y-%m-%d %H:%M:%S %Z')}'\n")

<<<<<<< HEAD
		if json_type == "census2016" : 
			fw.write(f"// Converter output for CENSUS 2016 data\n")
			header_house_str = "\nobject house {"
			for key in data['site ids'] : 
				fw.write(header_house_str)
				fw.write('\n' + '\t' + 'name ' + key +';')
				for prop in data['site ids'][key] : 
					if prop in house_variables : 
						fw.write('\n' + '\t' + prop +' ' +data['site ids'][key][prop] +';')
				fw.write("\n }")

		else : 
			# clock
			header_str = '\n' + 'clock {'
			tmzone_str = '\n' + '\t' + 'timezone ' + data['globals']['timezone_locale']['value']+';'
			start_str = '\n' + '\t' + 'starttime'+ ' \"' + data['globals']['starttime']['value']+'\";'
			stop_str = '\n' + '\t' + 'stoptime'+' \"'+ data['globals']['stoptime']['value']+'\";'
			end_str = '\n' + '}'
			fw.write('\n\n// CLOCK')	
			fw.write(header_str)
			fw.write(tmzone_str)
			fw.write(start_str)
			fw.write(stop_str)
			fw.write(end_str)

			# modules
			fw.write('\n\n// MODULES') 
			for p_id, p_info in data['modules'].items() : 
				tmp_str = '\n' + 'module ' + p_id + '\n{'
				fw.write(tmp_str)
				for f_id, f_info in data['globals'].items() : 
					if p_id in f_id and '::' in f_id and f_info['access'] == "PUBLIC" and f_info['value']: 
						mod_var = f_id.split('::')
						if mod_var[0] == p_id:
							val_str = '\n\t' + mod_var[1] +' '+ f_info['value'] + ';'
							fw.write(val_str)
				fw.write('\n}')

			# globals
			fw.write('\n\n// GLOBALS')
			for p_id, p_info in data['globals'].items() : 
				if p_info['access'] == "PUBLIC" and p_info['value'] and 'infourl' not in p_id and "::" not in p_id: 
					ifndef_str = '\n' + '#ifndef ' + p_id 
					if 'int' in p_info['type'] or 'double' in p_info['type'] or 'bool' in p_info['type'] or \
					'enumeration' in p_info['type'] or p_info['value']=='NONE' or 'set' in p_info['type'] \
					or 'complex' in p_info['type'] :
						tmp_str = '\n' + 'global ' + p_info['type'] +' '+ p_id +' '+ p_info['value'] +';'
						set_str = '\n' + '#set ' + p_id + '=' + p_info['value']
					else : 
						if p_info['type']=='char1024' :

							tmp_str = '\n' + '#define' +' '+ p_id +'='+ p_info['value']
						else :
							tmp_str = '\n' + 'global ' + p_info['type'] +' '+ p_id +' \"'+ p_info['value'] +'\";'
						set_str = '\n' + '#set ' + p_id + '=' + p_info['value']
					else_str = '\n' + '#else'
					endif_str = '\n' + '#endif //' + p_id
					fw.write(ifndef_str)
					fw.write(tmp_str+else_str+set_str)
					fw.write(endif_str)
				else :
					val_str = '\n' + '// ' + p_id + ' is set to ' + p_info['value']
					fw.write(val_str)	

			# classes
			fw.write('\n\n// CLASSES')
			for p_id, p_info in data['classes'].items() : 
				header_str = ''
				val_str = ''
				for v_id, v_info in data['classes'][p_id].items() :
					if 'flags' in v_info and 'EXTENDED' in v_info['flags']:
						header_str = '\n' + 'class ' + p_id + '\n{'
						val_str = val_str + "\n" + "\t" + v_info['type'] + " " + v_id + ';'
				if header_str : 
					fw.write(header_str)
					fw.write(val_str)	
					fw.write("\n}")

			# schedules
			fw.write('\n\n// SCHEDULES')
			for p_id, p_info in data['schedules'].items() : 
				header_str = '\n' + 'schedule ' + p_id + '\n{'
=======
		# clock
		header_str = '\n' + 'clock {'
		tmzone_str = '\n' + '\t' + 'timezone ' + data['globals']['timezone_locale']['value']+';'
		start_str = '\n' + '\t' + 'starttime'+ ' \"' + data['globals']['starttime']['value']+'\";'
		stop_str = '\n' + '\t' + 'stoptime'+' \"'+ data['globals']['stoptime']['value']+'\";'
		end_str = '\n' + '}'
		fw.write('\n\n// CLOCK')	
		fw.write(header_str)
		fw.write(tmzone_str)
		fw.write(start_str)
		fw.write(stop_str)
		fw.write(end_str)

		# modules
		fw.write('\n\n// MODULES') 
		for p_id, p_info in data['modules'].items() : 
			tmp_str = '\n' + 'module ' + p_id + '\n{'
			fw.write(tmp_str)
			for f_id, f_info in data['globals'].items() : 
				if p_id in f_id and '::' in f_id and f_info['access'] == "PUBLIC" and f_info['value']: 
					mod_var = f_id.split('::')
					if mod_var[0] == p_id:
						val_str = '\n\t' + mod_var[1] +' '+ f_info['value'] + ';'
						fw.write(val_str)
			fw.write('\n}')

		# globals
		fw.write('\n\n// GLOBALS')
		for p_id, p_info in data['globals'].items() : 
			if p_info['access'] == "PUBLIC" and p_info['value'] and 'infourl' not in p_id and "::" not in p_id: 
				ifndef_str = '\n' + '#ifndef ' + p_id 
				if 'int' in p_info['type'] or 'double' in p_info['type'] or 'bool' in p_info['type'] or \
				'enumeration' in p_info['type'] or p_info['value']=='NONE' or 'set' in p_info['type'] \
				or 'complex' in p_info['type'] :
					tmp_str = '\n' + 'global ' + p_info['type'] +' '+ p_id +' '+ p_info['value'] +';'
					set_str = '\n' + '#set ' + p_id + '=' + p_info['value']
				else : 
					if p_info['type']=='char1024' :

						tmp_str = '\n' + '#define' +' '+ p_id +'='+ p_info['value']
					else :
						tmp_str = '\n' + 'global ' + p_info['type'] +' '+ p_id +' \"'+ p_info['value'] +'\";'
					set_str = '\n' + '#set ' + p_id + '=' + p_info['value']
				else_str = '\n' + '#else'
				endif_str = '\n' + '#endif //' + p_id
				fw.write(ifndef_str)
				fw.write(tmp_str+else_str+set_str)
				fw.write(endif_str)
			else :
				val_str = '\n' + '// ' + p_id + ' is set to ' + p_info['value']
				fw.write(val_str)	

		# filters
		if 'filters' in data.keys():
			fw.write('\n\n// FILTERS')
			for name, specs in data['filters'].items() :
				domain = specs['domain']
				timestep = specs['timestep']
				timeskew = specs['timeskew']
				numerator = specs['numerator']
				denominator = specs['denominator']
				fw.write(f'\nfilter {name}({domain},{timestep},{timeskew}')

				if 'minimum' in specs.keys():
					fw.write(f',minimum={specs["minimum"]}')

				if 'maximum' in specs.keys():
					fw.write(f',maximum={specs["maximum"]}')

				if 'resolution' in specs.keys():
					fw.write(f',resolution={specs["resolution"]}')

				fw.write(') = (')
				for n in range(len(numerator)):
					if n == 0:
						fw.write("%g"%numerator[0])
					elif n == 1:
						fw.write(f"%+g{domain}"%numerator[1])
					else:
						fw.write(f"%+g{domain}^%d"%(numerator[n],n))

				fw.write(') / (')
				for n in range(len(denominator)):
					if n == 0:
						fw.write("%g"%denominator[0])
					elif n == 1:
						fw.write(f"%+g{domain}"%denominator[1])
					else:
						fw.write(f"%+g{domain}^%d"%(denominator[n],n))

				fw.write(');\n')

		# classes
		fw.write('\n\n// CLASSES')
		for p_id, p_info in data['classes'].items() : 
			header_str = ''
			val_str = ''
			for v_id, v_info in data['classes'][p_id].items() :
				if 'flags' in v_info and 'EXTENDED' in v_info['flags']:
					header_str = '\n' + 'class ' + p_id + '\n{'
					val_str = val_str + "\n" + "\t" + v_info['type'] + " " + v_id + ';'
			if header_str : 
>>>>>>> b482bb9b
				fw.write(header_str)
				fw.write(p_info)
				fw.write('\n}' )

			# objects
			fw.write('\n\n// OBJECTS')
			obj_id = []
			if data['objects'] :
				for p_id, p_info in data['objects'].items() : 
					obj_id.append([int(p_info['id']),p_id])
					obj_id_sorted = sorted(obj_id, key=lambda tup: tup[0])
					id_list,ordered_obj_list= zip(*obj_id_sorted)
				for obj_id_sorted in ordered_obj_list : 
					classname = data['objects'][obj_id_sorted]['class']
					classdata = data['classes'][classname]
					# print("CLASSNAME",classname,classdata)
					fw.write(f"\nobject {classname}")
					fw.write("\n{")
					fw.write(f"\n\tname \"{obj_id_sorted.replace(':','_')}\";")
					for v_id, v_info in data['objects'][obj_id_sorted].items() : 
						if v_id not in objects_ignore and v_info:
							# print(v_id)
							if v_id in classdata and type(classdata[v_id]) is dict and classdata[v_id]['type'] == 'object':
								v_str = v_info.replace(':','_')
							else:
								v_str = v_info.replace('"', '\\\"')
							if '\n' in v_info :
								var_str = f"\n\t{v_id} \"\"\"{v_str}\"\"\";"
							else : 
								val_str = f"\n\t{v_id} \"{v_str}\";"
							fw.write(val_str)
					fw.write("\n}")
			fw.write('\n')


if __name__ == '__main__':
	main()
<|MERGE_RESOLUTION|>--- conflicted
+++ resolved
@@ -69,7 +69,6 @@
 		fw.write(f"// InputFile '{ifile}'\n")
 		fw.write(f"// CreateDate '{datetime.datetime.now().strftime('%Y-%m-%d %H:%M:%S %Z')}'\n")
 
-<<<<<<< HEAD
 		if json_type == "census2016" : 
 			fw.write(f"// Converter output for CENSUS 2016 data\n")
 			header_house_str = "\nobject house {"
@@ -82,6 +81,7 @@
 				fw.write("\n }")
 
 		else : 
+
 			# clock
 			header_str = '\n' + 'clock {'
 			tmzone_str = '\n' + '\t' + 'timezone ' + data['globals']['timezone_locale']['value']+';'
@@ -134,6 +134,46 @@
 					val_str = '\n' + '// ' + p_id + ' is set to ' + p_info['value']
 					fw.write(val_str)	
 
+			# filters
+			if 'filters' in data.keys():
+				fw.write('\n\n// FILTERS')
+				for name, specs in data['filters'].items() :
+					domain = specs['domain']
+					timestep = specs['timestep']
+					timeskew = specs['timeskew']
+					numerator = specs['numerator']
+					denominator = specs['denominator']
+					fw.write(f'\nfilter {name}({domain},{timestep},{timeskew}')
+
+					if 'minimum' in specs.keys():
+						fw.write(f',minimum={specs["minimum"]}')
+
+					if 'maximum' in specs.keys():
+						fw.write(f',maximum={specs["maximum"]}')
+
+					if 'resolution' in specs.keys():
+						fw.write(f',resolution={specs["resolution"]}')
+
+					fw.write(') = (')
+					for n in range(len(numerator)):
+						if n == 0:
+							fw.write("%g"%numerator[0])
+						elif n == 1:
+							fw.write(f"%+g{domain}"%numerator[1])
+						else:
+							fw.write(f"%+g{domain}^%d"%(numerator[n],n))
+
+					fw.write(') / (')
+					for n in range(len(denominator)):
+						if n == 0:
+							fw.write("%g"%denominator[0])
+						elif n == 1:
+							fw.write(f"%+g{domain}"%denominator[1])
+						else:
+							fw.write(f"%+g{domain}^%d"%(denominator[n],n))
+
+					fw.write(');\n')
+
 			# classes
 			fw.write('\n\n// CLASSES')
 			for p_id, p_info in data['classes'].items() : 
@@ -145,150 +185,38 @@
 						val_str = val_str + "\n" + "\t" + v_info['type'] + " " + v_id + ';'
 				if header_str : 
 					fw.write(header_str)
-					fw.write(val_str)	
-					fw.write("\n}")
-
-			# schedules
-			fw.write('\n\n// SCHEDULES')
-			for p_id, p_info in data['schedules'].items() : 
-				header_str = '\n' + 'schedule ' + p_id + '\n{'
-=======
-		# clock
-		header_str = '\n' + 'clock {'
-		tmzone_str = '\n' + '\t' + 'timezone ' + data['globals']['timezone_locale']['value']+';'
-		start_str = '\n' + '\t' + 'starttime'+ ' \"' + data['globals']['starttime']['value']+'\";'
-		stop_str = '\n' + '\t' + 'stoptime'+' \"'+ data['globals']['stoptime']['value']+'\";'
-		end_str = '\n' + '}'
-		fw.write('\n\n// CLOCK')	
-		fw.write(header_str)
-		fw.write(tmzone_str)
-		fw.write(start_str)
-		fw.write(stop_str)
-		fw.write(end_str)
-
-		# modules
-		fw.write('\n\n// MODULES') 
-		for p_id, p_info in data['modules'].items() : 
-			tmp_str = '\n' + 'module ' + p_id + '\n{'
-			fw.write(tmp_str)
-			for f_id, f_info in data['globals'].items() : 
-				if p_id in f_id and '::' in f_id and f_info['access'] == "PUBLIC" and f_info['value']: 
-					mod_var = f_id.split('::')
-					if mod_var[0] == p_id:
-						val_str = '\n\t' + mod_var[1] +' '+ f_info['value'] + ';'
-						fw.write(val_str)
-			fw.write('\n}')
-
-		# globals
-		fw.write('\n\n// GLOBALS')
-		for p_id, p_info in data['globals'].items() : 
-			if p_info['access'] == "PUBLIC" and p_info['value'] and 'infourl' not in p_id and "::" not in p_id: 
-				ifndef_str = '\n' + '#ifndef ' + p_id 
-				if 'int' in p_info['type'] or 'double' in p_info['type'] or 'bool' in p_info['type'] or \
-				'enumeration' in p_info['type'] or p_info['value']=='NONE' or 'set' in p_info['type'] \
-				or 'complex' in p_info['type'] :
-					tmp_str = '\n' + 'global ' + p_info['type'] +' '+ p_id +' '+ p_info['value'] +';'
-					set_str = '\n' + '#set ' + p_id + '=' + p_info['value']
-				else : 
-					if p_info['type']=='char1024' :
-
-						tmp_str = '\n' + '#define' +' '+ p_id +'='+ p_info['value']
-					else :
-						tmp_str = '\n' + 'global ' + p_info['type'] +' '+ p_id +' \"'+ p_info['value'] +'\";'
-					set_str = '\n' + '#set ' + p_id + '=' + p_info['value']
-				else_str = '\n' + '#else'
-				endif_str = '\n' + '#endif //' + p_id
-				fw.write(ifndef_str)
-				fw.write(tmp_str+else_str+set_str)
-				fw.write(endif_str)
-			else :
-				val_str = '\n' + '// ' + p_id + ' is set to ' + p_info['value']
-				fw.write(val_str)	
-
-		# filters
-		if 'filters' in data.keys():
-			fw.write('\n\n// FILTERS')
-			for name, specs in data['filters'].items() :
-				domain = specs['domain']
-				timestep = specs['timestep']
-				timeskew = specs['timeskew']
-				numerator = specs['numerator']
-				denominator = specs['denominator']
-				fw.write(f'\nfilter {name}({domain},{timestep},{timeskew}')
-
-				if 'minimum' in specs.keys():
-					fw.write(f',minimum={specs["minimum"]}')
-
-				if 'maximum' in specs.keys():
-					fw.write(f',maximum={specs["maximum"]}')
-
-				if 'resolution' in specs.keys():
-					fw.write(f',resolution={specs["resolution"]}')
-
-				fw.write(') = (')
-				for n in range(len(numerator)):
-					if n == 0:
-						fw.write("%g"%numerator[0])
-					elif n == 1:
-						fw.write(f"%+g{domain}"%numerator[1])
-					else:
-						fw.write(f"%+g{domain}^%d"%(numerator[n],n))
-
-				fw.write(') / (')
-				for n in range(len(denominator)):
-					if n == 0:
-						fw.write("%g"%denominator[0])
-					elif n == 1:
-						fw.write(f"%+g{domain}"%denominator[1])
-					else:
-						fw.write(f"%+g{domain}^%d"%(denominator[n],n))
-
-				fw.write(');\n')
-
-		# classes
-		fw.write('\n\n// CLASSES')
-		for p_id, p_info in data['classes'].items() : 
-			header_str = ''
-			val_str = ''
-			for v_id, v_info in data['classes'][p_id].items() :
-				if 'flags' in v_info and 'EXTENDED' in v_info['flags']:
-					header_str = '\n' + 'class ' + p_id + '\n{'
-					val_str = val_str + "\n" + "\t" + v_info['type'] + " " + v_id + ';'
-			if header_str : 
->>>>>>> b482bb9b
-				fw.write(header_str)
-				fw.write(p_info)
-				fw.write('\n}' )
-
-			# objects
-			fw.write('\n\n// OBJECTS')
-			obj_id = []
-			if data['objects'] :
-				for p_id, p_info in data['objects'].items() : 
-					obj_id.append([int(p_info['id']),p_id])
-					obj_id_sorted = sorted(obj_id, key=lambda tup: tup[0])
-					id_list,ordered_obj_list= zip(*obj_id_sorted)
-				for obj_id_sorted in ordered_obj_list : 
-					classname = data['objects'][obj_id_sorted]['class']
-					classdata = data['classes'][classname]
-					# print("CLASSNAME",classname,classdata)
-					fw.write(f"\nobject {classname}")
-					fw.write("\n{")
-					fw.write(f"\n\tname \"{obj_id_sorted.replace(':','_')}\";")
-					for v_id, v_info in data['objects'][obj_id_sorted].items() : 
-						if v_id not in objects_ignore and v_info:
-							# print(v_id)
-							if v_id in classdata and type(classdata[v_id]) is dict and classdata[v_id]['type'] == 'object':
-								v_str = v_info.replace(':','_')
-							else:
-								v_str = v_info.replace('"', '\\\"')
-							if '\n' in v_info :
-								var_str = f"\n\t{v_id} \"\"\"{v_str}\"\"\";"
-							else : 
-								val_str = f"\n\t{v_id} \"{v_str}\";"
-							fw.write(val_str)
-					fw.write("\n}")
-			fw.write('\n')
+					fw.write(p_info)
+					fw.write('\n}' )
+
+				# objects
+				fw.write('\n\n// OBJECTS')
+				obj_id = []
+				if data['objects'] :
+					for p_id, p_info in data['objects'].items() : 
+						obj_id.append([int(p_info['id']),p_id])
+						obj_id_sorted = sorted(obj_id, key=lambda tup: tup[0])
+						id_list,ordered_obj_list= zip(*obj_id_sorted)
+					for obj_id_sorted in ordered_obj_list : 
+						classname = data['objects'][obj_id_sorted]['class']
+						classdata = data['classes'][classname]
+						# print("CLASSNAME",classname,classdata)
+						fw.write(f"\nobject {classname}")
+						fw.write("\n{")
+						fw.write(f"\n\tname \"{obj_id_sorted.replace(':','_')}\";")
+						for v_id, v_info in data['objects'][obj_id_sorted].items() : 
+							if v_id not in objects_ignore and v_info:
+								# print(v_id)
+								if v_id in classdata and type(classdata[v_id]) is dict and classdata[v_id]['type'] == 'object':
+									v_str = v_info.replace(':','_')
+								else:
+									v_str = v_info.replace('"', '\\\"')
+								if '\n' in v_info :
+									var_str = f"\n\t{v_id} \"\"\"{v_str}\"\"\";"
+								else : 
+									val_str = f"\n\t{v_id} \"{v_str}\";"
+								fw.write(val_str)
+						fw.write("\n}")
+				fw.write('\n')
 
 
 if __name__ == '__main__':

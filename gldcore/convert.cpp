/** $Id: convert.cpp 4738 2014-07-03 00:55:39Z dchassin $
	Copyright (C) 2008 Battelle Memorial Institute
	@file convert.c
	@author David P. Chassin
	@date 2007
	@addtogroup convert Conversion of properties
	@ingroup core
	
	The convert module handles conversion object properties and strings
	
@{
 **/

#include <stdio.h>
#include <math.h>
#include <ctype.h>
#include "output.h"
#include "globals.h"
#include "convert.h"
#include "object.h"
#include "load.h"

SET_MYCONTEXT(DMC_CONVERT)

#ifdef HAVE_STDINT_H
#include <stdint.h>
typedef uint32_t  uint32;   /* unsigned 32-bit integers */
#else
typedef unsigned int uint32;
#endif

// we're not really using these yet... -MH
int convert_from_real(char *a, int b, void *c, PROPERTY *d){return 0;}
int convert_to_real(const char *a, void *b, PROPERTY *c){return 0;}
int convert_from_float(char *a, int b, void *c, PROPERTY *d){return 0;}
int convert_to_float(const char *a, void *b, PROPERTY *c){return 0;}

/** Convert from a \e void
	This conversion does not change the data
	@return 6, the number of characters written to the buffer, 0 if not enough space
 **/
int convert_from_void(char *buffer, /**< a pointer to the string buffer */
					  int size, /**< the size of the string buffer */
					  void *data, /**< a pointer to the data that is not changed */
					  PROPERTY *prop) /**< a pointer to keywords that are supported */
{
	if ( size < 7 )
	{
		return 0;
	}
	return sprintf(buffer,"%s","(void)");
}

/** Convert to a \e void
	This conversion ignores the data
	@return always 1, indicated data was successfully ignored
 **/
int convert_to_void(const char *buffer, /**< a pointer to the string buffer that is ignored */
					  void *data, /**< a pointer to the data that is not changed */
					  PROPERTY *prop) /**< a pointer to keywords that are supported */
{
	return 1;
}

/** Convert from a \e double
	Converts from a \e double property to the string.  This function uses
	the global variable \p global_double_format to perform the conversion.
	@return the number of characters written to the string
 **/
int convert_from_double(char *buffer, /**< pointer to the string buffer */
						int size, /**< size of the string buffer */
					    void *data, /**< a pointer to the data */
					    PROPERTY *prop) /**< a pointer to keywords that are supported */
{
	char temp[1025];
	int count = 0;

	double scale = 1.0;
	if ( prop->unit != NULL )
	{
		/* only do conversion if the target unit differs from the class's unit for that property */
		PROPERTY *ptmp = (prop->oclass==NULL ? prop : class_find_property(prop->oclass, prop->name));
		scale = *(double *)data;
		if ( prop->unit != ptmp->unit && ptmp->unit != NULL ) 
		{
			if ( 0 == unit_convert_ex(ptmp->unit, prop->unit, &scale) ) 
			{
				output_error("convert_from_double(): unable to convert unit '%s' to '%s' for property '%s' (tape experiment error)", ptmp->unit->name, prop->unit->name, prop->name);
				return 0;
			} 
			else 
			{
				count = sprintf(temp, global_double_format, scale);
			}
		} 
		else 
		{
			count = sprintf(temp, global_double_format, *(double *)data);
		}
	} 
	else 
	{
		count = sprintf(temp, global_double_format, *(double *)data);
	}

	if (count < size+1 ) 
	{
		memcpy(buffer, temp, count);
		buffer[count] = 0;
		return count;
	} 
	else 
	{
		return 0;
	}
}

/** Convert to a \e double
	Converts a string to a \e double property.  This function uses the global
	variable \p global_double_format to perform the conversion.
	@return 1 on success, 0 on failure, -1 is conversion was incomplete
 **/
int convert_to_double(const char *buffer, /**< a pointer to the string buffer */
					  void *data, /**< a pointer to the data */
					  PROPERTY *prop) /**< a pointer to keywords that are supported */
{
	char unit[256];
	int n = sscanf(buffer,"%lg%s",(double*)data,unit);
	if ( n>1 && prop->unit!=NULL ) /* unit given and unit allowed */
	{
		UNIT *from = unit_find(unit);
		if ( from != prop->unit && unit_convert_ex(from,prop->unit,(double*)data)==0)
		{
			output_error("convert_to_double(const char *buffer='%s', void *data=0x%*p, PROPERTY *prop={name='%s',...}): unit conversion failed", buffer, sizeof(void*), data, prop->name);
			/* TROUBLESHOOT 
			   This error is caused by an attempt to convert a value from a unit that is
			   incompatible with the unit of the target property.  Check your units and
			   try again.
		     */
			return 0;
		}
	}
	return n;
}

/** Convert from a complex
	Converts a complex property to a string.  This function uses
	the global variable \p global_complex_format to perform the conversion.
	@return the number of character written to the string
 **/
int convert_from_complex(char *buffer, /**< pointer to the string buffer */
						int size, /**< size of the string buffer */
					    void *data, /**< a pointer to the data */
					    PROPERTY *prop) /**< a pointer to keywords that are supported */
{
	int count = 0;
	char temp[1025];
	complex *v = (complex*)data;

	double scale = 1.0;
	if ( prop->unit!=NULL )
	{

		/* only do conversion if the target unit differs from the class's unit for that property */
		PROPERTY *ptmp = (prop->oclass==NULL ? prop : class_find_property(prop->oclass, prop->name));
	
		if(prop->unit != ptmp->unit){
			if(0 == unit_convert_ex(ptmp->unit, prop->unit, &scale)){
				output_error("convert_from_complex(): unable to convert unit '%s' to '%s' for property '%s' (tape experiment error)", ptmp->unit->name, prop->unit->name, prop->name);
				/*	TROUBLESHOOT
					This is an error with the conversion of units from the complex property's units to the requested units.
					Please double check the units of the property and compare them to the units defined in the
					offending tape object.
				*/
				scale = 1.0;
			}
		}
	}

	if ( v->Notation() == A )
	{
		double m = v->Mag()*scale;
		double a = v->Arg();
		if (a>PI) a-=(2*PI);
		count = sprintf(temp,global_complex_format,m,a*180/PI,A);
	} 
	else if ( v->Notation() == R )
	{
		double m = v->Mag()*scale;
		double a = v->Arg();
		if (a>PI) a-=(2*PI);
		count = sprintf(temp,global_complex_format,m,a,R);
	} 
	else 
	{
		count = sprintf(temp,global_complex_format,v->Re()*scale,v->Im()*scale,v->Notation()?v->Notation():'i');
	}
	if ( count < size - 1 )
	{
		memcpy(buffer, temp, count);
		buffer[count] = 0;
		return count;
	} 
	else 
	{
		return 0;
	}
}

/** Convert to a complex
	Converts a string to a complex property.  This function uses the global
	variable \p global_complex_format to perform the conversion.
	@return 1 when only real is read, 2 imaginary part is also read, 3 when notation is also read, 0 on failure, -1 is conversion was incomplete
 **/
int convert_to_complex(const char *buffer, /**< a pointer to the string buffer */
					   void *data, /**< a pointer to the data */
					   PROPERTY *prop) /**< a pointer to keywords that are supported */
{
	complex *v = (complex*)data;
	char unit[256];
	char notation[2]={'\0','\0'}; /* force detection invalid complex number */
	int n;
	double a=0, b=0; 
	if ( buffer[0] == 0 )
	{
		/* empty string */
		v->SetRect(0.0, 0.0,v->Notation());
		return 1;
	}
	n = sscanf(buffer,"%lg%lg%1[ijdr]%s",&a,&b,notation,unit);
	if (n==1) 
	{
		/* only real part */
		v->SetRect(a,0,v->Notation());
	}
	else if ( n < 3 || strchr("ijdr",notation[0])==NULL ) 
	{
		/* incomplete imaginary part or missing notation */
		output_error("convert_to_complex('%s',%s): complex number format is not valid", buffer,prop->name);
		/* TROUBLESHOOT
			A complex number was given that doesn't meet the formatting requirements, e.g., <real><+/-><imaginary><notation>.  
			Check the format of your complex numbers and try again.
		 */
		return 0;
	}
	/* appears ok */
	else if (notation[0]==A) 
	{
		/* polar degrees */
		v->SetPolar(a,b*PI/180.0,v->Notation()); 
	}
	else if (notation[0]==R) 
	{
		/* polar radians */
		v->SetPolar(a,b,v->Notation()); 
	}
	else 
	{
		/* rectangular */
		v->SetRect(a,b,v->Notation()); 
	}
	if ( v->Notation() == I ) 
	{
		/* only override notation when property is using I */
		v->Notation() = (CNOTATION)notation[0];
	}

	if ( n>3 && prop->unit!=NULL ) 
	{
		/* unit given and unit allowed */
		UNIT *from = unit_find(unit);
		double scale=1.0;
		if ( from != prop->unit && unit_convert_ex(from,prop->unit,&scale)==0)
		{
			output_error("convert_to_double(const char *buffer='%s', void *data=0x%*p, PROPERTY *prop={name='%s',...}): unit conversion failed", buffer, sizeof(void*), data, prop->name);
			/* TROUBLESHOOT 
			   This error is caused by an attempt to convert a value from a unit that is
			   incompatible with the unit of the target property.  Check your units and
			   try again.
		     */
			return 0;
		}
		v->Re() *= scale;
		v->Im() *= scale;
	}
	return 1;
}

/** Convert from an \e enumeration
	Converts an \e enumeration property to a string.  
	@return the number of character written to the string
 **/
int convert_from_enumeration(char *buffer, /**< pointer to the string buffer */
						     int size, /**< size of the string buffer */
					         void *data, /**< a pointer to the data */
					         PROPERTY *prop) /**< a pointer to keywords that are supported */
{
	KEYWORD *keys=prop->keywords;
	int count = 0;
	char temp[1025];
	/* get the true value */
<<<<<<< HEAD
	uint64 value = *(uint64*)data;
=======
	uint32 value = *(uint32*)data;
>>>>>>> e45744bc

	/* process the keyword list, if any */
	for ( ; keys!=NULL ; keys=keys->next )
	{
		/* if the key value matched */
		if (keys->value==value)
		{
			/* use the keyword */
			count = strncpy(temp,keys->name,1024)?(int)strlen(temp):0;
			break;
		}
	}

	/* no keyword found, return the numeric value instead */
	if ( count == 0 )
	{
<<<<<<< HEAD
		 count = sprintf(temp,"%llu",(unsigned long long)value);
=======
		 count = sprintf(temp,"%u",(uint32)value);
>>>>>>> e45744bc
	}
	if ( count < size - 1 )
	{
		memcpy(buffer, temp, count);
		buffer[count] = 0;
		return count;
	} 
	else 
	{
		return 0;
	}
}

/** Convert to an \e enumeration
	Converts a string to an \e enumeration property.  
	@return 1 on success, 0 on failure, -1 if conversion was incomplete
 **/
int convert_to_enumeration(const char *buffer, /**< a pointer to the string buffer */
					       void *data, /**< a pointer to the data */
					       PROPERTY *prop) /**< a pointer to keywords that are supported */
{
	bool found = false;
	KEYWORD *keys=prop->keywords;

	/* process the keyword list */
	for ( ; keys!=NULL ; keys=keys->next )
	{
		if ( strcmp(keys->name,buffer) == 0 ) 
		{
			*(uint32*)data=(uint32)(keys->value);
			found = true;
			break;
		}
	}
	if ( found )
	{
		return 1;
	}
	if ( strncmp(buffer,"0x",2) == 0 )
	{
		return sscanf(buffer+2,"%x",(uint32*)data);
	}
	if ( isdigit(*buffer) )
	{
		return sscanf(buffer,"%d",(uint32*)data);
	}
	else if ( strcmp(buffer,"") == 0 )
	{
		return 0; // empty string do nothing
	}
	output_error("keyword '%s' is not valid for property %s", buffer,prop->name);
	return 0;
}

/** Convert from an \e set
	Converts a \e set property to a string.  
	@return the number of character written to the string
 **/
#define SETDELIM "|"
int convert_from_set(char *buffer, /**< pointer to the string buffer */
						int size, /**< size of the string buffer */
					    void *data, /**< a pointer to the data */
					    PROPERTY *prop) /**< a pointer to keywords that are supported */
{
	KEYWORD *keys;

	/* get the actual value */
	uint64 value = *(uint64*)data;

	/* keep track of how characters written */
	int count=0;

	int ISZERO = (value == 0);
	/* clear the buffer */
	buffer[0] = '\0';

	/* process each keyword */
	for ( keys=prop->keywords ; keys!=NULL ; keys=keys->next )
	{
		/* if the keyword matches */
		if ( (!ISZERO && keys->value!=0 && (keys->value&value)==keys->value) || (keys->value==0 && ISZERO) )
		{
			/* get the length of the keyword */
			int len = (int)strlen(keys->name);

			/* remove the key from the copied values */
			value &= ~(keys->value);

			/* if there's room for it in the buffer */
			if ( size > count+len+1 )
			{
				/* if the buffer already has keywords in it */
				if ( buffer[0] != '\0' )
				{
					/* add a separator to the buffer */
					if ( ! (prop->flags&PF_CHARSET) )
					{
						count++;
						strcat(buffer,SETDELIM);
					}
				}

				/* add the keyword to the buffer */
				count += len;
				strcat(buffer,keys->name);
			}

			/* no room in the buffer */
			else
			{
				/* fail */
				return 0;
			}
		}
	}

	/* succeed */
	return count;
}

/** Convert to a \e set
	Converts a string to a \e set property.  
	@return number of values read on success, 0 on failure, -1 if conversion was incomplete
 **/
int convert_to_set(const char *buffer, /**< a pointer to the string buffer */
					    void *data, /**< a pointer to the data */
					    PROPERTY *prop) /**< a pointer to keywords that are supported */
{
	KEYWORD *keys=prop->keywords;
	char temp[4096];
	const char *ptr;
	uint64 value=0;
	int count=0;

	/* directly convert numeric strings */
	if ( strnicmp(buffer,"0x",2) == 0 )
	{
		const char *fmt = ( sizeof(uint64) < sizeof(long long) ? "0x%lx" : "0x%llx");
		return sscanf(buffer,fmt,(uint64*)data);
	}
	else if ( isdigit(buffer[0]) )
	{
		const char *fmt = ( sizeof(uint64) < sizeof(long long) ? "%llu" : "%lu");
		return sscanf(buffer,fmt,(uint64*)data);
	}

	/* prevent long buffer from being scanned */
	if ( strlen(buffer) > sizeof(temp)-1 )
	{
		return 0;
	}

	/* make a temporary copy of the buffer */
	strcpy(temp,buffer);

	/* check for CHARSET keys (single character keys) and usage without | */
	if ( (prop->flags&PF_CHARSET) && strchr(buffer,'|') == NULL )
	{
		for ( ptr = buffer ; *ptr != '\0' ; ptr++ )
		{
			bool found = false;
			KEYWORD *key;
			for ( key = keys ; key != NULL ; key = key->next )
			{
				if ( *ptr == key->name[0] )
				{
					value |= key->value;
					count ++;
					found = true;
					break; /* we found our key */
				}
			}
			if ( !found )
			{
				output_error("set member '%c' is not a keyword of property %s", *ptr, prop->name);
				return 0;
			}
		}
	}
	else
	{
		/* process each keyword in the temporary buffer*/
		for ( ptr = strtok(temp,SETDELIM) ; ptr != NULL ; ptr = strtok(NULL,SETDELIM) )
		{
			bool found = false;
			KEYWORD *key;

			/* scan each of the keywords in the set */
			for ( key = keys ; key != NULL ; key = key->next )
			{
				if ( strcmp(ptr,key->name) == 0 )
				{
					value |= key->value;
					count ++;
					found = true;
					break; /* we found our key */
				}
			}
			if ( ! found )
			{
				output_error("set member '%s' is not a keyword of property %s", ptr, prop->name);
				return 0;
			}
		}
	}
	*(uint64*)data = value;
	return count;
}

/** Convert from an \e int16
	Converts an \e int16 property to a string.  
	@return the number of character written to the string
 **/
int convert_from_int16(char *buffer, /**< pointer to the string buffer */
						int size, /**< size of the string buffer */
					    void *data, /**< a pointer to the data */
					    PROPERTY *prop) /**< a pointer to keywords that are supported */
{
	char temp[1025];
	int count = sprintf(temp,"%hd",*(short*)data);
	if ( count < size - 1 )
	{
		memcpy(buffer, temp, count);
		buffer[count] = 0;
		return count;
	} 
	else 
	{
		return 0;
	}
}

/** Convert to an \e int16
	Converts a string to an \e int16 property.  
	@return 1 on success, 0 on failure, -1 if conversion was incomplete
 **/
int convert_to_int16(const char *buffer, /**< a pointer to the string buffer */
					    void *data, /**< a pointer to the data */
					    PROPERTY *prop) /**< a pointer to keywords that are supported */
{
	return sscanf(buffer,"%hd",(short*)data);
}

/** Convert from an \e int32
	Converts an \e int32 property to a string.  
	@return the number of character written to the string
 **/
int convert_from_int32(char *buffer, /**< pointer to the string buffer */
						int size, /**< size of the string buffer */
					    void *data, /**< a pointer to the data */
					    PROPERTY *prop) /**< a pointer to keywords that are supported */
{
	char temp[1025];
	int count = sprintf(temp,"%d",*(int*)data);
	if ( count < size - 1 ) 
	{
		memcpy(buffer, temp, count);
		buffer[count] = 0;
		return count;
	} 
	else 
	{
		return 0;
	}
}

/** Convert to an \e int32
	Converts a string to an \e int32 property.  
	@return 1 on success, 0 on failure, -1 if conversion was incomplete
 **/
int convert_to_int32(const char *buffer, /**< a pointer to the string buffer */
					    void *data, /**< a pointer to the data */
					    PROPERTY *prop) /**< a pointer to keywords that are supported */
{
	return sscanf(buffer,"%d",(int*)data);
}

/** Convert from an \e int64
	Converts an \e int64 property to a string.  
	@return the number of character written to the string
 **/
int convert_from_int64(char *buffer, /**< pointer to the string buffer */
						int size, /**< size of the string buffer */
					    void *data, /**< a pointer to the data */
					    PROPERTY *prop) /**< a pointer to keywords that are supported */
{
	char temp[1025];
	int count = sprintf(temp,"%lld",*(int64*)data);
	if ( count < size - 1 )
	{
		memcpy(buffer, temp, count);
		buffer[count] = 0;
		return count;
	} 
	else 
	{
		return 0;
	}
}

/** Convert to an \e int64
	Converts a string to an \e int64 property.  
	@return 1 on success, 0 on failure, -1 if conversion was incomplete
 **/
int convert_to_int64(const char *buffer, /**< a pointer to the string buffer */
					    void *data, /**< a pointer to the data */
					    PROPERTY *prop) /**< a pointer to keywords that are supported */
{
	return sscanf(buffer,"%lld",(long long *)data);
}

/** Convert from a \e char8
	Converts a \e char8 property to a string.  
	@return the number of character written to the string
 **/
int convert_from_char8(char *buffer, /**< pointer to the string buffer */
						int size, /**< size of the string buffer */
					    void *data, /**< a pointer to the data */
					    PROPERTY *prop) /**< a pointer to keywords that are supported */
{
	char temp[1025];
	const char *format = "%s";
	int count = 0;
	if ( strchr((char*)data,' ') != NULL || strchr((char*)data,';') != NULL || ((char*)data)[0] == '\0' )
	{
		// TODO: get rid of this when GLM is made strictly quoted properties
		format = "\"%s\"";
	}
	count = sprintf(temp,format,(char*)data);
	if ( count > size - 1 )
	{
		return 0;
	} 
	else 
	{
		memcpy(buffer, temp, count);
		buffer[count] = 0;
		return count;
	}
}

/** Convert to a \e char8
	Converts a string to a \e char8 property.  
	@return 1 on success, 0 on failure, -1 if conversion was incomplete
 **/
int convert_to_char8(const char *buffer, /**< a pointer to the string buffer */
					    void *data, /**< a pointer to the data */
					    PROPERTY *prop) /**< a pointer to keywords that are supported */
{
	char c=((char*)buffer)[0];
	switch (c) {
	case '\0':
		return ((char*)data)[0]='\0', 1;
	case '"':
		return sscanf(buffer+1,"%8[^\"]",(char*)data);
	default:
		return sscanf(buffer,"%8s",(char*)data);
	}
}

/** Convert from a \e char32
	Converts a \e char32 property to a string.  
	@return the number of character written to the string
 **/
int convert_from_char32(char *buffer, /**< pointer to the string buffer */
						int size, /**< size of the string buffer */
					    void *data, /**< a pointer to the data */
					    PROPERTY *prop) /**< a pointer to keywords that are supported */
{
	char temp[1025];
	const char *format = "%s";
	int count = 0;
	if ( strchr((char*)data,' ') != NULL || strchr((char*)data,';') != NULL || ((char*)data)[0] == '\0' )
	{ 
		// TODO: get rid of this when GLM is made strictly quoted properties
		format = "\"%s\""; 
	}
	count = sprintf(temp,format,(char*)data);
	if ( count > size - 1 )
	{
		return 0;
	} 
	else 
	{
		memcpy(buffer, temp, count);
		buffer[count] = 0;
		return count;
	}
}

/** Convert to a \e char32
	Converts a string to a \e char32 property.  
	@return 1 on success, 0 on failure, -1 if conversion was incomplete
 **/
int convert_to_char32(const char *buffer, /**< a pointer to the string buffer */
					    void *data, /**< a pointer to the data */
					    PROPERTY *prop) /**< a pointer to keywords that are supported */
{
	char c=((char*)buffer)[0];
	switch (c) {
	case '\0':
		return ((char*)data)[0]='\0', 1;
	case '"':
		return sscanf(buffer+1,"%32[^\"]",(char*)data);
	default:
		return sscanf(buffer,"%32s",(char*)data);
	}
}

/** Convert from a \e char256
	Converts a \e char256 property to a string.  
	@return the number of character written to the string
 **/
int convert_from_char256(char *buffer, /**< pointer to the string buffer */
						int size, /**< size of the string buffer */
					    void *data, /**< a pointer to the data */
					    PROPERTY *prop) /**< a pointer to keywords that are supported */
{
	char temp[1025];
	const char *format = "%s";
	int count = 0;
	if  ( strchr((char*)data,' ') != NULL || strchr((char*)data,';') != NULL || ((char*)data)[0] == '\0')
	{
		// TODO: get rid of this when GLM is made strictly quoted properties
		format = "\"%s\"";
	}
	count = sprintf(temp,format,(char*)data);
	if ( count > size - 1 )
	{
		return 0;
	} 
	else 
	{
		memcpy(buffer, temp, count);
		buffer[count] = 0;
		return count;
	}
}

/** Convert to a \e char256
	Converts a string to a \e char256 property.  
	@return 1 on success, 0 on failure, -1 if conversion was incomplete
 **/
int convert_to_char256(const char *buffer, /**< a pointer to the string buffer */
					    void *data, /**< a pointer to the data */
					    PROPERTY *prop) /**< a pointer to keywords that are supported */
{
	char c=((char*)buffer)[0];
	switch (c) {
	case '\0':
		return ((char*)data)[0]='\0', 1;
	case '"':
		return sscanf(buffer+1,"%256[^\"]",(char*)data);
	default:
		//return sscanf(buffer,"%256s",data);
		return sscanf(buffer,"%256[^\n\r;]",(char*)data);
	}
}

/** Convert from a \e char1024
	Converts a \e char1024 property to a string.  
	@return the number of character written to the string
 **/
int convert_from_char1024(char *buffer, /**< pointer to the string buffer */
						int size, /**< size of the string buffer */
					    void *data, /**< a pointer to the data */
					    PROPERTY *prop) /**< a pointer to keywords that are supported */
{
	char temp[4097];
	const char *format = "%s";
	int count = 0;
	if (strchr((char*)data,' ')!=NULL || strchr((char*)data,';')!=NULL || ((char*)data)[0]=='\0')
		format = "\"%s\"";
	count = sprintf(temp,format,(char*)data);
	if(count > size - 1){
		return 0;
	} else {
		memcpy(buffer, temp, count);
		buffer[count] = 0;
		return count;
	}
}

/** Convert to a \e char1024
	Converts a string to a \e char1024 property.  
	@return 1 on success, 0 on failure, -1 if conversion was incomplete
 **/
int convert_to_char1024(const char *buffer, /**< a pointer to the string buffer */
					    void *data, /**< a pointer to the data */
					    PROPERTY *prop) /**< a pointer to keywords that are supported */
{
	char c=((char*)buffer)[0];
	switch (c) {
	case '\0':
		return ((char*)data)[0]='\0', 1;
	case '"':
		return sscanf(buffer+1,"%1024[^\"]",(char*)data);
	default:
		return sscanf(buffer,"%1024[^\n]",(char*)data);
	}
}

/** Convert from an \e object
	Converts an \e object reference to a string.  
	@return the number of character written to the string
 **/
int convert_from_object(char *buffer, /**< pointer to the string buffer */
						int size, /**< size of the string buffer */
					    void *data, /**< a pointer to the data */
					    PROPERTY *prop) /**< a pointer to keywords that are supported */
{
	OBJECT *obj = (data ? *(OBJECT**)data : NULL);
	char temp[256];
	memset(temp, 0, 256);
	if (obj==NULL)
	{
		strcpy(buffer,"");
		return 1;
	}

	/* get the object's namespace */
	if (object_current_namespace()!=obj->space)
	{
		if (object_get_namespace(obj,buffer,size))
			strcat(buffer,"::");
	}
	else
		strcpy(buffer,"");

	if ( obj->name != NULL )
	{
		size_t a = strlen(obj->name);
		if ( (a != 0) && (a+1 < (size_t)size) )
		{
			strcat(buffer, obj->name);
			return (int)(a+1);
		}
	}

	/* construct the object's name */
	size_t a = sprintf(temp,global_object_format,obj->oclass->name,obj->id);
	if ( a+1 < (size_t)size )
	{
		strcat(buffer,temp);
		return a+1;
	}
	else
	{
		return 0;
	}
}

/** Convert to an \e object
	Converts a string to an \e object property.  
	@return 1 on success, 0 on failure, -1 if conversion was incomplete
 **/
int convert_to_object(const char *buffer, /**< a pointer to the string buffer */
					    void *data, /**< a pointer to the data */
					    PROPERTY *prop) /**< a pointer to keywords that are supported */
{
	char cname[MAXCLASSNAMELEN];
	OBJECTNUM id;
	OBJECT **target = (OBJECT**)data;
	char oname[256];
	if ( strcmp(buffer,"0")==0 ) // NOTE: this is inconsistent with what convert_from_object does for NULL object
 	{
		*target = NULL;
		return 1;
	}
	else if ( sscanf(buffer,"\"%[^\"]\"",oname) == 1 || (strchr(buffer,':') == NULL && strncpy(oname,buffer,sizeof(oname))) )
	{
		oname[sizeof(oname)-1]='\0'; /* terminate unterminated string */
		*target = object_find_name(oname);
		return (*target)!=NULL;
	}
	else if ( sscanf(buffer,global_object_scan,cname,&id) == 2 )
	{
		OBJECT *obj = object_find_by_id(id);
		if ( obj == NULL )
		{ 
			/* failure case, make noisy if desired. */
			*target = NULL;
			return 0;
		}
		if ( obj != NULL && strcmp(obj->oclass->name,cname) == 0 )
		{
			*target=obj;
			return 1;
		}
	}
	else
	{
		*target = NULL;
	}
	return 0;
}

/** Convert from a \e delegated data type
	Converts a \e delegated data type reference to a string.  
	@return the number of character written to the string
 **/
int convert_from_delegated(char *buffer, /**< pointer to the string buffer */
						int size, /**< size of the string buffer */
					    void *data, /**< a pointer to the data */
					    PROPERTY *prop) /**< a pointer to keywords that are supported */
{
	DELEGATEDVALUE *value = (DELEGATEDVALUE*)data;
	if ( value == NULL || value->type == NULL || value->type->to_string == NULL ) 
	{
		return 0;
	}
	else
	{
		return (*(value->type->to_string))(value->data,buffer,size);
	}
}

/** Convert to a \e delegated data type
	Converts a string to a \e delegated data type property.  
	@return 1 on success, 0 on failure, -1 if conversion was incomplete
 **/
int convert_to_delegated(const char *buffer, /**< a pointer to the string buffer */
					    void *data, /**< a pointer to the data */
					    PROPERTY *prop) /**< a pointer to keywords that are supported */
{
	DELEGATEDVALUE *value = (DELEGATEDVALUE*)data;
	if ( value == NULL || value->type == NULL || value->type->from_string == NULL )
	{
		return 0;
	}
	else
	{
		return (*(value->type->from_string))(value->data,buffer);
	}
}

/** Convert from a \e boolean data type
	Converts a \e boolean data type reference to a string.  
	@return the number of characters written to the string
 **/
int convert_from_boolean(char *buffer, int size, void *data, PROPERTY *prop)
{
	unsigned int b = 0;
	if ( buffer == NULL || data == NULL || prop == NULL )
	{
		return 0;
	}
	b = *(bool *)data;
	if ( b == 1 && (size > 4) )
	{
		return sprintf(buffer, "TRUE");
	}
	else if ( b == 0 && (size > 5) )
	{
		return sprintf(buffer, "FALSE");
	}
	else
	{
		return 0;
	}
}

/** Convert to a \e boolean data type
	Converts a string to a \e boolean data type property.  
	@return 1 on success, 0 on failure, -1 if conversion was incomplete
 **/
/* booleans are handled internally as 1-byte uchar's. -MH */
int convert_to_boolean(const char *buffer, void *data, PROPERTY *prop)
{
	char str[32];
	if ( sscanf(buffer,"%31[A-Za-z]",str) == 1 )
	{
		if ( stricmp(str, "TRUE")==0 )
		{
			*(bool *)data = 1;
			return 1;
		}
		else if ( stricmp(str, "FALSE") == 0 )
		{
			*(bool *)data = 0;
			return 1;
		}
		else
		{
			return 0;
		}
	}

	int v;
	if ( sscanf(buffer,"%d",&v) == 1 )
	{
		*(bool*)data = (v!=0);
		return 1;
	}
	else
	{
		return 0;
	}
}

int convert_from_timestamp_stub(char *buffer, int size, void *data, PROPERTY *prop)
{
	TIMESTAMP ts = *(int64 *)data;
	return convert_from_timestamp(ts, buffer, size);
}

int convert_to_timestamp_stub(const char *buffer, void *data, PROPERTY *prop)
{
	TIMESTAMP ts = convert_to_timestamp(buffer);
	*(int64 *)data = ts;
	return 1;
}

/** Convert from a \e double_array data type
	Converts a \e double_array data type reference to a string.  
	@return the number of character written to the string
 **/
int convert_from_double_array(char *buffer, int size, void *data, PROPERTY *prop)
{
	double_array *a = (double_array*)data;
	unsigned int n,m;
	unsigned int p = 0;
	for ( n = 0 ; n < a->get_rows() ; n++ )
	{
		for ( m = 0 ; m < a->get_cols() ; m++ )
		{
			if ( a->is_nan(n,m) )
			{
				p += sprintf(buffer+p,"%s","NAN");
			}
			else
			{
				p += convert_from_double(buffer+p,size,(void*)a->get_addr(n,m),prop);
			}
			if ( m < a->get_cols()-1 ) 
			{
				strcpy(buffer+p++," ");
			}
		}
		if ( n < a->get_rows()-1 ) 
		{
			strcpy(buffer+p++,";");
		}
	}
	return p;
}

/** Convert to a \e double_array data type
	Converts a string to a \e double_array data type property.  
	@return 1 on success, 0 on failure, -1 if conversion was incomplete
 **/
int convert_to_double_array(const char *buffer, void *data, PROPERTY *prop)
{
	double_array *a=(double_array*)data;
	a->set_name(prop->name);
	unsigned row=0, col=0;
	const char *p = buffer;
	
	/* new array */
	/* parse input */
	for ( p = buffer ; *p != '\0' ; )
	{
		char value[256];
		char objectname[64], propertyname[64];
		while ( *p!='\0' && isspace(*p) ) 
		{
			/* skip spaces */
			p++; 
		}
		if ( *p != '\0' && sscanf(p,"%s",value) == 1 )
		{

			if ( *p == ';' ) 
			{
				/* end row */
				row++;
				col=0;
				p++;
				continue;
			}
			else if ( strnicmp(p,"NAN",3) == 0 ) 
			{
				/* NULL value */
				a->grow_to(row,col);
				a->clr_at(row,col);
				col++;
			}
			else if ( isdigit(*p) || *p=='.' || *p=='-' || *p=='+' ) 
			{
				/* probably real value */
				a->grow_to(row+1,col+1);
				a->set_at(row,col,atof(p));
				col++;
			}
			else if ( sscanf(value,"%[^.].%[^; \t]",objectname,propertyname) == 2 ) 
			{
				/* object property */
				OBJECT *obj = load_get_current_object();
				if ( obj != NULL && strcmp(objectname,"parent") == 0 )
				{
					obj = obj->parent;
				}
				else if ( strcmp(objectname,"this") != 0 )
				{
					obj = object_find_name(objectname);
				}
				if ( obj == NULL )
				{
					output_error("convert_to_double_array(const char *buffer='%10s...',...): entry at row %d, col %d - object property '%s' not found", buffer,row,col,objectname);
					return 0;
				}
				PROPERTY *prop = object_get_property(obj,propertyname,NULL);
				if ( prop == NULL )
				{
					output_error("convert_to_double_array(const char *buffer='%10s...',...): entry at row %d, col %d - property '%s' not found in object '%s'", buffer,row,col,propertyname,objectname);
					return 0;
				}
				a->grow_to(row+1,col+1);
				a->set_at(row,col,object_get_double(obj,prop));
				if ( a->is_nan(row,col) )
				{
					output_error("convert_to_double_array(const char *buffer='%10s...',...): entry at row %d, col %d property '%s' in object '%s' is not accessible", buffer,row,col,propertyname,objectname);
					return 0;
				}
				col++;
			}
			else if ( sscanf(value,"%[^; \t]",propertyname) == 1 ) 
			{
				/* current object/global property */
				OBJECT *obj;
				PROPERTY *target = NULL;
				obj  = (OBJECT*)((char*)data - (char*)prop->addr)-1;
				object_name(obj,objectname,sizeof(objectname));
				target = object_get_property(obj,propertyname,NULL);
				if ( target != NULL )
				{
					if ( target->ptype != PT_double && target->ptype != PT_random && target->ptype != PT_enduse && target->ptype != PT_loadshape && target->ptype != PT_enduse )
					{
						output_error("convert_to_double_array(const char *buffer='%10s...',...): entry at row %d, col %d property '%s' in object '%s' refers to property '%s', which is not an underlying double",
								buffer,row,col,propertyname,objectname,target->name);
						return 0;
					}
					a->grow_to(row+1,col+1);
					a->set_at(row,col,object_get_double(obj,target));
					if ( a->is_nan(row,col) )
					{
						output_error("convert_to_double_array(const char *buffer='%10s...',...): entry at row %d, col %d property '%s' in object '%s' is not accessible", buffer,row,col,propertyname,objectname);
						return 0;
					}
					col++;
				}
				else
				{
					GLOBALVAR *var = global_find(propertyname);
					if ( var == NULL )
					{
						output_error("convert_to_double_array(const char *buffer='%10s...',...): entry at row %d, col %d global '%s' not found", buffer,row,col,propertyname);
						return 0;
					}
					if ( var->prop->ptype != PT_double )
					{
						output_error("convert_to_double_array(const char *buffer='%10s...',...): entry at row %d, col %d property '%s' in object '%s' refers to a global '%s', which is not an underlying double", buffer,row,col,propertyname,objectname,propertyname);
						return 0;
					}
					a->grow_to(row+1,col+1);
					a->set_at(row,col,(double*)var->prop->addr);
					if ( a->is_nan(row,col) )
					{
						output_error("convert_to_double_array(const char *buffer='%10s...',...): entry at row %d, col %d property '%s' in object '%s' is not accessible", buffer,row,col,propertyname,objectname);
						return 0;
					}
					col++;
				}
			}
			else 
			{
				/* not a valid entry */
				output_error("convert_to_double_array(const char *buffer='%10s...',...): entry at row %d, col %d is not valid (value='%10s')", buffer,row,col,p);
				return 0;
			}
			while ( *p != '\0' && !isspace(*p) && *p != ';' ) 
			{
				/* skip characters just parsed */
				p++; 
			}
		}
	}
	return 1;
}

/** Convert from a \e complex_array data type
	Converts a \e complex_array data type reference to a string.  
	@return the number of character written to the string
 **/
int convert_from_complex_array(char *buffer, int size, void *data, PROPERTY *prop)
{
	complex_array *a = (complex_array*)data;
	unsigned int n,m;
	unsigned int p = 0;
	for ( n = 0 ; n < a->get_rows() ; n++ )
	{
		for ( m = 0 ; m < a->get_cols() ; m++ )
		{
			if ( a->is_nan(n,m) )
			{
				p += sprintf(buffer+p,"%s","NAN");
			}
			else
			{
				p += convert_from_complex(buffer+p,size,(void*)a->get_addr(n,m),prop);
			}
			if ( m < a->get_cols()-1 ) 
			{
				strcpy(buffer+p++," ");
			}
		}
		if ( n < a->get_rows()-1 ) 
		{
			strcpy(buffer+p++,";");
		}
	}
	return p;
}

/** Convert to a \e complex_array data type
	Converts a string to a \e complex_array data type property.  
	@return 1 on success, 0 on failure, -1 if conversion was incomplete
 **/
int convert_to_complex_array(const char *buffer, void *data, PROPERTY *prop)
{
	complex_array *a=(complex_array*)data;
	unsigned row=0, col=0;
	const char *p = buffer;
	
	/* new array */
	/* parse input */
	for ( p=buffer ; *p!='\0' ; )
	{
		char value[256];
		char objectname[64], propertyname[64];
		complex c;
		while ( *p!='\0' && isspace(*p) ) 
		{
			/* skip spaces */
			p++; 
		}
		if ( *p!='\0' && sscanf(p,"%s",value)==1 )
		{
			if ( *p==';' ) 
			{
				/* end row */
				row++;
				col=0;
				p++;
				continue;
			}
			else if ( strnicmp(p,"NAN",3)==0 ) 
			{
				/* NULL value */
				a->grow_to(row,col);
				a->clr_at(row,col);
				col++;
			}
			else if ( convert_to_complex(value,(void*)&c,prop) ) 
			{
				/* probably real value */
				a->grow_to(row,col);
				a->set_at(row,col,c);
				col++;
			}
			else if ( sscanf(value,"%[^.].%[^; \t]",objectname,propertyname) == 2 ) 
			{
				/* object property */
				OBJECT *obj = object_find_name(objectname);
				PROPERTY *prop;
				if ( obj == NULL )
				{
					output_error("convert_to_double_array(const char *buffer='%10s...',...): entry at row %d, col %d - object '%s' not found", buffer,row,col,objectname);
					return 0;
				}
				prop = object_get_property(obj,propertyname,NULL);
				if ( prop == NULL )
				{
					output_error("convert_to_double_array(const char *buffer='%10s...',...): entry at row %d, col %d - property '%s' not found in object '%s'", buffer,row,col,propertyname,objectname);
					return 0;
				}
				a->grow_to(row,col);
				a->set_at(row,col,object_get_complex(obj,prop));
				if ( a->is_nan(row,col) )
				{
					output_error("convert_to_double_array(const char *buffer='%10s...',...): entry at row %d, col %d property '%s' in object '%s' is not accessible", buffer,row,col,propertyname,objectname);
					return 0;
				}
				col++;
			}
			else if ( sscanf(value,"%[^; \t]",propertyname) == 1 ) 
			{
				/* object property */
				GLOBALVAR *var = global_find(propertyname);
				if ( var==NULL )
				{
					output_error("convert_to_double_array(const char *buffer='%10s...',...): entry at row %d, col %d global '%s' not found", buffer,row,col,propertyname);
					return 0;
				}
				a->grow_to(row,col);
				a->set_at(row,col,(complex*)var->prop->addr);
				if ( a->is_nan(row,col) )
				{
					output_error("convert_to_double_array(const char *buffer='%10s...',...): entry at row %d, col %d property '%s' in object '%s' is not accessible", buffer,row,col,propertyname,objectname);
					return 0;
				}
				col++;
			}
			else 
			{
				/* not a valid entry */
				output_error("convert_to_double_array(const char *buffer='%10s...',...): entry at row %d, col %d is not valid (value='%10s')", buffer,row,col,p);
				return 0;
			}
			while ( *p!='\0' && !isspace(*p) && *p!=';' ) 
			{
				/* skip characters just parsed */
				p++; 
			}
		}
	}
	return 1;
}

/** Convert a string to a double with a given unit
   @return 1 on success, 0 on failure
 **/
int convert_unit_double(const char *buffer,const char *unit, double *data)
{
	const char *from = strchr(buffer,' ');
	*data = atof(buffer);

	if ( from == NULL)
	{
		/* no conversion needed */
		return 1; 
	}
	
	/* skip white space in from of unit */
	while ( isspace(*from) ) 
	{
		from++;
	}

	return unit_convert(from,unit,data);
}

/** Convert a struct object to a string
	The structure is defined as a linked list of PROPERTY entities
	@return length of string on success, 0 for empty, <0 for failure
 **/
int convert_from_struct(char *buffer, size_t len, void *data, PROPERTY *prop)
{
	int pos = sprintf(buffer,"%s","{ ");
	while ( prop != NULL )
	{
		void *addr = (char*)data + (size_t)prop->addr;
		char temp[1025];
		size_t n = property_write(prop, addr, temp, sizeof(temp));
		if ( pos+n >= len-2 )
			return -pos;
		pos += sprintf(buffer+pos,"%s %s; ",prop->name,temp);
		prop = prop->next;
	}
	strcpy(buffer+pos,"}");
	return pos+1;
}
/** Convert a string to a struct object
	The structure is defined as a linked list of PROPERTY entities
	@return length of string on success, 0 for empty, -1 for failure
 **/
int convert_to_struct(const char *buffer, void *data, PROPERTY *structure)
{
	int len = 0;
	char temp[1025];
	if ( buffer[0]!='{' ) 
	{
		return -1;
	}
	strncpy(temp,buffer+1,sizeof(temp));
	char *item = NULL;
	char *last = NULL;
	while ( (item=strtok_s(item?NULL:temp,";",&last)) != NULL )
	{
		char name[64], value[1024];
		while ( isspace(*item) ) 
		{
			item++;
		}
		if ( *item == '}' ) 
		{
			return len;
		}
		if ( sscanf(item,"%s %[^\n]",name,value) != 2 )
		{
			return -len;
		}
		PROPERTY *prop;
		for ( prop = structure ; prop != NULL ; prop = prop->next )
		{
			if ( strcmp(prop->name,name) == 0 )
			{
				void *addr = (char*)data + (size_t)prop->addr;
				PROPERTYSPEC *spec = property_getspec(prop->ptype);
				len += spec->string_to_data(value,addr,prop);
				break;
			}
		}
		if ( prop == NULL ) 
		{
			return -len;
		}
	}
	return -len;
}

/** The method API must support four queries to module method handlers

		method_call(obj,NULL,0) --> returns the size of buffer needed to hold result
		method_call(obj,NULL,size) --> returns 1 if size is larger than buffer size needed
		method_call(obj,buffer,0) --> returns 1 if the buffer can be read into the obj
		method_call(obj,buffer,size) --> returns 1 if the buffer can be written by the obj
		method_call(obj,MC_EXTRACT,...)
 **/
int convert_from_method (	char *buffer, /**< a pointer to the string buffer */
							int size, /**< the size of the string buffer */
							void *data, /**< a pointer to the data that is not changed */
							PROPERTY *prop) /**< a pointer to keywords that are supported */
{
	if ( prop == NULL ) 
	{ 
		output_error("gldcore/convert_from_method(): prop is null"); 
		return -1; 
	}
	if ( buffer == NULL ) 
	{ 
		output_error("gldcore/convert_from_method(prop='%s'): buffer is null", prop->name); 
		return -1; 
	}
	if ( data == NULL ) 
	{ 
		output_error("gldcore/convert_from_method(prop='%s'): data is null", prop->name); 
		return -1; 
	}
	OBJECT *obj = (OBJECT*)(data)-1;
	if ( prop->method(obj,NULL,size) == 0 ) 
	{ 
		output_error("gldcore/convert_from_method(prop='%s'): result is too large to handle", prop->name); 
		return -1; 
	}
	int rc = (prop->method)(obj,buffer,size);
	IN_MYCONTEXT output_debug("gldcore/convert_from_method(buffer='%s', size=%d, object='%s', prop='%s') -> %d", buffer, size, obj->name?obj->name:"(anon)", prop->name, rc);
	return rc;
}

int convert_to_method (	const char *buffer, /**< a pointer to the string buffer that is ignored */
						void *data, /**< a pointer to the data that is not changed */
						PROPERTY *prop) /**< a pointer to keywords that are supported */
{
	if ( buffer == NULL ) 
	{ 
		output_error("gldcore/convert_to_method(): buffer is null"); 
		return -1; 
	}
	if ( data == NULL ) 
	{ 
		output_error("gldcore/convert_to_method(): data is null"); 
		return -1; 
	}
	if ( prop == NULL ) 
	{ 
		output_error("gldcore/convert_to_method(): prop is null"); 
		return -1; 
	}
	if ( prop->method == NULL ) 
	{ 
		output_error("gldcore/convert_to_method(prop='%s'): method is null", prop->name); 
		return -1; 
	}
	void *ptr = (void*)buffer; // force to non-const (trust me)
	OBJECT *obj = (OBJECT*)(data)-1;
	int rc = (prop->method)(obj,(char*)ptr,0);
	IN_MYCONTEXT output_debug("gldcore/convert_to_method(buffer='%s', object='%s', prop='%s') -> %d", buffer, obj->name?obj->name:"(anon)", prop->name, rc);
	return rc;
}
/**@}**/<|MERGE_RESOLUTION|>--- conflicted
+++ resolved
@@ -299,11 +299,7 @@
 	int count = 0;
 	char temp[1025];
 	/* get the true value */
-<<<<<<< HEAD
-	uint64 value = *(uint64*)data;
-=======
 	uint32 value = *(uint32*)data;
->>>>>>> e45744bc
 
 	/* process the keyword list, if any */
 	for ( ; keys!=NULL ; keys=keys->next )
@@ -320,11 +316,7 @@
 	/* no keyword found, return the numeric value instead */
 	if ( count == 0 )
 	{
-<<<<<<< HEAD
 		 count = sprintf(temp,"%llu",(unsigned long long)value);
-=======
-		 count = sprintf(temp,"%u",(uint32)value);
->>>>>>> e45744bc
 	}
 	if ( count < size - 1 )
 	{

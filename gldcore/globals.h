/* File: globals.h 
 * Copyright (C) 2008, Battelle Memorial Institute

	@file globals.h
	@addtogroup globals
 @{
 **/
#ifndef _GLOBALS_H
#define _GLOBALS_H

#if ! defined _GLDCORE_H && ! defined _GRIDLABD_H
#error "this header may only be included from gldcore.h or gridlabd.h"
#endif

#include "version.h"
#include "build.h"
#include "validate.h"
#include "sanitize.h"

#ifdef _MAIN_C
#define GLOBAL 
#define INIT(A) = A
#else
#define GLOBAL extern
#define INIT(A)
#endif

/*	Typedef: GLOBALVAR
		See <s_globalvar>

	Structure: s_globalvar
		Global variable data structure

	PROPERTY prop - A reference to the property data
 	uint32 next - A reference to the next global variable
	void (*callback)(const char *) - Function to call whenever the variable is set
	LOCKVAR lock - Lock variable for concurrent access control
	GLOBALVAR *next - Reference to the next global variable in the global variable list
 */
typedef struct s_globalvar 
{
	PROPERTY *prop;
	uint32 flags;
	void (*callback)(const char *);
	LOCKVAR lock;
	struct s_globalvar *next;
} GLOBALVAR;

/*	Typedef: EXITCODE
		See e_exitcode

	Enum: e_exitcode
		Exit codes

	XC_EXFAILED = (-1) - Failure of exec/wait per system(3)  
	XC_SUCCESS = 0 - Successful completion per system(3) 
 	XC_ARGERR = 1 - Error processing command line arguments
	XC_ENVERR = 2 - Bad environment startup
	XC_TSTERR = 3 - Requested test failed
	XC_USRERR = 4 - User reject terms of use
	XC_RUNERR = 5 - Simulation did not complete as desired
	XC_INIERR = 6 - Initialization failed
	XC_PRCERR = 7 - Process control error
	XC_SVRKLL = 8 - Server killed
	XC_IOERR = 9 - I/O error
	XC_LDERR = 10 - Model load error
	XC_SHFAILED = 127 - Shell failure per system(3)
	XC_SIGNAL = 128 - Signal caught; must be or'd with SIG value if known 
	XC_SIGINT = (XC_SIGNAL|SIGINT) - SIGINT caught
	XC_SIGHUP = (XC_SIGNAL|SIGHUP) - SIGHUP caught
	XC_SIGKILL = (XC_SIGNAL|SIGKILL) - SIGKILL caught
	XC_SIGTERM = (XC_SIGNAL|SIGTERM) - SIGTERM caught
	XC_EXCEPTION = 255 - Exception caught
 */
typedef enum e_exitcode 
{
	XC_EXFAILED = -1,
	XC_SUCCESS = 0,
	XC_ARGERR = 1, 
	XC_ENVERR = 2, 
	XC_TSTERR = 3, 
	XC_USRERR = 4, 
	XC_RUNERR = 5, 
	XC_INIERR = 6, 
	XC_PRCERR = 7, 
	XC_SVRKLL = 8,
	XC_IOERR = 9, 
	XC_LDERR = 10, 
	XC_SHFAILED = 127,
	XC_SIGNAL = 128, 
	XC_SIGINT = (XC_SIGNAL|SIGINT), 
	XC_SIGHUP = (XC_SIGNAL|SIGHUP), 
	XC_SIGKILL = (XC_SIGNAL|SIGKILL), 
	XC_SIGTERM = (XC_SIGNAL|SIGTERM), 
	XC_EXCEPTION = 255, 
} EXITCODE;

#ifdef __cplusplus
extern "C" {
#endif

STATUS global_init(void);
GLOBALVAR *global_getnext(GLOBALVAR *previous);
GLOBALVAR *global_find(const char *name);
GLOBALVAR *global_create(const char *name, ...);
STATUS global_setvar(const char *def,...);
const char *global_getvar(const char *name, char *buffer, size_t size);
int global_isdefined(const char *name);
void global_dump(void);
size_t global_getcount(void);
void global_restore(GLOBALVAR *pos);
void global_push(char *name, char *value);
size_t global_saveall(FILE *fp);

#ifdef __cplusplus
}
#endif

/*	Typedef: DATEFORMAT
		See <e_dateformat>

	Enum: e_dateformat
		DF_ISO = 0 - ISO standard format
		DF_US = 1 - USA date format (i.e., mm/dd/yyyy)
		DF_EURO = 2 - EU data format (i.e., dd/mm/yyyy)

	See Also:
	- <global_dateformat>
 */
typedef enum e_dateformat {
	DF_ISO=0, 
	DF_US=1, 
	DF_EURO=2,
} DATEFORMAT;

/*	Typedef INITSEQ
		See <e_initseq>

	Enum: e_initseq
		IS_CREATION = 0 - Initialization in order of creation (legacy)
		IS_DEFERRED = 1 - Initialization may be deferred by objects (default)
		IS_BOTTOMUP = 2 - Initialization performed by rank bottom-up
		IS_TOPDOWN = 3 - Initialization performed by rank top-down

	See Also:
	- global_init_sequence
 */
typedef enum e_initseq {
	IS_CREATION=0, 
	IS_DEFERRED=1, 
	IS_BOTTOMUP=2, 
	IS_TOPDOWN=3,
} INITSEQ;

/* Typedef CHECKPOINTTYPE
	See <e_checkpointtype>

	Enum: e_checkpointtype
	CPT_NONE = 0 - checkpoints not enabled (default)
	CPT_WALL = 1 - checkpoints run on wall clock interval
	CPT_SIM = 2 - checkpoints run on sim clock interval 

	See Also:
	- global_checkpoint_type
 */
typedef enum e_checkpointtype {
	CPT_NONE=0,  /**< checkpoints is not enabled */
	CPT_WALL=1, /**< checkpoints run on wall clock interval */
	CPT_SIM=2,  /**< checkpoints run on sim clock interval */
} CHECKPOINTTYPE; /**< checkpoint type determines how checkpoint intervals are used */

/* Typedef RANDOMNuMBERGENERATOR
	See: e_randomnumbergenerator

	Enum: e_randomnumbergenerator
	RNG2 = 2 - Random numbers generated using the pre-3.0 method
	RNG3 = 3 - Random numbers generated using the post-2.x method (default)

	See also:
	- global_randomnumbergenerator
 */
typedef enum {
	RNG2=2, /**< random numbers generated using pre-V3 method */
	RNG3=3, /**< random numbers generated using post-V2 method */
} RANDOMNUMBERGENERATOR; /**< identifies the type of random number generator used */

/* 	Section: Global Variables 
		Global variables may be accessed using <GldGlobalvar>
 */

/* Variable: global_version_major */
GLOBAL unsigned global_version_major INIT(REV_MAJOR); /**< The software's major version */

/* Variable: global_version_minor */
GLOBAL unsigned global_version_minor INIT(REV_MINOR); /**< The software's minor version */

/* Variable: global_version_patch */
GLOBAL unsigned global_version_patch INIT(REV_PATCH); /**< The software's patch version */

/* Variable: global_version_build */
GLOBAL unsigned global_version_build INIT(BUILDNUM); /**< The software's build number */

/* Variable: global_version_branch */
GLOBAL char global_version_branch[256] INIT(BRANCH); /**< The software's branch designator */

/* Variable: global_command_line */
GLOBAL char global_command_line[1024]; /**< The current command-line */

/* Variable: global_environment */
GLOBAL char global_environment[1024] INIT("batch"); /**< The processing environment in use */

/* Variable: global_quiet_mode */
GLOBAL int global_quiet_mode INIT(FALSE); /**< The quiet mode flag */

/* Variable: global_warn_mode */
GLOBAL int global_warn_mode INIT(TRUE); /**< The warning mode flag */

/* Variable: global_debug_mode */
GLOBAL int global_debug_mode INIT(FALSE); /**< Enables the debugger */

/* Variable: global_test_mode */
GLOBAL int global_test_mode INIT(FALSE); /**< The test mode flag */

/* Variable: global_verbose_mode */
GLOBAL int global_verbose_mode INIT(FALSE); /**< The verbose mode flag */

/* Variable: global_debug_output */
GLOBAL int global_debug_output INIT(FALSE); /**< Enables debug output */

/* Variable: global_keep_progress */
GLOBAL int global_keep_progress INIT(FALSE); /**< Flag to keep progress reports */

/* Variable: global_iteration_limit */
GLOBAL unsigned global_iteration_limit INIT(100); /**< The global iteration limit */

/* Variable: global_workdir */
GLOBAL char global_workdir[1024] INIT("."); /**< The current working directory */

/* Variable: global_dumpfile */
GLOBAL char global_dumpfile[1024] INIT("gridlabd.json"); /**< The dump file name */

/* Variable: global_savefile */
GLOBAL char global_savefile[1024] INIT(""); /**< The save file name */

/* Variable: global_dumpall */
GLOBAL int global_dumpall INIT(FALSE);	/**< Flags all modules to dump data after run complete */

/* Variable: global_runchecks */
GLOBAL int global_runchecks INIT(FALSE); /**< Flags module check code to be called after initialization */

/** @todo Set the threadcount to zero to automatically use the maximum system resources (tickets 180) */
/* Variable: global_threadcount */
GLOBAL int global_threadcount INIT(1); /**< the maximum thread limit, zero means automagically determine best thread count */

/* Variable: global_profiler */
GLOBAL int global_profiler INIT(0); /**< Flags the profiler to process class performance data */

/* Variable: global_pauseatexit */
GLOBAL int global_pauseatexit INIT(0); /**< Enable a pause for user input after exit */

/* Variable: global_testoutputfile */
GLOBAL char global_testoutputfile[1024] INIT("test.txt"); /**< Specifies the test output file */

/* Variable: global_xml_encoding */
GLOBAL int global_xml_encoding INIT(8);  /**< Specifies XML encoding (default is 8) */

/* Variable: global_pidfile */
GLOBAL char global_pidfile[1024] INIT(""); /**< Specifies that a process id file should be created */

/* Variable: global_no_balance */
GLOBAL unsigned char global_no_balance INIT(FALSE);

/* Variable: global_kmlfile */
GLOBAL char global_kmlfile[1024] INIT(""); /**< Specifies KML file to dump */

/* Variable: global_modelname */
GLOBAL char global_modelname[1024] INIT(""); /**< Name of the current model */

/* Variable: global_execdir */
GLOBAL char global_execdir[1024] INIT(""); /**< Path to folder containing installed application files */

/* Variable: global_strictnames */
GLOBAL bool global_strictnames INIT(true); /**< Enforce strict global naming (prevents globals from being implicitly created by assignment) */

/* Variable: global_xmlstrict */
GLOBAL bool global_xmlstrict INIT(true); /**< Causes XML I/O to use strict XML data structures */

/* Variable: global_relax_naming_rules */
GLOBAL int global_relax_naming_rules INIT(0); /**< Causes the error to relax to a warning when object names start with numbers or special characters */

/* Variable: global_urlbase */
GLOBAL char global_urlbase[1024] /**< default urlbase used for online resources */
#ifdef _DEBUG
	INIT("./");
#else
	INIT("http://www.gridlabd.org/"); 
#endif

/* Variable: global_randomseed */
GLOBAL unsigned int global_randomseed INIT(0); /**< random number seed (default 0 means true randomization, non-zero means deterministic random state) */

/* Variable: global_randomstate */
GLOBAL unsigned int global_randomstate INIT(0);

/* Variable: global_include */
GLOBAL char global_include[1024] INIT(""); /**< include path for models and code headers */

/* Variable: global_gdb */
GLOBAL int global_gdb INIT(0); /**< select gdb debugger */

/* Variable: global_trace */
GLOBAL char global_trace[1024] INIT(""); /**< comma separate list of runtime calls that will be traced */

/* Variable: global_gdb_window */
GLOBAL int global_gdb_window INIT(0); /**< start gdb in a separate window */

/* Variable: global_process_id */
GLOBAL int global_process_id INIT(0); /**< the main process id */

/* Variable: global_execname*/
GLOBAL char global_execname[1024] INIT(""); /**< the main program full path */

/* Variable: global_tmp */
GLOBAL char global_tmp[1024] /**< location for temp files */
#ifdef WIN32
							INIT("C:\\WINDOWS\\TEMP");
#else
							INIT("/tmp"); 
#endif

/* Variable: global_force_compile */
GLOBAL int global_force_compile INIT(0); /** flag to force recompile of GLM file even when up to date */

/* Variable: global_nolocks */
GLOBAL int global_nolocks INIT(0); /** flag to disable memory locking */

/* Variable: global_forbid_multiload */
GLOBAL int global_forbid_multiload INIT(0); /** flag to disable multiple GLM file loads */

/* Variable: global_skipsafe */
GLOBAL int global_skipsafe INIT(0); /** flag to allow skipping of safe syncs (see OF_SKIPSAFE) */

/* Variable: global_dateformat */
GLOBAL int global_dateformat INIT(DF_ISO); /** date format (ISO=0, US=1, EURO=2) */

/* Variable: global_init_sequence */
GLOBAL int global_init_sequence INIT(IS_DEFERRED); /** initialization sequence, default is ordered-by-creation */

/* Variable: global_clock */
GLOBAL TIMESTAMP global_clock INIT(TS_ZERO); /**< The main clock timestamp */

/** @todo: global_nextTime violates the naming conventions (mixed case variable name) */
/* Variable: global_nextTime */
GLOBAL TIMESTAMP global_nextTime INIT(TS_ZERO); /** < The next smallest event timestamp */

/* Variable: global_starttime */
GLOBAL TIMESTAMP global_starttime INIT(946684800); /**< The simulation starting time (default is 2000-01-01 0:00) */

/* Variable: global_stoptime */
GLOBAL TIMESTAMP global_stoptime INIT(TS_NEVER); /**< The simulation stop time (default is 1 year after start time) */

/* Variable: global_double_format */
GLOBAL char global_double_format[32] INIT("%+lg"); /**< the format to use when processing real numbers */

/* Variable: global_complex_format */
GLOBAL char global_complex_format[256] INIT("%+lg%+lg%c"); /**< the format to use when processing complex numbers */

/* Variable: global_object_format */
GLOBAL char global_object_format[32] INIT("%s:%d"); 

/* Variable: global_object_scan */
GLOBAL char global_object_scan[32] INIT("%[^:]:%d"); /**< the format to use when scanning for object ids */

/* Variable: global_minimum_timestep */
GLOBAL int global_minimum_timestep INIT(1); /**< the minimum timestep allowed */

/* Variable: global_maximum_synctime */
GLOBAL int global_maximum_synctime INIT(60); /**< the maximum time allotted to any single sync call */

/* Variable: global_platform */
GLOBAL char global_platform[8] /**< the host operating platform */
#ifdef WIN32
	INIT("WINDOWS");
#elif __ENVIRONMENT_MAC_OS_X_VERSION_MIN_REQUIRED__ >= 1050
	INIT("MACOSX");
#else
	INIT("LINUX");
#endif

/* Variable: global_suppress_repeat_messages */
GLOBAL int global_suppress_repeat_messages INIT(1); /**< flag that allows repeated messages to be suppressed */

/* Variable: global_suppress_deprecated_messages */
GLOBAL int global_suppress_deprecated_messages INIT(0); /**< flag to suppress output notice of deprecated properties usage */

/* Variable: global_run_realtime */
GLOBAL int global_run_realtime INIT(0); /**< flag to force simulator into realtime mode */

/* Variable: global_enter_realtime */
GLOBAL TIMESTAMP global_enter_realtime INIT(TS_NEVER); /**< The simulation transitions from simtime to realtime at this timestep */

/* Variable: global_realtime_metric */
GLOBAL double global_realtime_metric INIT(0); /**< realtime performance metric (0=poor, 1=great) */

#ifdef _DEBUG /** @todo: consider making global_sync_dumpfile always available */
/* Variable: global_sync_dumpfile */
GLOBAL char global_sync_dumpfile[1024] INIT(""); /**< enable sync event dump file */
#endif

/* Variable: global_streaming_io_enabled */
GLOBAL int global_streaming_io_enabled INIT(0); /**< flag to enable compact streams instead of XML or GLM */

/* Variable: global_nondeterminism_warning */
GLOBAL int global_nondeterminism_warning INIT(0); /**< flag to enable nondeterminism warning (use of rand when multithreading */

/* Variable: global_compileonly */
GLOBAL int global_compileonly INIT(0); /**< flag to enable compile-only option (does not actually start the simulation) */

/* Variable: global_server_portnum */
GLOBAL int global_server_portnum INIT(0); /**< port used in server mode (6267 was assigned by IANA Dec 2010) */

/* Variable: global_server_inaddr */
GLOBAL char global_server_inaddr[1024] INIT(""); /**< interface address to bind server to */

/* Variable: global_client_allowed */
GLOBAL char global_client_allowed[1024] INIT(""); /**< internet address from which clients can be accepted */

/* Variable: global_browser */
GLOBAL char global_browser[1024] /**< default browser to use for GUI */
#ifdef WIN32
	INIT("iexplore"); 
#elif defined(MACOSX)
	INIT("safari");
#else
	INIT("firefox"); 
#endif

/* Variable: global_server_quit_on_close */
GLOBAL int global_server_quit_on_close INIT(0); /** server will quit when connection is closed */

/* Variable: global_autoclean */
GLOBAL int global_autoclean INIT(1); /** server will automatically clean up defunct jobs */

/* Variable: technology_readiness_level */
GLOBAL int technology_readiness_level INIT(0); /**< the TRL of the model (see http://sourceforge.net/apps/mediawiki/gridlab-d/index.php?title=Technology_Readiness_Levels) */

/* Variable: global_show_progress */
GLOBAL int global_show_progress INIT(1);

/* Variable: global_checkpoint_type */
GLOBAL int global_checkpoint_type INIT(CPT_NONE); /**< checkpoint type determines whether and how checkpoints are used */

/* Variable: global_checkpoint_file */
GLOBAL char global_checkpoint_file[1024] INIT(""); /**< checkpoint file name is base name used for checkpoint save files */

/* Variable: global_checkpoint_seqnum */
GLOBAL int global_checkpoint_seqnum INIT(0); /**< checkpoint sequence file number */

/* Variable: global_checkpoint_interval */
GLOBAL int global_checkpoint_interval INIT(0); /** checkpoint interval (default is 3600 for CPT_WALL and 86400 for CPT_SIM */

/* Variable: global_checkpoint_keepall */
GLOBAL int global_checkpoint_keepall INIT(0); /** determines whether all checkpoint files are kept, non-zero keeps files, zero delete all but last */

/* Variable: global_check_version */
GLOBAL int global_check_version INIT(0); /**< check version flag */

/* Variable: global_randomnumbergenerator */
GLOBAL int global_randomnumbergenerator INIT(RNG3); /**< select which random number generator to use */

typedef enum {
	MLS_INIT, /**< main loop initializing */
	MLS_RUNNING, /**< main loop is running */
	MLS_PAUSED, /**< main loop is paused (waiting) */
	MLS_DONE, /**< main loop is done (steady) */
	MLS_LOCKED, /**< main loop is locked (possible deadlock) */
} MAINLOOPSTATE; /**< identifies the main loop state */

/* Variable:  */
GLOBAL int global_mainloopstate INIT(MLS_INIT); /**< main loop processing state */

/* Variable:  */
GLOBAL TIMESTAMP global_mainlooppauseat INIT(TS_NEVER); /**< time at which to pause main loop */

/* Variable:  */
GLOBAL char global_infourl[1024] INIT("http://gridlab-d.shoutwiki.com/w/index.php?title=Special%3ASearch&fulltext=Search&search="); /**< URL for info calls */

/* Variable:  */
GLOBAL char global_hostname[1024] INIT("localhost"); /**< machine hostname */

/* Variable:  */
GLOBAL char global_hostaddr[32] INIT("127.0.0.1"); /**< machine ip addr */

/* Variable:  */
GLOBAL int global_autostartgui INIT(1); /**< autostart GUI when no command args are given */

/* delta mode support */
typedef enum {
	SM_INIT			= 0x00, /**< initial state of simulation */
	SM_EVENT		= 0x01, /**< event driven simulation mode */
	SM_DELTA		= 0x02, /**< finite difference simulation mode */
	SM_DELTA_ITER	= 0x03, /**< Iteration of finite difference simulation mode */
	SM_ERROR		= 0xff, /**< simulation mode error */
} SIMULATIONMODE; /**< simulation mode values */
typedef enum {
	DMF_NONE		= 0x00,	/**< no flags */
	DMF_SOFTEVENT	= 0x01,/**< event is soft */
} DELTAMODEFLAGS; /**< delta mode flags */

/* Variable:  */
GLOBAL SIMULATIONMODE global_simulation_mode INIT(SM_INIT); /**< simulation mode */

/* Variable:  */
GLOBAL DT global_deltamode_timestep INIT(10000000); /**< delta mode time step in ns (default is 10ms) */

/* Variable:  */
GLOBAL DELTAT global_deltamode_maximumtime INIT(3600000000000); /**< the maximum time (in ns) delta mode is allowed to run without an event (default is 1 hour) */

/* Variable:  */
GLOBAL DELTAT global_deltaclock INIT(0); /**< the cumulative delta runtime with respect to the global clock */

/* Variable:  */
GLOBAL double global_delta_curr_clock INIT(0.0);	/**< Deltamode clock offset by main clock (not just delta offset) */

/* Variable:  */
GLOBAL char global_deltamode_updateorder[1025] INIT(""); /**< the order in which modules are updated */

/* Variable:  */
GLOBAL unsigned int global_deltamode_iteration_limit INIT(10);	/**< Global iteration limit for each delta timestep (object and interupdate calls) */

/* Variable:  */
GLOBAL unsigned int global_deltamode_forced_extra_timesteps INIT(0);	/**< Deltamode forced extra time steps -- once all items want SM_EVENT, this will force this many more updates */

/* Variable:  */
GLOBAL bool global_deltamode_forced_always INIT(false);	/**< Deltamode flag - prevents exit from deltamode (no SM_EVENT) -- mainly for debugging purposes */

/* Variable:  */
GLOBAL char global_master[1024] INIT(""); /**< master hostname */

/* Variable:  */
GLOBAL unsigned int64 global_master_port INIT(0);	/**< master port/mmap/shmem info */

/* Variable:  */
GLOBAL int16 global_slave_port INIT(6267); /**< default port for slaves to listen on. slaves will not run in server mode, but multiple slaves per node will require changing this. */

/* Variable:  */
GLOBAL unsigned int64 global_slave_id INIT(0); /**< ID number used by remote slave to identify itself when connecting to the master */
typedef enum {
	MRM_STANDALONE, /**< multirun is not enabled (standalone run) */
	MRM_MASTER,     /**< multirun is enabled and this run is the master run */
	MRM_SLAVE,      /**< multirun is enabled and this run is the slace run */
	MRM_LIBRARY,	/**< running as a library in another system */
} MULTIRUNMODE; /**< determines the type of run */

/* Variable:  */
GLOBAL MULTIRUNMODE global_multirun_mode INIT(MRM_STANDALONE);	/**< multirun mode */
typedef enum {
	MRC_NONE,	/**< isn't actually connected upwards */
	MRC_MEM,	/**< use shared mem or the like */
	MRC_SOCKET,	/**< use a socket */
} MULTIRUNCONNECTION;	/**< determines the connection mode for a slave run */

/* Variable:  */
GLOBAL MULTIRUNCONNECTION global_multirun_connection INIT(MRC_NONE);	/**< multirun mode connection */

/* Variable:  */
GLOBAL int32 global_signal_timeout INIT(5000); /**< signal timeout in milliseconds (-1 is infinite) */

/* Variable:  */
GLOBAL int global_return_code INIT(0); /**< return code from last system call */

/* Variable:  */
GLOBAL EXITCODE global_exit_code INIT(XC_SUCCESS);

/* Variable:  */
GLOBAL int global_init_max_defer INIT(64); /**< maximum number of times objects will be deferred for initialization */

/* remote data access */
void *global_remote_read(void *local, GLOBALVAR *var); /** access remote global data */
void global_remote_write(void *local, GLOBALVAR *var); /** access remote global data */

/* module compile flags */
typedef enum {
	MC_NONE     = 0x00, /**< no module compiler flags */
	MC_CLEAN    = 0x01, /**< clean build */
	MC_KEEPWORK = 0x02, /**< keep intermediate files */ 
	MC_DEBUG    = 0x04, /**< debug build */
	MC_VERBOSE  = 0x08, /**< verbose output */
} MODULECOMPILEFLAGS;

/* Variable:  */
GLOBAL MODULECOMPILEFLAGS global_module_compiler_flags INIT(MC_NONE); /** module compiler flags */

/* Variable:  */
GLOBAL unsigned int global_mt_analysis INIT(0); /**< perform multithread analysis (requires profiler) */

/* Variable:  */
GLOBAL unsigned int global_inline_block_size INIT(16*65536); /**< inline code block size */

/* Variable:  */
GLOBAL TIMESTAMP global_runaway_time INIT(2209017600); /**< signal runaway clock on 1/1/2040 */

/* Variable:  */
GLOBAL set global_validateoptions INIT(VO_TSTSTD|VO_RPTALL); /**< validation options */

/* Variable:  */
GLOBAL set global_sanitizeoptions INIT(SO_NAMES|SO_GEOCOORDS); /**< sanitizing options */

/* Variable:  */
GLOBAL char8 global_sanitizeprefix INIT("GLD_"); /**< sanitized name prefix */

/* Variable:  */
GLOBAL char1024 global_sanitizeindex INIT(".txt"); /**< sanitize index file spec */

/* Variable:  */
GLOBAL char32 global_sanitizeoffset INIT(""); /**< sanitize lat/lon offset */

/* Variable:  */
GLOBAL bool global_run_powerworld INIT(false);

/* Variable:  */
GLOBAL bool global_bigranks INIT(true); /**< enable non-recursive set_rank function (good for very deep models) */

/* Variable:  */
GLOBAL char1024 global_svnroot INIT("http://gridlab-d.svn.sourceforge.net/svnroot/gridlab-d");

/* Variable:  */
GLOBAL char1024 global_github INIT("https://github.com/gridlab-d");

/* Variable:  */
GLOBAL char1024 global_gitraw INIT("https://raw.githubusercontent.com/gridlab-d");

/* Variable:  */
GLOBAL char1024 global_wget_options INIT("maxsize:100MB;update:newer"); /**< maximum size of wget request */

/* Variable:  */
GLOBAL bool global_reinclude INIT(false); /**< allow the same include file to be included multiple times */

/* Variable:  */
GLOBAL bool global_relax_undefined_if INIT(false); /**< allow #if macro to handle undefined global variables */

/* Variable:  */
GLOBAL bool global_literal_if INIT(false); /**< do not interpret lhs of #if as a variable name */

/* Variable:  */
GLOBAL char1024 global_daemon_configfile INIT("gridlabd.cnf"); /**< name of daemon configuration file */
typedef enum {
	DMC_MAIN		= 0x0000000000000001,
	DMC_CMDARG		= 0x0000000000000002,
	DMC_LOAD		= 0x0000000000000004,
	DMC_CREATE		= 0x0000000000000008,
	DMC_EXEC		= 0x0000000000000010,
	DMC_TIME		= 0x0000000000000020,
	DMC_FIND		= 0x0000000000000040,
	DMC_CLASS		= 0x0000000000000080,
	DMC_OBJECT		= 0x0000000000000100,
	DMC_MODULE		= 0x0000000000000200,
	DMC_INDEX		= 0x0000000000000400,
	DMC_GLOBALS		= 0x0000000000000800,
	DMC_EXCEPTION	= 0x0000000000001000,
	DMC_AGGREGATE	= 0x0000000000002000,
	DMC_COMPARE		= 0x0000000000004000,
	DMC_CONVERT 	= 0x0000000000008000,
	DMC_DELTAMODE	= 0x0000000000010000,
	DMC_ENDUSE		= 0x0000000000020000,
	DMC_ENVIRONMENT	= 0x0000000000040000,
	DMC_GUI			= 0x0000000000080000,
	DMC_HTTPCLIENT	= 0x0000000000100000,
	DMC_INSTANCE	= 0x0000000000200000,
	DMC_INTERPOLATE	= 0x0000000000400000,
	DMC_JOB			= 0x0000000000800000,
	DMC_KML			= 0x0000000001000000,
	DMC_LEGAL		= 0x0000000002000000,
	DMC_LINK		= 0x0000000004000000,
	DMC_LIST		= 0x0000000008000000,
	DMC_XML			= 0x0000000010000000,
	DMC_LOADSHAPE	= 0x0000000020000000,
	DMC_LOCALE		= 0x0000000040000000,
	DMC_LOCK		= 0x0000000080000000,
	DMC_MATCH		= 0x0000000100000000,
	DMC_MATLAB		= 0x0000000200000000,
	DMC_PROPERTY	= 0x0000000400000000,
	DMC_RANDOM		= 0x0000000800000000,
	DMC_REALTIME	= 0x0000001000000000,
	DMC_SANITIZE	= 0x0000002000000000,
	DMC_SAVE		= 0x0000004000000000,
	DMC_SCHEDULE	= 0x0000008000000000,
	DMC_SERVER		= 0x0000010000000000,
	DMC_SETUP		= 0x0000020000000000,
	DMC_STREAM		= 0x0000040000000000,
	DMC_TEST		= 0x0000080000000000,
	DMC_THREADPOOL	= 0x0000100000000000,
	DMC_TRANSFORM	= 0x0000200000000000,
	DMC_HTTP		= 0x0000400000000000,
	DMC_UNIT		= 0x0000800000000000,
	DMC_VALIDATE	= 0x0001000000000000,
	DMC_VERSION		= 0x0002000000000000,
	DMC_XCORE		= 0x0004000000000000,
	DMC_NONE		=  0, /**< no messages allowed */
	DMC_ALL			= 0x0007ffffffffffff, /**< all messages allowed */
} GLOBALMESSAGECONTEXT;

/* Variable:  */
GLOBAL set global_output_message_context INIT(DMC_ALL); /**< message context control variable */

/* Variable:  */
GLOBAL int32 global_permissive_access INIT(FALSE); /**< enable permission property access */

typedef enum {
	VTC_SYNC	= 0x00,
	VTC_PRECOMMIT = 0x01,
	VTC_COMMIT 	= 0x02,
} GLOBALVALIDTOCONTEXT;

/* Variable:  */
GLOBAL bool global_validto_context INIT(VTC_SYNC); /**< events for which valid_to applies, rather than just sync passes */

/* Variable:  */
GLOBAL char1024 global_timezone_locale INIT("UTC"); /**< timezone specification */
typedef enum {
	GSO_LEGACY 		= 0x0000,
	GSO_NOINTERNALS = 0x0001,
	GSO_NOMACROS 	= 0x0002,
	GSO_NOGLOBALS	= 0x0004,
	GSO_NODEFAULTS	= 0x0008,
	GSO_MINIMAL 	= 0x000f,
} GLMSAVEOPTIONS;
<<<<<<< HEAD
GLOBAL GLMSAVEOPTIONS global_glm_save_options INIT(GSO_LEGACY);	/**< multirun mode connection */
GLOBAL bool global_ignore_errors INIT(FALSE); 
=======
>>>>>>> ade74504

/* Variable:  */
GLOBAL set global_glm_save_options INIT(GSO_LEGACY);	/**< multirun mode connection */

#undef GLOBAL
#undef INIT

#ifdef __cplusplus
class GldMain;

/*	Class: GldGlobalvar
		Global variable access class
 */
class GldGlobalvar 
{
private:
	GldMain *my_instance;
	GLOBALVAR *spec;
public:
	GldGlobalvar(GldMain *instance, const char *name, const char *value, PROPERTYACCESS access = PA_PUBLIC, const char *description = NULL, bool is_deprecated = false);
	GldGlobalvar(GldMain *instance, const char *name, int64 *value, PROPERTYACCESS access = PA_PUBLIC, const char *description = NULL, bool is_deprecated = false);
	GldGlobalvar(GldMain *instance, const char *name, int32 *value, PROPERTYACCESS access = PA_PUBLIC, const char *description = NULL, bool is_deprecated = false);
	GldGlobalvar(GldMain *instance, const char *name, int16 *value, PROPERTYACCESS access = PA_PUBLIC, const char *description = NULL, bool is_deprecated = false);
	GldGlobalvar(GldMain *instance, const char *name, double *value, const char *unit = NULL, PROPERTYACCESS access = PA_PUBLIC, const char *description = NULL, bool is_deprecated = false);
	GldGlobalvar(GldMain *instance, const char *name, complex *value, const char *unit = NULL, PROPERTYACCESS access = PA_PUBLIC, const char *description = NULL, bool is_deprecated = false);
	GldGlobalvar(GldMain *instance, const char *name, enumeration *value, KEYWORD *keys, PROPERTYACCESS access = PA_PUBLIC, const char *description = NULL, bool is_deprecated = false);
	GldGlobalvar(GldMain *instance, const char *name, set *value, KEYWORD *keys, PROPERTYACCESS access = PA_PUBLIC, const char *description = NULL, bool is_deprecated = false);
	~GldGlobalvar(void);
public: // accessors
	inline void set_callback(void (*callback)(const char *)) { if (!spec) throw "GldGlobavar::set_callback(): spec is NULL"; spec->callback = callback;};
};

class GldGlobals 
{
private:
	GldMain &instance;
	GLOBALVAR *varlist;
	GLOBALVAR *last;
public:
	// Constructor: GldGlobals
	//	Create a global environment for a simulation instance
	GldGlobals(GldMain *inst);
	// Destructor: ~GldGlobals
	//	Destroy a global environment
	~GldGlobals(void);
public:
	// Method: init
	STATUS init(void);
	// Method: find
	GLOBALVAR *find(const char *name);
	// Method: getnext
	GLOBALVAR *getnext(const GLOBALVAR *previous);
	// Method: restore
	void restore(GLOBALVAR *previous);
	// Method: push
	void push(char *name, char *value);
	// Method: create
	GLOBALVAR *create(const char *name, ...);
	// Method: create_v
	GLOBALVAR *create_v(const char *name, va_list ptr);
	// Method: setvar
	STATUS setvar(const char *def, ...);
	// Method: setvar_v
	STATUS setvar_v(const char *def, va_list ptr);
	// Method: isdefined
	bool isdefined(const char *name);
	// Method: getvar
	const char *getvar(const char *name, char *buffer, size_t size);
	// Method: getcount
	size_t getcount(void);
	// Method: dump
	void dump(void);
	// Method: remote_read
	void *remote_read(void *local, GLOBALVAR *var);
	// Method: remote_write
	void remote_write(void *local, GLOBALVAR *var);
	// Method: saveall
	size_t saveall(FILE *fp);
private:
	// Method: parameter_expansion
	bool parameter_expansion(char *buffer, size_t size, const char *spec);
};
#endif

#endif /* _GLOBAL_H */
/**@}**/<|MERGE_RESOLUTION|>--- conflicted
+++ resolved
@@ -725,11 +725,9 @@
 	GSO_NODEFAULTS	= 0x0008,
 	GSO_MINIMAL 	= 0x000f,
 } GLMSAVEOPTIONS;
-<<<<<<< HEAD
+
 GLOBAL GLMSAVEOPTIONS global_glm_save_options INIT(GSO_LEGACY);	/**< multirun mode connection */
 GLOBAL bool global_ignore_errors INIT(FALSE); 
-=======
->>>>>>> ade74504
 
 /* Variable:  */
 GLOBAL set global_glm_save_options INIT(GSO_LEGACY);	/**< multirun mode connection */

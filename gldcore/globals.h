--- conflicted
+++ resolved
@@ -532,11 +532,7 @@
 /* Variable:  */
 GLOBAL SIMULATIONMODE global_simulation_mode INIT(SM_INIT); /**< simulation mode */
 
-<<<<<<< HEAD
 /* Variable: global_deltamode_allowed 
-=======
-/* Variable: global_allow_deltamode
->>>>>>> 7397610f
 
 	Flag to allow simulation in delta-mode
 */

// load.cpp
// Copyright (C) 2008 Battelle Memorial Institute
// Copyright (C) 2020 Regents of the Leland Stanford Junior University

#include "gldcore.h"

#include <dlfcn.h>

/* TODO: remove these when reentrant code is completed */
DEPRECATED extern GldMain *my_instance;
DEPRECATED STATUS loadall(const char *filename)
{
	return my_instance->get_loader()->load(filename) ? SUCCESS : FAILED;
}
DEPRECATED OBJECT *load_get_current_object(void)
{
	return my_instance->get_loader()->get_current_object();
}
DEPRECATED MODULE *load_get_current_module(void)
{
	return my_instance->get_loader()->get_current_module();
}

SET_MYCONTEXT(DMC_LOAD)

// flags that identify functions are included in runtime classes
#define FN_CREATE		0x0001
#define FN_INIT			0x0002
#define FN_NOTIFY		0x0004
#define FN_RECALC		0x0008
#define FN_PRESYNC		0x0010
#define FN_SYNC			0x0020
#define FN_POSTSYNC		0x0040
#define FN_PLC			0x0080
#define FN_ISA			0x0100
#define FN_COMMIT		0x0200
#define FN_PRECOMMIT	0x0400
#define FN_FINALIZE		0x0800
#define FN_EXPORT		0x1000

struct GldLoader::s_threadlist *GldLoader::threadlist = NULL;

//
// Public methods
//

GldLoader::GldLoader(GldMain *main)
: instance(*main)
{
	include_fail = 0;
	modtime = 0;
	memset(filename,0,sizeof(filename));
	linenum = 1;
	code_used = 0;
	include_list = NULL;
	header_list = NULL;
	outlinenum = 0;
	outfilename = NULL;
	// object_index = NULL;
	// object_linked = NULL;
	// object_index_size = 65536;
	first_unresolved = NULL;
	current_object = NULL; 
	current_module = NULL; 
	loaderhooks = NULL;
	suppress = 0;
	nesting = 0;
	memset(macro_line,0,sizeof(macro_line));
	forloopstate = FOR_NONE;
	forloop = NULL;
	lastfor = NULL;
	forvar = NULL;
	forvalue = NULL;
	forloop_verbose = false;
	static LANGUAGE builtin_languages[] = 
	{
		{"python",python_parser,NULL},
	};
	language_list = builtin_languages;
	language = NULL;
}

GldLoader::~GldLoader(void)
{
	// TODO: cleanup other allocated items
}

bool GldLoader::load(const char *filename)
{
	return loadall(filename) == SUCCESS;
}

GldObject GldLoader::get_current_object(void)
{
	return GldObject(current_object);
}

GldModule GldLoader::get_current_module(void)
{
	return GldModule(current_module);
}

//
// Private methods
//

void GldLoader::syntax_error(const char *filename, const int linenum, const char *format, ...)
{
	va_list ptr;
	va_start(ptr,format);
	char msg[1024];
	vsnprintf(msg,sizeof(msg),format,ptr);
	GldException *error = new GldException("%s(%d): %s",filename,linenum,msg);
	va_end(ptr);
	error->throw_now();
}

std::string GldLoader::format_object(OBJECT *obj)
{
	if ( obj->name == NULL )
	{
		return std::string(obj->oclass->name) + ":" + std::to_string(obj->id);
	}
	else
	{
		return std::string(obj->name) + " (" + obj->oclass->name + ":" + std::to_string(obj->id) + ")";
	}
}

char *GldLoader::strip_right_white(char *b)
{
	size_t len, i;
	len = strlen(b) - 1;
	for ( i = len; i >= 0; --i )
	{
		if ( b[i] == '\r' || b[i] == '\n' || b[i] == ' ' || b[i] == '\t' )
		{
			b[i] = '\0';
		} 
		else 
		{
			break;
		}
	}
	return b;
}

std::string GldLoader::forward_slashes(const char *a)
{
	char buffer[MAXPATHNAMELEN];
	char *b=buffer;
	while ( *a != '\0' && b < buffer+sizeof(buffer)-1 )
	{
		if ( *a == '\\' )
		{
			*b = '/';
		}
		else
		{
			*b = *a;
		}
		a++;
		b++;
	}
	*b='\0';
	return std::string(buffer);
}

void GldLoader::filename_parts(const char *fullname, char *path, char *name, char *ext)
{
	/* fix delimiters (result is a static copy) */
	char file[MAXPATHNAMELEN];
	strcpy(file,forward_slashes(fullname).c_str());

	/* find the last delimiter */
	char *s = strrchr(file,'/');

	/* find the last dot */
	char *e = strrchr(file,'.');

	/* clear results */
	path[0] = name[0] = ext[0] = '\0';
	
	/* if both found but dot is before delimiter */
	if ( e != NULL && s != NULL && e < s ) 
	{
		
		/* there is no extension */
		e = NULL;
	}
	
	/* copy extension (if any) and terminate filename at dot */
	if ( e != NULL )
	{
		strcpy(ext,e+1);
		*e = '\0';
	}

	/* if path is given */
	if ( s != NULL )
	{
		/* copy name and terminate path */
		strcpy(name,s+1);
		*s = '\0';

		/* copy path */
		strcpy(path,file);
	}

	/* otherwise copy everything */
	else
		strcpy(name,file);
}

int GldLoader::append_init(const char* format,...)
{
	char *code = NULL;
	va_list ptr;
	va_start(ptr,format);
	vasprintf(&code,format,ptr);
	va_end(ptr);
	if ( code == NULL )
	{
		output_fatal("insufficient memory to compile init code");
		/*	TROUBLESHOOT
			The loader creates a buffer in which it can temporarily hold source
			initialization code from your GLM file.  This error occurs when the buffer space
			has been exhausted.  There are only two ways to fix this problem,
			1) make the code smaller (which can be difficult to do), or 
			2) increase the buffer space (which requires a rebuild).
		*/
		return 0;
	}
	init_block.append(code);
	free(code);
	return ++code_used;
}

int GldLoader::append_code(const char* format,...)
{
	char *code = NULL;
	va_list ptr;
	va_start(ptr,format);
	vasprintf(&code,format,ptr);
	va_end(ptr);
	if ( code == NULL )
	{
		output_fatal("insufficient memory to compile runtime code");
		/*	TROUBLESHOOT
			The loader creates a buffer in which it can temporarily hold source
			runtime code from your GLM file.  This error occurs when the buffer space
			has been exhausted.  There are only two ways to fix this problem,
			1) make the code smaller (which can be difficult to do), or 
			2) increase the buffer space (which requires a rebuild).
		*/
		return 0;
	}
	code_block.append(code);
	free(code);
	return ++code_used;
}

int GldLoader::append_global(const char* format,...)
{
	char *code = NULL;
	va_list ptr;
	va_start(ptr,format);
	vasprintf(&code,format,ptr);
	va_end(ptr);
	if ( code == NULL )
	{
		output_fatal("insufficient memory to compile global code");
		/*	TROUBLESHOOT
			The loader creates a buffer in which it can temporarily hold source
			global code from your GLM file.  This error occurs when the buffer space
			has been exhausted.  There are only two ways to fix this problem,
			1) make the code smaller (which can be difficult to do), or 
			2) increase the buffer space (which requires a rebuild).
		*/
		return 0;
	}
	global_block.append(code);
	free(code);
	return ++code_used;
}

void GldLoader::mark_linex(const char *filename, int linenum)
{
	char buffer[64];
	if (global_getvar("noglmrefs",buffer, 63)==NULL)
	{
		char fname[MAXPATHNAMELEN];
		strcpy(fname,filename);
		append_code("#line %d \"%s\"\n", linenum, forward_slashes(fname).c_str());
	}
}

void GldLoader::mark_line(void)
{
	mark_linex(filename,linenum);
}

STATUS GldLoader::exec(const char *format,...)
{
	char cmd[1024];
	va_list ptr;
	va_start(ptr,format);
	vsprintf(cmd,format,ptr);
	va_end(ptr);
	IN_MYCONTEXT output_debug("Running '%s' in '%s'", cmd, getcwd(NULL,0));
	int rc = system(cmd);
	if ( rc != 0 )
	{
		output_error("command [%s] failed, rc=%d",cmd,rc);
	}
	return rc==0?SUCCESS:FAILED;
}

STATUS GldLoader::debugger(const char *target)
{
	int result;
	IN_MYCONTEXT output_debug("Starting debugger");
	IN_MYCONTEXT output_debug("Use 'dll-symbols %s' to load symbols",target);
	result = exec("gdb --quiet %s --pid=%d &",target,global_process_id)>=0?SUCCESS:FAILED;
	return result == 0 ? SUCCESS : FAILED;
}

std::string GldLoader::setup_class(CLASS *oclass)
{
	std::string result;
	char buffer[65536] = "";
	
	snprintf(buffer,sizeof(buffer),"\tOBJECT obj; obj.oclass = oclass; %s *t = (%s*)((&obj)+1);\n",oclass->name,oclass->name);
	result.append(buffer);
	
	snprintf(buffer,sizeof(buffer),"\toclass->size = sizeof(%s);\n", oclass->name);
	result.append(buffer);

	PROPERTY *prop;
	for (prop=oclass->pmap; prop!=NULL; prop=prop->next)
	{
		snprintf(buffer,sizeof(buffer),"\t(*(callback->properties.get_property))(&obj,\"%s\",NULL)->addr = (PROPERTYADDR)((char*)&(t->%s) - (char*)t);\n",prop->name,prop->name);
		result.append(buffer);
	}
	
	snprintf(buffer,sizeof(buffer),"\t/* begin init block */\n%s\n\t/* end init block */\n",init_block.c_str());
	result.append(buffer);

	return result;
}

int GldLoader::write_file(FILE *fp, const char *data, ...)
{
	char buffer[65536];
	char var_buf[64];
	char *c, *d=buffer;
	int len=0;
	int diff = 0;
	char *b;
	va_list ptr;
	va_start(ptr,data);
	vsprintf(buffer,data,ptr);
	va_end(ptr);
	while ( (c=strstr(d,"/*RESETLINE*/\n")) != NULL )
	{
		for ( b = d ; b < c; b++ )
		{
			if ( *b == '\n' )
			{
				outlinenum++;
			}
			fputc(*b,fp);
			diff++;
			len++;
		}
		d =  c + strlen("/*RESETLINE*/\n");
		if ( global_getvar("noglmrefs",var_buf,63) == NULL )
		{
			len += fprintf(fp,"#line %d \"%s\"\n", ++outlinenum+1,forward_slashes(outfilename).c_str());
		}
	}
	for ( b = d ; *b != '\0' ; b++ )
	{
		if ( *b == '\n' )
		{
			outlinenum++;
		}
		fputc(*b,fp);
		len++;
	}
	return len;
}

int GldLoader::mkdirs(const char *path)
{
	int rc;
	if ( path == NULL ) 
	{
		errno = EINVAL;
		return -1;
	}
	if ( (rc=access(path, F_OK)) && errno == ENOENT ) 
	{
		// path doesn't exist
		char *pos, *end, *tmp;
		IN_MYCONTEXT output_verbose("creating directory '%s'", path);
		if ( ! (tmp=(char *)malloc(strlen(path) + 1)) ) 
		{
			errno = ENOMEM;
			output_fatal("mkdirs() failed: '%s'", strerror(errno));
			return -1;
		}
		strcpy(tmp, path);
		end = tmp + strlen(tmp);
		// strip off directories until one is found that exists
		while ( (pos=strrchr(tmp, '/')) ) 
		{
			*pos = '\0';
			if ( ! (*tmp) || ! (rc=access(tmp, F_OK)) )
			{
				break;
			}
			if ( errno != ENOENT ) 
			{
				output_error("cannot access directory '%s': %s", tmp, strerror(errno));
				free(tmp);
				tmp = NULL;
				return -1;
			}
		}
		// add back components creating them as we go
		for ( pos = tmp+strlen(tmp) ; pos < end ; pos = tmp+strlen(tmp) ) 
		{
			if ( *pos == '\0' ) 
			{
				*pos = '/';
				if ( (rc=mkdir(tmp, 0775)) && errno != EEXIST ) 
				{
					output_error("cannot create directory '%s': %s", tmp, strerror(errno));
					free(tmp);
					tmp = NULL;
					return -1;
				}
			}
		}
		free(tmp);
		tmp = NULL;
		return 0;
	} 
	else if (rc)
	{
		output_error("cannot access directory '%s': %s", path, strerror(errno));
	}
	return rc;
}

STATUS GldLoader::compile_code(CLASS *oclass, int64 functions)
{
	char include_file_str[1024];
	char buffer[256];
	bool use_msvc = (global_getvar("use_msvc",buffer,255)!=NULL);

	include_file_str[0] = '\0';

	/* check global_include */
	if ( strlen(global_include) == 0 )
	{
		if ( getenv("GRIDLABD") )
		{
			strncpy(global_include,getenv("GRIDLABD"),sizeof(global_include));
			IN_MYCONTEXT output_verbose("global_include is not set, assuming value of GRIDLABD variable '%s'", global_include);
		}
		else
		{
			output_error("'include' variable is not set and neither is GRIDLABD environment, compiler cannot proceed without a way to find gridlabd.h");
			/* TROUBLESHOOT
				The runtime class compiler needs to find the file gridlabd.h and uses either the <i>include</i> global variable or the <b>gridlabd</b>
				environment variable to find it.  Check the definition of the <b>gridlabd</b> environment variable or use the 
				<code>#define include=<i>path</i></code> to specify the path to the <code>gridlabd.h</code>.
			 */
			return FAILED;
		}
	}

	if ( code_used > 0 )
	{
		MODULE *mod;

		FILE *fp;
		struct stat stat;
		int outdated = true;
		char cfile[1024];
		char ofile[1024];
		char afile[1024];
		char file[1024];
		char tmp[1024];
		char tbuf[1024];
		size_t ifs_off = 0;
		INCLUDELIST *lptr = 0;

		/* build class implementation files */
		strncpy(tmp, global_tmp, sizeof(tmp));
		if ( mkdirs(tmp) ) 
		{
			errno = 0;
			return FAILED;
		}
		if ( strlen(tmp) > 0 && tmp[strlen(tmp)-1] != '/' )
		{
			strcat(tmp,"/");
		}
		sprintf(cfile,"%s%s.cpp", (use_msvc||global_gdb||global_gdb_window)?"":tmp,oclass->name);
		sprintf(ofile,"%s%s.%s", (use_msvc||global_gdb||global_gdb_window)?"":tmp,oclass->name, use_msvc?"obj":"o");
		sprintf(file,"%s%s", (use_msvc||global_gdb||global_gdb_window)?"":tmp, oclass->name);
		sprintf(afile, "%s" DLEXT , oclass->name);

		/* peek at library file */
		fp = fopen(afile,"r");
		if ( fp != NULL && fstat(fileno(fp),&stat) == 0 )
		{
			if ( global_debug_mode || use_msvc || global_gdb || global_gdb_window )
			{
				IN_MYCONTEXT output_verbose("%s is being used for debugging", afile);
			}
			else if ( global_force_compile )
			{
				IN_MYCONTEXT output_verbose("%s recompile is forced", afile);
			}
			else if ( modtime < stat.st_mtime )
			{
				IN_MYCONTEXT output_verbose("%s is up to date", afile);
				outdated = false;
			}
			else
			{
				IN_MYCONTEXT output_verbose("%s is outdated", afile);
			}
		}
		if ( fp != NULL )
		{
			fclose(fp);
		}
		
		if ( outdated )
		{
			/* write source file */
			fp = fopen(cfile,"w");

			IN_MYCONTEXT output_verbose("writing inline code to '%s'", cfile);
			if ( fp == NULL )
			{
				output_fatal("unable to open '%s' for writing", cfile);
				/*	TROUBLESHOOT
					The internal compiler cannot write a temporary C or C++ that
					it needs to build your model.  The message indicates where
					the file is.  To remedy the problem you must make sure that
					the system allows full access to the file.
				 */
				return FAILED;
			}
			outfilename = cfile;
			ifs_off = 0;
			for ( lptr = header_list ; lptr != 0; lptr = lptr->next )
			{
				sprintf(include_file_str+ifs_off, "#include \"%s\"\n;", lptr->file);
				ifs_off+=strlen(lptr->file)+13;
			}
			if ( write_file(fp,"/* automatically generated from %s */\n\n"
					"int gld_major=%d, gld_minor=%d;\n\n"
					"%s\n\n"
					"#include <gridlabd.h>\n\n"
					"%s"
					"CALLBACKS *callback = NULL;\n"
					"static CLASS *myclass = NULL;\n"
					"static int setup_class(CLASS *);\n\n",
					PACKAGE_NAME,
					REV_MAJOR, REV_MINOR,
					include_file_str,
					global_getvar("use_msvc",tbuf,63)!=NULL
					?
						"int __declspec(dllexport) dllinit() { return 0;};\n"
						"int __declspec(dllexport) dllkill() { return 0;};\n"
					:
						"extern \"C\" int dllinit() __attribute__((constructor));\n"
						"extern \"C\" int dllinit() { return 0;}\n"
						"extern \"C\"  int dllkill() __attribute__((destructor));\n"
						"extern \"C\" int dllkill() { return 0;};\n\n"
					)<0
				|| write_file(fp,"extern \"C\" CLASS *init(CALLBACKS *fntable, MODULE *module, int argc, char *argv[])\n"
					"{\n"
					"\tcallback=fntable;\n"
					"\tmyclass=(CLASS*)((*(callback->class_getname))(\"%s\",NULL));\n"
					"\tif (!myclass) return NULL;\n"
					"\tif (!setup_class(myclass)) return NULL;\n"
					"\treturn myclass;"
					"}\n",oclass->name)<0
				|| write_file(fp,"%s",code_block.c_str())<0 
				|| write_file(fp,"%s",global_block.c_str())<0
				|| write_file(fp,"static int setup_class(CLASS *oclass)\n"
					"{\t\n%s\treturn 1;\n}\n",setup_class(oclass).c_str())<0 
				)
			{
				output_fatal("unable to write to '%s'", cfile);
				/*	TROUBLESHOOT
					The internal compiler cannot write a temporary C or C++ that
					it needs to build your model.  The message indicates where
					the file is.  To remedy the problem you must make sure that
					the system allows full access to the file.
				 */
				return FAILED;
			}
			fclose(fp);
			outfilename = NULL;

			/* compile object file */
			IN_MYCONTEXT output_verbose("compiling inline code from '%s'", cfile);
#define DEFAULT_CXX "g++"
#define DEFAULT_CXXFLAGS ""
#define DEFAULT_LDFLAGS ""
			char execstr[1024];
			char ldstr[1024];
			char mopt[8]="";
			const char *libs = "-lstdc++";

			sprintf(execstr, "%s %s %s %s %s -fPIC -c \"%s\" -o \"%s\"",
					getenv("CXX")?getenv("CXX"):DEFAULT_CXX,
					global_warn_mode?"-w":"",
					global_debug_output?"-g -O0":"-O0",
					mopt,
					getenv("CXXFLAGS")?getenv("CXXFLAGS"):DEFAULT_CXXFLAGS,
					cfile, ofile);
			IN_MYCONTEXT output_verbose("compile command: [%s]", execstr);
			if ( exec("%s",execstr) == FAILED )
			{
				errno = EINVAL;
				return FAILED;
			}
			if ( !global_debug_output )
			{
				unlink(cfile);
			}
			else
			{
				output_verbose("keeping %s for debugging",cfile);
			}

			/* link new runtime module */
			IN_MYCONTEXT output_verbose("linking inline code from '%s'", ofile);
			sprintf(ldstr, "%s %s %s %s -shared -Wl,\"%s\" -o \"%s\" %s",
					getenv("CXX")?getenv("CXX"):DEFAULT_CXX,
					mopt,
					global_debug_output?"-g -O0":"",
					getenv("LDFLAGS")?getenv("LDFLAGS"):DEFAULT_LDFLAGS,
					ofile, afile, libs);
			IN_MYCONTEXT output_verbose("link command: [%s]", ldstr);
			if ( exec("%s",ldstr) == FAILED )
			{
				errno = EINVAL;
				return FAILED;
			}
			/* post linking command (optional) */
			if ( global_getvar("LDPOSTLINK",tbuf,sizeof(tbuf))!=NULL )
			{
				/* SE linux needs the new module marked as relocatable (textrel_shlib_t) */
				exec("%s '%s'", tbuf, afile);
			}

			if ( !global_debug_output )
			{
				unlink(ofile);
			}
		}

		/* load runtime module */
		IN_MYCONTEXT output_verbose("loading dynamic link library %s...", afile);
		mod = module_load(oclass->name,0,NULL);
		if ( mod == NULL )
		{
			output_error("unable to load inline code");
			return FAILED;
		}
		oclass->module = mod;

		/* start debugger if requested */
		if ( global_gdb || global_gdb_window )
		{
			if ( global_debug_mode )
			{
				IN_MYCONTEXT output_debug("using gdb requires GLD debugger be disabled");
			}
			global_debug_output = 1;
			IN_MYCONTEXT output_verbose("attaching debugger to process id %d", getpid());
			if ( debugger(afile) == FAILED )
			{
				output_error("debugger load failed: %s", errno?strerror(errno):"(no details)");
				return FAILED;
			}
		}

		/* provide info so external debugger can be attached */
		else
		{
			IN_MYCONTEXT output_debug("class %s running in process %d", oclass->name, getpid());
		}

		oclass->has_runtime = true;
		strcpy(oclass->runtime,afile);
	}
	else
	{
		oclass->has_runtime = false;
	}

	/* clear buffers */
	code_block.clear();
	global_block.clear();
	init_block.clear();
	code_used = 0;

	return SUCCESS;
}

STATUS GldLoader::load_set_index(OBJECT *obj, OBJECTNUM id)
{
	INDEXITEM item = {obj,0};
	indexmap[id] = item;
	return SUCCESS;
}

OBJECT *GldLoader::load_get_index(OBJECTNUM id)
{
	INDEXITEM &item = indexmap[id];
	item.count++;
	return item.obj;
}

OBJECT *GldLoader::get_next_unlinked(CLASS *oclass)
{
	for ( INDEXMAP::iterator iter = indexmap.begin() ; iter != indexmap.end() ; iter++ )
	{
		INDEXITEM &item = iter->second;
		if ( item.count == 0 && item.obj != NULL && item.obj->oclass == oclass )
		{
			item.count++;
			return item.obj;
		}
	}
	return NULL;
}

void GldLoader::free_index(void)
{
	indexmap.clear();
}

GldLoader::UNRESOLVED *GldLoader::add_unresolved(OBJECT *by, PROPERTYTYPE ptype, void *ref, CLASS *oclass, char *id, char *file, unsigned int line, int flags)
{
	UNRESOLVED *item = (UNRESOLVED*)malloc(sizeof(UNRESOLVED));
	if ( item == NULL ) 
	{ 
		errno = ENOMEM; 
		return NULL; 
	}
	item->by = by;
	item->ptype = ptype;
	item->ref = ref;
	item->oclass = oclass;
	item->id = strdup(id);
	if ( first_unresolved != NULL && strcmp(first_unresolved->file,file) == 0 )
	{
		item->file = first_unresolved->file; // means keep using the same file
		first_unresolved->file = NULL;
	}
	else
	{
		item->file = (char*)malloc(strlen(file)+1);
		item->file = strdup(file);
	}
	item->line = line;
	item->next = first_unresolved;
	item->flags = flags;
	first_unresolved = item;
	return item;
}

int GldLoader::resolve_object(UNRESOLVED *item, const char *filename)
{
	OBJECT *obj;
	char classname[65];
	char propname[65];
	char target[256];
	OBJECTNUM id = 0;
	char op[2];
	char star;

	if ( 0 == strcmp(item->id, "root") )
	{
		obj = NULL;
	}
	else if ( sscanf(item->id,"childless:%[^=]=%s",propname,target) == 2 )
	{
		for ( obj = object_get_first() ; obj != NULL ; obj = object_get_next(obj) )
		{
			char value[1024];
			if ( object_get_child_count(obj)==0 && !object_get_value_by_name(obj,propname,value,sizeof(value)) && strcmp(value,target)==0 )
			{
				object_set_parent(*(OBJECT**)(item->ref),obj);
				break;
			}
		}
		if ( obj == NULL )
		{
			syntax_error(filename,item->line,"no childless objects found in %s=%s (parent unresolved)", propname, target);
			return FAILED;
		}
	}
	else if ( sscanf(item->id,"%64[^.].%64[^:]:",classname,propname) == 2 )
	{
		const char *value = strchr(item->id,':');
		FINDLIST *match;
		if ( value++ == NULL )
		{
			syntax_error(filename,item->line,"%s reference to %s is missing match value",
				format_object(item->by).c_str(), item->id);
			return FAILED;
		}
		match = find_objects(FL_NEW,FT_CLASS,SAME,classname,AND,FT_PROPERTY,propname,SAME,value,FT_END);
		if ( match == NULL || match->hit_count == 0 )
		{
			syntax_error(filename,item->line,"%s reference to %s does not match any existing objects",
				format_object(item->by).c_str(), item->id);
			return FAILED;
		}
		else if ( match->hit_count > 1 )
		{
			syntax_error(filename,item->line,"%s reference to %s matches more than one object",
				format_object(item->by).c_str(), item->id);
			return FAILED;
		}
		obj = find_first(match);
	}
	else if ( sscanf(item->id,"%[^:]:id%[+-]%d",classname,op,&id) == 3 )
	{
		CLASS *oclass = class_get_class_from_classname(classname);
		obj = object_find_by_id(item->by->id + (op[0]=='+'?+1:-1)*id);
		if ( oclass == NULL || obj == NULL )
		{
			obj = object_find_name(item->id);
			if ( obj == NULL )
			{
				syntax_error(filename,item->line,"cannot resolve implicit reference from %s to %s",
					format_object(item->by).c_str(), item->id);
				return FAILED;
			}
		}
	}
	else if ( sscanf(item->id,global_object_scan,classname,&id) == 2 )
	{
		obj = load_get_index(id);
		if ( obj == NULL )
		{
			obj = object_find_name(item->id);
		}
		if ( obj == NULL )
		{
			syntax_error(filename,item->line,"cannot resolve explicit reference from %s to %s",
				format_object(item->by).c_str(), item->id);
			return FAILED;
		}
		if ( strcmp(obj->oclass->name,classname) !=0 && strcmp("id", classname) != 0 )
		{
			syntax_error(filename,item->line,"class of reference from %s to %s mismatched",
				format_object(item->by).c_str(), item->id);
			return FAILED;
		}
	}
	else if ( sscanf(item->id,"%[^:]:%c",classname,&star) == 2 && star == '*' )
	{
		CLASS *oclass = class_get_class_from_classname(classname);
		obj = get_next_unlinked(oclass);
		if ( obj == NULL )
		{
			syntax_error(filename,item->line,"cannot resolve last reference from %s to %s",
				format_object(item->by).c_str(), item->id);
			return FAILED;
		}
	}
	else if ( (obj=object_find_name(item->id)) != NULL )
	{
		/* found it already*/
	}
	else
	{
		syntax_error(filename,item->line,"'%s' not found", item->id);
		return FAILED;
	}
	*(OBJECT**)(item->ref) = obj;
	if ( (item->flags&UR_RANKS) == UR_RANKS )
	{
		object_set_rank(obj,item->by->rank);
	}
	return SUCCESS;
}

int GldLoader::resolve_double(UNRESOLVED *item, const char *context)
{
	char oname[65];
	char pname[65];
	const char *filename = (item->file ? item->file : context);

	if (sscanf(item->id,"%64[^.].%64s",oname,pname)==2)
	{
		OBJECT *obj = NULL;
		PROPERTY *prop = NULL;
		double **ref = NULL;
		TRANSFORM *xform = NULL;

		/* get and check the object */
		obj = object_find_name(oname);
		if (obj==NULL)
		{
			syntax_error(filename,item->line,"object '%s' not found", oname);
			return FAILED;
		}

		/* get and check the property */
		prop = object_get_property(obj,pname,NULL);
		if (prop==NULL)
		{
			syntax_error(filename,item->line,"property '%s' not found", pname);
			return FAILED;
		}

		/* get transform reference */
		if ((item->flags&UR_TRANSFORM)==UR_TRANSFORM)
		{
			/* find transform that uses this target */
			while ((xform=transform_getnext(xform))!=NULL)
			{
				/* the reference is to the schedule's source */
				if (xform==item->ref)
				{
					ref = &(xform->source);
					break;
				}
			}
		}

		/* get the direct reference */
		else
			ref = (double**)(item->ref);
		
		/* extract the reference to the object property */
		switch (prop->ptype) {
		case PT_double:
			*ref = object_get_double(obj,prop);
			if (xform) xform->source_type = XS_DOUBLE;
			break;
		case PT_complex:
			*ref = &(((complex*)object_get_addr(obj,prop->name))->Re());
			if (xform) xform->source_type = XS_COMPLEX;
			break;
		case PT_loadshape:
			*ref = &(((loadshape*)object_get_addr(obj,prop->name))->load);
			if (xform) xform->source_type = XS_LOADSHAPE;
			break;
		case PT_enduse:
			*ref = &(((enduse*)object_get_addr(obj,prop->name))->total.Re());
			if (xform) xform->source_type = XS_ENDUSE;
			break;
		default:
			syntax_error(filename,item->line,"reference '%s' type is not supported", item->id);
			return FAILED;
		}

		IN_MYCONTEXT output_debug("reference '%s' resolved ok", item->id);

		return SUCCESS;
	}
	return FAILED;
}

STATUS GldLoader::resolve_list(UNRESOLVED *item)
{
	UNRESOLVED *next;
	const char *filename = NULL;
	while (item!=NULL)
	{	
		// context file name changes
		if (item->file!=NULL)
		{
			// free last context file name
			if (filename!=NULL){
				free((void*)filename); // last one - not used again
				filename = NULL;
			}

			// get next context file name
			filename = item->file;
		}

		// handle different reference types
		switch (item->ptype) {
		case PT_object:
			if (resolve_object(item, filename)==FAILED)
				return FAILED;
			break;
		case PT_double:
		case PT_complex:
		case PT_loadshape:
		case PT_enduse:
			if (resolve_double(item, filename)==FAILED)
				return FAILED;
			break;
		default:
			syntax_error(filename,item->line,"unresolved reference to property '%s' uses unsupported type (ptype=%d)", item->id, item->ptype);
			break;
		}
		next = item->next;
		free(item);
		item=next;
	}
	if ( filename!=NULL )
		free((void*)filename);
	return SUCCESS;
}

STATUS GldLoader::load_resolve_all(void)
{
	STATUS result = resolve_list(first_unresolved);
	first_unresolved = NULL;
	return result;
}

void GldLoader::start_parse(int &mm, int &m, int &n, int &l, int linenum)
{
	mm = m = n = l = 0;
	l = linenum;
}
#define START int _mm, _m, _n, _l; start_parse(_mm,_m,_n,_l,linenum);
#define ACCEPT { _n+=_m; _p+=_m; _m=0; }
#define HERE (_p+_m)
#define OR {_m=0;}
#define REJECT { linenum=_l; return 0; }
#define WHITE (TERM(white(HERE)))
#define LITERAL(X) (_mm=literal(HERE,(X)),_m+=_mm,_mm>0)
#define PEEK(C) (_p[_m]==(C))
#define TERM(X) (_mm=(X),_m+=_mm,_mm>0)
#define COPY(X) {size--; (X)[_n++]=*_p++;}
#define DONE return _n;
#define BEGIN_REPEAT {const char *__p=_p; int __mm=_mm, __m=_m, __n=_n, __l=_l; int __ln=linenum;
#define REPEAT _p=__p;_m=__m; _mm=__mm; _n=__n; _l=__l; linenum=__ln;
#define END_REPEAT }

void GldLoader::syntax_error_here(const char *p)
{
	char context[16], *nl;
	strncpy(context,p,15);
	nl = strchr(context,'\n');
	if (nl!=NULL) *nl='\0'; else context[15]='\0';
	if (strlen(context)>0)
		syntax_error(filename,linenum,"syntax error at '%s...'", context);
	else
		syntax_error(filename,linenum,"syntax error");
}

int GldLoader::white(PARSER)
{
	int len = 0;
	for(len = 0; *_p != '\0' && isspace((unsigned char)(*_p)); ++_p){
		if (*_p == '\n')
			++linenum;
		++len;
	}
	return len;
}

int GldLoader::pattern(PARSER, const char *pattern, char *result, int size)
{
	char format[64];
	START;
	sprintf(format,"%%%s",pattern);
	if (sscanf(_p,format,result)==1)
		_n = (int)strlen(result);
	DONE;
}

int GldLoader::literal(PARSER, const char *text)
{
	if (strncmp(_p,text,strlen(text))==0)
		return (int)strlen(text);
	return 0;
}

int GldLoader::dashed_name(PARSER, char *result, int size)
{	/* basic name */
	START;
	/* names cannot start with a digit */
	if (isdigit(*_p)) return 0;
	while ( (size>1 && isalpha(*_p)) || isdigit(*_p) || *_p=='_' || *_p=='-') COPY(result);
	result[_n]='\0';
	DONE;
}

int GldLoader::name(PARSER, char *result, int size)
{	/* basic name */
	START;
	/* names cannot start with a digit */
	if (isdigit(*_p)) return 0;
	while ( (size>1 && isalpha(*_p)) || isdigit(*_p) || *_p=='_') COPY(result);
	result[_n]='\0';
	DONE;
}
int GldLoader::namelist(PARSER, char *result, int size)
{	/* basic list of names */
	START;
	/* names cannot start with a digit */
	if (isdigit(*_p)) return 0;
	while ( (size>1 && isalpha(*_p)) || isdigit(*_p) || *_p==',' || *_p=='@' || *_p==' ' || *_p=='_') COPY(result);
	result[_n]='\0';
	DONE;
}
int GldLoader::variable_list(PARSER, char *result, int size)
{	/* basic list of variable names */
	START;
	/* names cannot start with a digit */
	if (isdigit(*_p)) return 0;
	while ( (size>1 && isalpha(*_p)) || isdigit(*_p) || *_p==',' || *_p==' ' || *_p=='.' || *_p=='_') COPY(result);
	result[_n]='\0';
	DONE;
}

int GldLoader::property_list(PARSER, char *result, int size)
{	/* basic list of variable names */
	START;
	/* names cannot start with a digit */
	if (isdigit(*_p)) return 0;
	while ( (size>1 && isalpha(*_p)) || isdigit(*_p) || *_p==',' || *_p==' ' || *_p=='.' || *_p=='_' || *_p==':') COPY(result);
	result[_n]='\0';
	DONE;
}

int GldLoader::unitspec(PARSER, UNIT **unit)
{
	char result[1024];
	size_t size = sizeof(result);
	START;
	while ( (size>1 && isalpha(*_p)) || isdigit(*_p) || *_p=='$' || *_p=='%' || *_p=='*' || *_p=='/' || *_p=='^') COPY(result);
	result[_n]='\0';
	try {
		if ((*unit=unit_find(result))==NULL){
			linenum=_l;
			_n = 0;
		} else {
			_n = (int)strlen(result);
		}
	}
	catch (const char *msg) 
	{
		linenum=_l;
		_n = 0;
	}
	DONE;
}

int GldLoader::unitsuffix(PARSER, UNIT **unit)
{
	START;
	if (LITERAL("["))
	{
		if (!TERM(unitspec(HERE,unit)))
		{
			syntax_error(filename,linenum,"missing valid unit after [");
			REJECT;
		}
		if (!LITERAL("]"))
		{
			syntax_error(filename,linenum,"missing ] after unit '%s'",(*unit)->name);
		}
		ACCEPT;
		DONE;
	}
	REJECT;
	DONE;
}

int GldLoader::nameunit(PARSER,char *result,int size,UNIT **unit)
{
	START;
	if (TERM(name(HERE,result,size)) && TERM(unitsuffix(HERE,unit))) ACCEPT; DONE;
	REJECT;
}

int GldLoader::dotted_name(PARSER, char *result, int size)
{	/* basic name */
	START;
	while ( (size>1 && isalpha(*_p)) || isdigit(*_p) || *_p=='_' || *_p=='.') COPY(result);
	result[_n]='\0';
	DONE;
}

int GldLoader::hostname(PARSER, char *result, int size)
{	/* full path name */
	START;
	while ( (size>1 && isalpha(*_p)) || isdigit(*_p) || *_p=='_' || *_p=='.' || *_p=='-' || *_p==':' ) COPY(result);
	result[_n]='\0';
	DONE;
}

int GldLoader::delim_value(PARSER, char *result, int size, const char *delims)
{
	/* everything to any of delims */
	int quote=0;
	const char *start=_p;
	START;
	if (*_p=='"')
	{
		quote=1;
		_p++;
		size--;
	}
	while (size>1 && *_p!='\0' && ((quote&&*_p!='"') || strchr(delims,*_p)==NULL) && *_p!='\n') 
	{
		if ( _p[0]=='\\' && _p[1]!='\0' ) _p++; 
		COPY(result);
	}
	result[_n]='\0';
	return (int)(_p - start);
}

int GldLoader::structured_value(PARSER, char *result, int size)
{
	int depth=0;
	const char *start=_p;
	START;
	if (*_p!='{') return 0;
	while (size>1 && *_p!='\0' && !(*_p=='}'&&depth==1) ) 
	{
		if ( _p[0]=='\\' && _p[1]!='\0' ) _p++; 
		else if ( *_p=='{' ) depth++; 
		else if ( *_p=='}' ) depth--;
		COPY(result);
	}
	COPY(result);
	result[_n]='\0';
	return (int)(_p - start);
}

int GldLoader::multiline_value(PARSER,char *result,int size)
{
	const char *start = _p;
	const char *end = strstr(_p,"\"\"\"");
	if ( end == NULL )
	{
		output_error_raw("%s(%d): unterminated multi-line value ('\"\"\"' not found)",filename,linenum);
		return 0;
	}

	std::string value("");
	for ( ; _p < end ; _p++)
	{
		const char *esc = strchr(_p,'\\');
		if ( esc == NULL )
		{
			value += std::string(_p,end-_p);
			break;
		}
		if ( esc > _p )
		{
			std::string fragment(_p,esc-_p);
			value = value + fragment;
		}
		switch ( esc[1] ) {
		case 'n':
			value += std::string("\n");
			break;
		case 't':
			value += std::string("\t");
			break;
		case 'b':
			value += std::string("\b");
			break;
		case 'f':
			value += std::string("\f");
			break;
		case 'r':
			value += std::string("\r");
			break;
		// TODO: need \uXXXX
		default:
			break;
		}
		_p = esc+1;
	}
	int len = value.length();
	if ( len < size )
	{
		strcpy(result,value.c_str());
		return (int)(end-start);
	}
	else
	{
		syntax_error(filename,linenum,"multi-line value too long for loader buffer (len %d > size %d)",len,size);
		return 0;
	}
}

int GldLoader::value(PARSER, char *result, int size)
{
	/* everything to a semicolon */
	char delim=';';
	const char *start=_p;
	int quote=0;
	START;
	if ( strncmp(_p,"\"\"\"",3) == 0 )
	{
		int len = multiline_value(_p+3,result,size);
		return len > 0 ? (len+6) : 0;
	}
	else if ( *_p == '{' ) 
	{
		return structured_value(_p,result,size);
	}
	while ( size > 1 && *_p != '\0' && !(*_p==delim && quote == 0) && *_p != '\n' ) 
	{
		if ( _p[0]=='\\' && _p[1]!='\0' )
		{
			_p++; COPY(result);
		}
		else if (*_p=='"')
		{
			_p++;
			size--;
			quote = (1+quote) % 2;
		}
		else
		{
			COPY(result);
		}
	}
	result[_n]='\0';
	if ( quote&1 )
	{
		output_warning("%s(%d): missing closing double quote", filename, linenum);
	}
	return (int)(_p - start);
}

int GldLoader::integer(PARSER, int64 *value)
{
	char result[256];
	int size=sizeof(result);
	START;
	while (size>1 && isdigit(*_p)) COPY(result);
	result[_n]='\0';
	*value=atoi64(result);
	return _n;
}

int GldLoader::unsigned_integer(PARSER, unsigned int64 *value)
{
	char result[256];
	int size=sizeof(result);
	START;
	while (size>1 && isdigit(*_p)) COPY(result);
	result[_n]='\0';
	*value=(unsigned int64)atoi64(result);
	return _n;
}

int GldLoader::integer32(PARSER, int32 *value)
{
	char result[256];
	int size=sizeof(result);
	START;
	while (size>1 && isdigit(*_p)) COPY(result);
	result[_n]='\0';
	*value=atoi(result);
	return _n;
}

int GldLoader::integer16(PARSER, int16 *value)
{
	char result[256];
	int size=sizeof(result);
	START;
	while (size>1 && isdigit(*_p)) COPY(result);
	result[_n]='\0';
	*value=atoi(result);
	return _n;
}

int GldLoader::real_value(PARSER, double *value)
{
	char result[256];
	int ndigits=0;
	int size=sizeof(result);
	START;
	if (*_p=='+' || *_p=='-') COPY(result);
	while (size>1 && isdigit(*_p)) {COPY(result);++ndigits;}
	if (*_p=='.') COPY(result);
	while (size>1 && isdigit(*_p)) {COPY(result);ndigits++;}
	if (ndigits>0 && (*_p=='E' || *_p=='e')) 
	{
		COPY(result);
		if (*_p=='+' || *_p=='-') COPY(result);
		while (size>1 && isdigit(*_p)) COPY(result);
	}
	result[_n]='\0';
	*value=atof(result);
	return _n;
}

int GldLoader::functional(PARSER, double *pValue)
{
	char fname[32];
	START;
	if WHITE ACCEPT;
	if (LITERAL("random.") && TERM(name(HERE,fname,sizeof(fname))))
	{
		RANDOMTYPE rtype = random_type(fname);
		int nargs = random_nargs(fname);
		double a;
		if (rtype==RT_INVALID || nargs==0 || (WHITE,!LITERAL("(")))
		{
			syntax_error(filename,linenum,"%s is not a valid random distribution",fname);
			REJECT;
		}
		if (nargs==-1)
		{
			if (WHITE,TERM(real_value(HERE,&a)))
			{
				double b[1024];
				int maxb = sizeof(b)/sizeof(b[0]);
				int n;
				b[0] = a;
				for (n=1; n<maxb && (WHITE,LITERAL(",")); n++)
				{
					if (WHITE,TERM(real_value(HERE,&b[n])))
						continue;
					else
					{
						// variable arg list
						syntax_error(filename,linenum,"expected a %s distribution term after ,", fname);
						REJECT;
					}
				}
				if (WHITE,LITERAL(")"))
				{
					*pValue = random_value(rtype,n,b);
					ACCEPT;
				}
				else
				{
					syntax_error(filename,linenum,"missing ) after %s distribution terms", fname);
					REJECT;
				}
			}
			else
			{
				syntax_error(filename,linenum,"expected first term of %s distribution", fname);
				REJECT;
			}
		}
		else 
		{
			if (WHITE,TERM(real_value(HERE,&a)))
			{
				// fixed arg list
				double b,c;
				if (nargs==1)
				{
					if (WHITE,LITERAL(")"))
					{
						*pValue = random_value(rtype,a);
						ACCEPT;
					}
					else
					{
						syntax_error(filename,linenum,"expected ) after %s distribution term", fname);
						REJECT;
					}
				}
				else if (nargs==2)
				{
					if ( (WHITE,LITERAL(",")) && (WHITE,TERM(real_value(HERE,&b))) && (WHITE,LITERAL(")")))
					{
						*pValue = random_value(rtype,a,b);
						ACCEPT;
					}
					else
					{
						syntax_error(filename,linenum,"missing second %s distribution term and/or )", fname);
						REJECT;
					}
				}
				else if (nargs==3)
				{
					if ( (WHITE,LITERAL(",")) && (WHITE,TERM(real_value(HERE,&b))) && (WHITE,LITERAL(",")) && (WHITE,TERM(real_value(HERE,&c))) && (WHITE,LITERAL(")")))
					{
						*pValue = random_value(rtype,a,b,c);
						ACCEPT;
					}
					else
					{
						syntax_error(filename,linenum,"missing terms and/or ) in %s distribution ", fname);
						REJECT;
					}
				}
				else
				{
					syntax_error(filename,linenum,"%d terms is not supported", nargs);
					REJECT;
				}
			}
			else
			{
				syntax_error(filename,linenum,"expected first term of %s distribution", fname);
				REJECT;
			}
		}
	} else if TERM(real_value(HERE,pValue)){
		ACCEPT;
	} else
	{
		/* possibly valid through expression() -MH */
		//output_message("%s(%d): expected property or functional value", filename,linenum);
		REJECT;
	}
	DONE;
}

struct s_rpn 
{
	int op;
	double val; // if op = 0, check val
};

static double pos(double a)
{
	return a > 0.0 ? a : 0.0;
}

static double neg(double a)
{
	return a < 0.0 ? -a : 0.0;
}

static double nonzero(double a)
{
	return a != 0.0;
}

static double sign(double a)
{
	return a < 0.0 ? -1.0 : ( a > 0 ? +1.0 : 0.0);
}

struct s_rpn_func 
{
	const char *name;
	int args; /* use a mode instead? else assume only doubles */
	int index;
	double (*fptr)(double);
	/* fptr? for now, just to recognize */
} rpn_map[] = 
{
	{"sin", 1, -1, sin},
	{"cos", 1, -2, cos},
	{"tan", 1, -3, tan},
	{"abs", 1, -4, fabs},
	{"sqrt", 1, -5, sqrt},
	{"acos", 1, -6, acos},
	{"asin", 1, -7, asin},
	{"atan", 1, -8, atan},
//	{"atan2", 2},	/* only one with two inputs? */
	{"log", 1, -10, log},
	{"log10", 1, -11, log10},
	{"floor", 1, -12, floor},
	{"ceil", 1, -13, ceil},
	{"pos", 1, -14, pos}, // clamp positive
	{"neg", 1, -15, neg}, // clamp negative
	{"nonzero", 1, -16, nonzero}, // returns 1 if nonzero
	{"sign",1,-17,sign},
	{"exp",1,-18,exp},
};

int GldLoader::rpnfunc(PARSER, int *val)
{
	int i = 0, count = 0;
	START;
	count = (sizeof(rpn_map)/sizeof(rpn_map[0]));
	for(i = 0; i < count; ++i){
		if(strncmp(rpn_map[i].name, HERE, strlen(rpn_map[i].name)) == 0){
			*val = rpn_map[i].index;
			return (int)strlen(rpn_map[i].name);
		}
	}
	return 0;
}

#define OP_END 0
#define OP_OPEN 1
#define OP_CLOSE 2
#define OP_POW 3
#define OP_MULT 4
#define OP_MOD 5
#define OP_DIV 6
#define OP_ADD 7
#define OP_SUB 8
#define OP_SIN -1
#define OP_COS -2
#define OP_TAN -3
#define OP_ABS -4

static int op_prec[] = {0, 0, 0, 3, 2, 2, 2, 1, 1};

#define PASS_OP(T) \
	while(op_prec[(T)] <= op_prec[op_stk[op_i]]){	\
		rpn_stk[rpn_i].op = op_stk[op_i];				\
		rpn_stk[rpn_i].val = 0;							\
		++rpn_i;										\
		--op_i;											\
	}													\
	op_stk[++op_i] = (T);							\
	++rpn_sz;							
	
int GldLoader::expression(PARSER, double *pValue, UNIT **unit, OBJECT *obj)
{
	double val_q[128], tVal;
	char tname[128]; /* type name for this.prop */
	char oname[128], pname[128];
	struct s_rpn rpn_stk[256];
	int op_stk[128], val_i = 0, op_i = 1, rpn_i = 0, depth = 0, rfname = 0, rpn_sz = 0;
	int i = 0;
	
	START;
	/* RPN-ify */
	if LITERAL("("){
		ACCEPT;
		if WHITE ACCEPT;
		depth = 1;
		op_stk[0] = OP_OPEN;
		op_i = 0;
	} else {
		REJECT; /* all expressions must be contained within a () block */
	}
	while(depth > 0){ /* grab tokens*/
		if LITERAL(";"){ /* says we're done */
			ACCEPT;
			break;
		} else if LITERAL("("){ /* parantheses */
			ACCEPT;
			op_stk[++op_i] = OP_OPEN;
			//++op_i;
			++depth;
			if WHITE ACCEPT;
		} else if LITERAL(")"){
			ACCEPT;
			if WHITE ACCEPT;
			--depth;
			/* consume operations until OP_OPEN found */
			while((op_i >= 0) && (op_stk[op_i] != OP_OPEN)){
				rpn_stk[rpn_i].op = op_stk[op_i--];
				rpn_stk[rpn_i].val = 0.0;
				++rpn_i;
			}
			/* consume OP_OPEN too */
			op_i--;
			/* rpnfunc lookahead */
			if(op_stk[op_i] < 0){ /* push rpnfunc */
				rpn_stk[rpn_i].op = op_stk[op_i--];
				rpn_stk[rpn_i].val = 0.0;
				++rpn_i;
			}
			/* op_stk[op_i] == OP_CLOSE */
		} else if LITERAL("^"){ /* operators */
			ACCEPT;
			if WHITE ACCEPT;
			op_stk[++op_i] = OP_POW; /* nothing but () and functions hold higher precedence */
			++rpn_sz;
		} else if LITERAL("*"){ /* prec = 4 */
			ACCEPT;
			if WHITE ACCEPT;
			PASS_OP(OP_MULT);
		} else if LITERAL("/"){
			ACCEPT;
			if WHITE ACCEPT;
			PASS_OP(OP_DIV);
		} else if LITERAL("%"){
			ACCEPT;
			if WHITE ACCEPT;
			PASS_OP(OP_MOD);
		} else if LITERAL("+"){ /* prec = 6 */
			ACCEPT;
			if WHITE ACCEPT;
			PASS_OP(OP_ADD);
		} else if LITERAL("-"){
			ACCEPT;
			if WHITE ACCEPT;
			PASS_OP(OP_SUB);
		} else if(TERM(rpnfunc(HERE, &rfname))){
			ACCEPT;
			if WHITE ACCEPT;
			op_stk[++op_i] = rfname;
			if LITERAL("("){
				ACCEPT;
				if WHITE ACCEPT;
				op_stk[++op_i] = OP_OPEN;
				++depth;
				++rpn_sz;
			} else {
				REJECT;
			}
		} else if ( TERM(name(HERE,oname,sizeof(oname))) && LITERAL(".") && TERM(name(HERE,tname,sizeof(tname))))
		{
			OBJECT *nobj = object_find_name(oname);
			if ( nobj == NULL )
			{
				syntax_error(filename,linenum,"object not found (object must already exist): %s.%s", oname, tname);
				REJECT;
			}
			double *valptr = object_get_double_by_name(nobj, tname);
			if ( strcmp(tname,"latitude")==0 )
			{
				valptr = &(obj->latitude);
			}
			else if ( strcmp(tname,"longitude")==0 )
			{
				valptr = &(obj->longitude);
			}
			else if (valptr == NULL)
			{
				syntax_error(filename,linenum,"invalid property: %s.%s", oname, tname);
				REJECT;
			}
			ACCEPT;
			if WHITE ACCEPT;
			rpn_stk[rpn_i].op = 0;
			rpn_stk[rpn_i].val = *valptr;
			++rpn_sz;
			++rpn_i;
		} else if ((LITERAL("$") || LITERAL("this.")) && TERM(name(HERE,tname,sizeof(tname)))){
			double *valptr = object_get_double_by_name(obj, tname);
			if(valptr == NULL){
				syntax_error(filename,linenum,"invalid property: %s.%s", obj->oclass->name, tname);
				REJECT;
			}
			ACCEPT;
			if WHITE ACCEPT;
			rpn_stk[rpn_i].op = 0;
			rpn_stk[rpn_i].val = *valptr;
			++rpn_sz;
			++rpn_i;
		} else if (TERM(functional(HERE, &tVal))){ /* captures reals too */
			ACCEPT;
			if WHITE ACCEPT;
			rpn_stk[rpn_i].op = 0;

			rpn_stk[rpn_i].val = tVal;
			++rpn_i;
			++rpn_sz;
		} else if(TERM(name(HERE,oname,sizeof(oname))) && LITERAL(".") && TERM(name(HERE,pname,sizeof(pname)))){
			/* obj.prop*/
			OBJECT *otarg = NULL;
			ACCEPT;
			if WHITE ACCEPT;
			if(0 == strcmp(oname, "parent")){
				otarg = obj->parent;
			} else {
				otarg = object_find_name(oname);
			}
			if(otarg == NULL){ // delayed checking
				// disabled for now
				syntax_error(filename,linenum,"unknown reference: %s.%s", oname, pname);
				output_error("may be an order issue, delayed reference checking is a todo");
				REJECT;
			} else {
				double *valptr = object_get_double_by_name(otarg, pname);
				if(valptr == NULL){
					syntax_error(filename,linenum,"invalid property: %s.%s", oname, pname);
					REJECT;
				}
				rpn_stk[rpn_i].op = 0;
				rpn_stk[rpn_i].val = *valptr;
				++rpn_sz;
				++rpn_i;
			}
		} else { /* oops */
			syntax_error(filename,linenum,"unrecognized token within: %s9", HERE-2);
			REJECT;
			/* It looked like an expression.  Give fair warning. */
		}
	}

	/* depth == 0 ~ pop the op stack to the rpn queue */
	while(op_i >= 0){
		if(op_stk[op_i] != OP_OPEN){
			rpn_stk[rpn_i].op = op_stk[op_i];
			rpn_stk[rpn_i].val = 0.0;
			++rpn_i;
		}
		--op_i;
	}
	/* if no semicolon, there's a bigger error, so we don't check that here */
	
	/* postfix algorithm */
	/*	- while there are input tokens left,
	 *		- read the next input token
	 *		- if the token is a value
	 *			- push the token onto a stack
	 *		- if the token is an operator
	 *			- it is known a priori that the operator takes N arguments
	 *			- if there are fewer than N values on the stack, error.
	 *			- else pop the top n values from the stack
	 *			- evaluate the operator with with the values as arguments
	 *			- push the returned value back onto the stack
	 *	- iff one value remains on the stack, return that value
	 *	- if more values exist on the stack, error
	 */

	rpn_i = 0;

	for(i = 0; i < rpn_sz; ++i){
		if(rpn_stk[i].op == 0){ /* push value */
			val_q[val_i++] = rpn_stk[i].val;
		} else if(rpn_stk[i].op > 0){ /* binary operator */
			double popval = val_q[--val_i];
			if(val_i < 0){
				syntax_error(filename,linenum,"insufficient arguments in equation", rpn_stk[i].op);
				REJECT;
			}
			switch(rpn_stk[i].op){
				case OP_POW:
					val_q[val_i-1] = pow(val_q[val_i-1], popval);
					break;
				case OP_MULT:
					val_q[val_i-1] *= popval;
					break;
				case OP_MOD:
					val_q[val_i-1] = fmod(val_q[val_i-1], popval);
					break;
				case OP_DIV:
					val_q[val_i-1] /= popval;
					break;
				case OP_ADD:
					val_q[val_i-1] += popval;
					break;
				case OP_SUB:
					val_q[val_i-1] -= popval;
					break;
				default:
					syntax_error(filename,linenum,"unrecognized operator index %i (bug!)", rpn_stk[i].op);
					REJECT;
			}
		} else if(rpn_stk[i].op < 0){ /* rpn_func */
			int j;
			int count = (sizeof(rpn_map)/sizeof(rpn_map[0]));
			for(j = 0; j < count; ++j){
				if(rpn_map[j].index == rpn_stk[i].op){
					double popval = val_q[--val_i];
					if(val_i < 0){
						syntax_error(filename,linenum,"insufficient arguments in equation", rpn_stk[i].op);
						REJECT;
					}
					val_q[val_i++] = (*rpn_map[j].fptr)(popval);
					break;
				}
			}
			if(j == count){ /* missed */
				syntax_error(filename,linenum,"unrecognized function index %i (bug!)", rpn_stk[i].op);
				REJECT;
			}

		}
	}
	if((val_i > 1)){
		syntax_error(filename,linenum,"too many values in equation!");
		REJECT;
	}
	*pValue = val_q[0];
	DONE;
}

int GldLoader::functional_unit(PARSER,double *pValue,UNIT **unit)
{
	START;
	if TERM(functional(HERE,pValue))
	{
		*unit = NULL;
		if WHITE ACCEPT;
		if TERM(unitspec(HERE,unit)) ACCEPT;
		ACCEPT;
		DONE;
	}
	REJECT;
}

int GldLoader::complex_value(PARSER, complex *pValue)
{
	double r, i, m, a;
	START;
	if ((WHITE,TERM(real_value(HERE,&r))) && (WHITE,TERM(real_value(HERE,&i))) && LITERAL("i"))
	{
		pValue->Re() = r;
		pValue->Im() = i;
		pValue->Notation() = I;
		ACCEPT;
		DONE;
	}
	OR
	if ((WHITE,TERM(real_value(HERE,&r))) && (WHITE,TERM(real_value(HERE,&i))) && LITERAL("j"))
	{
		pValue->Re() = r;
		pValue->Im() = i;
		pValue->Notation() = J;
		ACCEPT;
		DONE;
	}
	OR
	if ((WHITE,TERM(real_value(HERE,&m))) && (WHITE,TERM(real_value(HERE,&a))) && LITERAL("d"))
	{
		pValue->Re() = m*cos(a*PI/180);
		pValue->Im() = m*sin(a*PI/180);
		pValue->Notation() = A;
		ACCEPT;
		DONE;
	}
	OR
	if ((WHITE,TERM(real_value(HERE,&m))) && (WHITE,TERM(real_value(HERE,&a))) && LITERAL("r"))
	{
		pValue->Re() = m*cos(a);
		pValue->Im() = m*sin(a);
		pValue->Notation() = R;
		ACCEPT;
		DONE;
	} 
	OR
	if ((WHITE,TERM(real_value(HERE,&m))))
	{
		pValue->Re() = m;
		pValue->Im() = 0.0;
		pValue->Notation() = I;
		ACCEPT;
		DONE;
	}

	REJECT;
}

int GldLoader::complex_unit(PARSER,complex *pValue,UNIT **unit)
{
	START;
	if TERM(complex_value(HERE,pValue))
	{
		*unit = NULL;
		if WHITE ACCEPT;
		if TERM(unitspec(HERE,unit)) ACCEPT;
		ACCEPT;
		DONE;
	}
	REJECT;
}

int GldLoader::time_value_seconds(PARSER, TIMESTAMP *t)
{
	START;
	if WHITE ACCEPT;
	if (TERM(integer(HERE,t)) && LITERAL("s")) { *t *= TS_SECOND; ACCEPT; DONE;}
	OR
	if (TERM(integer(HERE,t)) && LITERAL("S")) { *t *= TS_SECOND; ACCEPT; DONE;}
	REJECT;
}

int GldLoader::time_value_minutes(PARSER, TIMESTAMP *t)
{
	START;
	if WHITE ACCEPT;
	if (TERM(integer(HERE,t)) && LITERAL("m")) { *t *= 60*TS_SECOND; ACCEPT; DONE;}
	OR
	if (TERM(integer(HERE,t)) && LITERAL("M")) { *t *= 60*TS_SECOND; ACCEPT; DONE;}
	REJECT;
}

int GldLoader::time_value_hours(PARSER, TIMESTAMP *t)
{
	START;
	if WHITE ACCEPT;
	if (TERM(integer(HERE,t)) && LITERAL("h")) { *t *= 3600*TS_SECOND; ACCEPT; DONE;}
	OR
	if (TERM(integer(HERE,t)) && LITERAL("H")) { *t *= 3600*TS_SECOND; ACCEPT; DONE;}
	REJECT;
}

int GldLoader::time_value_days(PARSER, TIMESTAMP *t)
{
	START;
	if WHITE ACCEPT;
	if (TERM(integer(HERE,t)) && LITERAL("d")) { *t *= 86400*TS_SECOND; ACCEPT; DONE;}
	OR
	if (TERM(integer(HERE,t)) && LITERAL("D")) { *t *= 86400*TS_SECOND; ACCEPT; DONE;}
	REJECT;
}

int GldLoader::time_value_datetime(PARSER, TIMESTAMP *t)
{
	DATETIME dt;
	START;
	if WHITE ACCEPT;
	if ( LITERAL("'") || LITERAL("\"") ) ACCEPT;
	if (TERM(integer16(HERE,(short*)&dt.year)) && LITERAL("-")
		&& TERM(integer16(HERE,(short*)&dt.month)) && LITERAL("-")
		&& TERM(integer16(HERE,(short*)&dt.day)) && LITERAL(" ")
		&& TERM(integer16(HERE,(short*)&dt.hour)) && LITERAL(":")
		&& TERM(integer16(HERE,(short*)&dt.minute)) && LITERAL(":")
		&& TERM(integer16(HERE,(short*)&dt.second)) && ( LITERAL("'") || LITERAL("\"") ))
	{
		dt.nanosecond = 0;
		dt.weekday = -1;
		dt.is_dst = -1;
		strcpy(dt.tz,"");
		*t = mkdatetime(&dt);
		if (*t!=-1) 
		{
			ACCEPT;
		}
		else
			REJECT;
	}
	else
		REJECT;
	DONE;
}

int GldLoader::time_value_datetimezone(PARSER, TIMESTAMP *t)
{
	DATETIME dt;
	START;
	if WHITE ACCEPT;
	if (LITERAL("'")||LITERAL("\"")) ACCEPT;
	if (TERM(integer16(HERE,(short*)&dt.year)) && LITERAL("-")
		&& TERM(integer16(HERE,(short*)&dt.month)) && LITERAL("-")
		&& TERM(integer16(HERE,(short*)&dt.day)) && LITERAL(" ")
		&& TERM(integer16(HERE,(short*)&dt.hour)) && LITERAL(":")
		&& TERM(integer16(HERE,(short*)&dt.minute)) && LITERAL(":")
		&& TERM(integer16(HERE,(short*)&dt.second)) && LITERAL(" ")
		&& TERM(name(HERE,dt.tz,sizeof(dt.tz))) && (LITERAL("'")||LITERAL("\"")))
	{
		dt.nanosecond = 0;
		dt.weekday = -1;
		dt.is_dst = -1;
		*t = mkdatetime(&dt);
		if (*t!=-1) 
		{
			ACCEPT;
		}
		else
			REJECT;
	}
	else
		REJECT;
	DONE;
}

int GldLoader::time_value_isodatetime(PARSER, TIMESTAMP *t)
{
	START;
	if WHITE ACCEPT;
	char timevalue[1024];
	if (LITERAL("\"") && TERM(delim_value(HERE,timevalue,sizeof(timevalue),"\"")) && LITERAL("\"") )
	{
		*t = convert_to_timestamp(timevalue);
		if (*t!=-1) 
		{
			ACCEPT;
		}
		else
			REJECT;
	}
	else
		REJECT;
	DONE;
}

int GldLoader::time_value(PARSER, TIMESTAMP *t)
{
	START;
	if WHITE ACCEPT;
	if (TERM(time_value_seconds(HERE,t)) && (WHITE,LITERAL(";"))) {ACCEPT; DONE; }
	OR
	if (TERM(time_value_minutes(HERE,t)) && (WHITE,LITERAL(";"))) {ACCEPT; DONE; }
	OR
	if (TERM(time_value_hours(HERE,t)) && (WHITE,LITERAL(";"))) {ACCEPT; DONE; }
	OR
	if (TERM(time_value_days(HERE,t)) && (WHITE,LITERAL(";"))) {ACCEPT; DONE; }
	OR
	if (TERM(time_value_datetime(HERE,t)) && (WHITE,LITERAL(";"))) {ACCEPT; DONE; }
	OR
	if (TERM(time_value_datetimezone(HERE,t)) && (WHITE,LITERAL(";"))) {ACCEPT; DONE; }
	OR
	if (TERM(time_value_isodatetime(HERE,t)) && (WHITE,LITERAL(";"))) {ACCEPT; DONE; }
	OR
	if (TERM(integer(HERE,t)) && (WHITE,LITERAL(";"))) {ACCEPT; DONE; }
	else 
	{
		REJECT;
	}
	DONE;
}

double GldLoader::load_latitude(char *buffer)
{
	char oname[128], pname[128];
	double v = convert_to_latitude(buffer);
	if ( sscanf(buffer,"(%[^.].%[^)])",oname,pname)==2 && strcmp(pname,"latitude")==0 )
	{
		OBJECT *obj = object_find_name(oname);
		if ( obj==NULL )
			syntax_error(filename,linenum,"'%s' does not refer to an existing object",buffer);
		return obj->latitude;
	}
	else if ( isnan(v) && ( strcmp(buffer,"")!=0 || stricmp(buffer, "none")!=0 ) )
	{
		syntax_error(filename,linenum,"'%s' is not a valid latitude",buffer);
	}
	else
	{
		IN_MYCONTEXT output_debug("%s(%d): latitude is converted to %lf", filename, linenum, v);
	}
	return v;
}

double GldLoader::load_longitude(char *buffer)
{
	char oname[128], pname[128];
	double v = convert_to_longitude(buffer);
	if ( sscanf(buffer,"(%[^.].%[^)])",oname,pname)==2 && strcmp(pname,"longitude")==0 )
	{
		OBJECT *obj = object_find_name(oname);
		if ( obj==NULL )
			syntax_error(filename,linenum,"'%s' does not refer to an existing object",buffer);
		return obj->longitude;
	}
	else if ( isnan(v) && ( strcmp(buffer,"")!=0 || stricmp(buffer, "none")!=0 ) )
	{
		syntax_error(filename,linenum,"'%s' is not a valid longitude",buffer);
	}
	else
	{
		IN_MYCONTEXT output_debug("%s(%d): longitude is convert to %lf", filename, linenum, v);
	}
	return v;
}

int GldLoader::clock_properties(PARSER)
{
	TIMESTAMP tsval;
	char timezone[64];
	double realval;
	START;
	if WHITE ACCEPT;
	if (LITERAL("tick") && WHITE)
	{
		if (TERM(real_value(HERE,&realval)) && (WHITE,LITERAL(";")))
		{
			if (realval!=TS_RESOLUTION)
			{
				syntax_error(filename,linenum,"timestamp resolution %g does not match system resolution %g, this version does not support variable tick", realval, TS_RESOLUTION);
				REJECT;
			}
			ACCEPT;
			goto Next;
		}
		syntax_error(filename,linenum,"expected tick value");
		REJECT;
	}
	OR if (LITERAL("timestamp") && WHITE)
	{
		if (TERM(time_value(HERE,&tsval)))
		{
			//global_clock = tsval;
			global_starttime = tsval; // used to affect start time, before with 
			ACCEPT;
			goto Next;
		}
		syntax_error(filename,linenum,"expected time value");
		REJECT;
	}
	OR if (LITERAL("starttime") && WHITE)
	{
		if (TERM(time_value(HERE,&tsval)))
		{
			global_starttime = tsval;
			ACCEPT;
			goto Next;
		}
		syntax_error(filename,linenum,"expected time value");
		REJECT;
	}
	OR if (LITERAL("stoptime") && WHITE)
	{
		if (TERM(time_value(HERE,&tsval)))
		{
			global_stoptime = tsval;
			ACCEPT;
			goto Next;
		}
		syntax_error(filename,linenum,"expected time value");
		REJECT;
	}
	OR if (LITERAL("timezone") && WHITE)
	{
		if (TERM(value(HERE,timezone,sizeof(timezone))) && (WHITE,LITERAL(";")) && strlen(timezone)>0)
		{
			if (timestamp_set_tz(timezone)==NULL)
				output_warning("%s(%d): timezone %s is not defined",filename,linenum,timezone);
				/* TROUBLESHOOT
					The specified timezone is not defined in the timezone file <code>.../etc/tzinfo.txt</code>.  
					Try using an known timezone, or add the desired timezone to the timezome file and try again.
				 */
			ACCEPT;
			goto Next;
		}
		syntax_error(filename,linenum,"expected time zone specification");
		REJECT;
	}
	OR if (WHITE,LITERAL("}")) {/* don't accept yet */ DONE;}
	OR { syntax_error_here(HERE); REJECT; }
	/* may be repeated */
Next:
	if TERM(clock_properties(HERE)) ACCEPT;
	DONE;
}

int GldLoader::pathname(PARSER, char *path, int size)
{
	START;
	if TERM(pattern(HERE,"[-A-Za-z0-9/\\:_,. ]",path,size)) {ACCEPT;}
	else REJECT;
	DONE;
}

/** Expanded values support in-place expansion of special context sensitive variables.
	Expanded values are enclosed in backquotes. The variables are specified using the 
	{varname} syntax.  The following variables are supported:

	{file} embeds the current file (full path,name,extension)
	{filename} embeds the name of the file (no path, no extension)
	{fileext} embeds the extension of the file (no path, no name)
	{filepath} embeds the path of the file (no name, no extension)
	{line} embeds the current line number
	{namespace} embeds the name of the current namespace
	{class}	embeds the classname of the current object
	{id} embeds the id of the current object
	{var} embeds the current value of the current object's variable <var>

 **/
int GldLoader::expanded_value(const char *text, char *result, int size, const char *delims)
{
	int n=0;
	if (text[n] == '`')
	{
		n++;
		memset(result,0,size--); /* preserve the string terminator even when buffer is full */
		for ( ; text[n]!='`'; n++)
		{
			if (size==0)
			{
				syntax_error(filename,linenum,"string expansion buffer overrun");
				return 0;
			}
			if (text[n]=='{')
			{
				char varname[256];
				char value[1024];
				char path[1024], name[1024], ext[1024];
				filename_parts(filename,path,name,ext);

				if (sscanf(text+n+1,"%255[a-zA-Z0-9_:]",varname)==0)
				{
					syntax_error(filename,linenum,"expanded string variable syntax error");
					return 0;
				}
				n+=(int)strlen(varname)+1;
				if (text[n]!='}')
				{
					syntax_error(filename,linenum,"expanded string variable missing closing }");
					return 0;
				}

				/* expanded specials variables */
				if (strcmp(varname,"file")==0)
					strcpy(value,filename);
				else if (strcmp(varname,"filename")==0)
					strcpy(value,name);
				else if (strcmp(varname,"filepath")==0)
					strcpy(value,path); 
				else if (strcmp(varname,"fileext")==0)
					strcpy(value,ext);
				else if (strcmp(varname,"namespace")==0)
					object_namespace(value,sizeof(value));
				else if (strcmp(varname,"class")==0)
					strcpy(value,current_object?current_object->oclass->name:"");
				else if (strcmp(varname,PACKAGE)==0)
					strcpy(value,global_execdir);
				else if (strcmp(varname,"hostname")==0)
					strcpy(value,global_hostname); 
				else if (strcmp(varname,"hostaddr")==0)
					strcpy(value,global_hostaddr); 
				else if (strcmp(varname,"cpu")==0)
					sprintf(value,"%d",sched_get_cpuid(0)); 
				else if (strcmp(varname,"pid")==0)
					sprintf(value,"%d",sched_get_procid()); 
				else if (strcmp(varname,"port")==0)
					sprintf(value,"%d",global_server_portnum);
				else if (strcmp(varname,"mastername")==0)
					strcpy(value,"localhost"); /* @todo copy actual master name */
				else if (strcmp(varname,"masteraddr")==0)
					strcpy(value,"127.0.0.1"); /* @todo copy actual master addr */
				else if (strcmp(varname,"masterport")==0)
					strcpy(value,"6267"); /* @todo copy actual master port */
				else if (strcmp(varname,"id")==0)
				{
					if (current_object)
						sprintf(value,"%d",current_object->id);
					else
						strcpy(value,"");
				}
				else if ( object_get_value_by_name(current_object,varname,value,sizeof(value)))
				{
					/* value is ok */
				}
				else if ( global_getvar(varname,value,sizeof(value)) )
				{
					/* value is ok */
				}
				else
				{
					syntax_error(filename,linenum,"variable '%s' not found in this context", varname);
					return 0;
				}

				/* accept the value */
				if ((int)strlen(value)>=size)
				{
					syntax_error(filename,linenum,"string expansion buffer overrun");
					return 0;
				}
				strcat(result,value);
				size -= (int)strlen(value);
				result += strlen(value);
			}
			else
			{
				*result++ = text[n];
				size--;
			}
		}
		if (text[n+1]==';')
			return n+1;
		else
		{
			syntax_error(filename,linenum,"missing terminating ;");
			return 0;
		}
	}
	else if (delims==NULL)
		return value(text,result,size);
	else
		return delim_value(text,result,size,delims);
}

/** alternate_value allows the use of ternary operations, e.g.,

		 property (expression) ? negzero_value : positive_value ;

 **/

int GldLoader::alternate_value(PARSER, char *value, int size)
{
	double test;
	char value1[1024];
	char value2[1024];
	START;
	if (WHITE) ACCEPT;
	if (TERM(expression(HERE,&test,NULL,current_object)) && (WHITE,LITERAL("?")))
	{
		if ((WHITE,TERM(expanded_value(HERE,value1,sizeof(value1)," \t\n:"))) && (WHITE,LITERAL(":")) && (WHITE,TERM(expanded_value(HERE,value2,sizeof(value2)," \n\t;"))))
		{
			ACCEPT;
			if (test>0)
			{
				if ((int)strlen(value1)>size)
				{
					syntax_error(filename,linenum,"alternate value 1 is too large ;");
					REJECT;
				}
				else
				{
					strcpy(value,value1);
					ACCEPT;
				}
			}
			else
			{
				if ((int)strlen(value2)>size)
				{
					syntax_error(filename,linenum,"alternate value 2 is too large ;");
					REJECT;
				}
				else
				{
					strcpy(value,value2);
					ACCEPT;
				}
			}
		}
		else
		{
			syntax_error(filename,linenum,"missing or invalid alternate values;");
			REJECT;
		}
		DONE;
	}
	OR if (TERM(expanded_value(HERE,value,size,NULL)))
	{
		ACCEPT;
		DONE
	}
	REJECT;
	DONE;
}

/** Line specs are generated internally to maintain proper filename and line number context. 
	Line specs are always alone on a line and take the form @pathname;linenum
 **/
int GldLoader::line_spec(PARSER)
{
	char fname[1024];
	int32 lnum;
	START;
	if LITERAL("@") 
	{
		if (TERM(pathname(HERE,fname,sizeof(fname))) && LITERAL(";") && TERM(integer32(HERE,&lnum)))
		{
			strcpy(filename,fname);
			linenum = lnum;
			ACCEPT; DONE;
		}
		else
		{
			syntax_error(filename,linenum,"@ syntax error");
			REJECT; DONE;
		}
	}
	else
		REJECT;
	DONE;
}

int GldLoader::clock_block(PARSER)
{
	START;
	if WHITE ACCEPT;
	if LITERAL("clock") ACCEPT else REJECT;
	if WHITE ACCEPT;
	if LITERAL("{") ACCEPT
	else
	{
		syntax_error(filename,linenum,"expected clock block opening {");
		REJECT;
	}
	if WHITE ACCEPT;
	// cache timestamp for delayed timestamp offsets
	if TERM(clock_properties(HERE)) ACCEPT;
	if WHITE ACCEPT;
	if LITERAL("}") ACCEPT else
	{
		syntax_error(filename,linenum,"expected clock block closing }");
		REJECT;
	}
	DONE;
}

int GldLoader::module_properties(PARSER, MODULE *mod)
{
	int64 val;
	char classname[MAXCLASSNAMELEN];
	char propname[MAXPROPNAMELEN];
	char propvalue[MAXPROPERTYVALUELEN];
	START;
	if WHITE ACCEPT;
	if (LITERAL("major") && (WHITE))
	{
		if (TERM(integer(HERE,&val)))
		{
			if WHITE ACCEPT;
			if LITERAL(";")
			{
				if (val!=mod->major)
				{
					syntax_error(filename,linenum,"%s has an incompatible module major version",mod->name);
					REJECT;
				}
				ACCEPT;
				goto Next;
			}
			else
			{
				syntax_error(filename,linenum,"expected ; after %s module major number", mod->name);
				REJECT;
			}
		}
		else
		{
			syntax_error(filename,linenum,"expected %s module major number", mod->name);
			REJECT;
		}
	}
	OR if (LITERAL("minor") && (WHITE))
	{
		if (TERM(integer(HERE,&val)))
		{
			if WHITE ACCEPT;
			if LITERAL(";")
			{
				if (val!=mod->minor)
				{
					syntax_error(filename,linenum,"%s has an incompatible module minor version",mod->name);
					REJECT;
				}
				ACCEPT;
				goto Next;
			}
			else
			{
				syntax_error(filename,linenum,"expected ; after %s module minor number", mod->name);
				REJECT;
			}
		}
		else
		{
			syntax_error(filename,linenum,"expected %s module minor number", mod->name);
			REJECT;
		}
	}
	OR if (LITERAL("class") && WHITE)
	{
		if TERM(name(HERE,classname,sizeof(classname)))
		{
			if WHITE ACCEPT;
			if LITERAL(";")
			{
				CLASS *oclass = class_get_class_from_classname(classname);
				if (oclass==NULL || oclass->module!=mod)
				{
					syntax_error(filename,linenum,"module '%s' does not implement class '%s'", mod->name, classname);
					REJECT;
				}
				ACCEPT;
				goto Next;
			}
			else
			{
				syntax_error(filename,linenum,"expected ; after module %s class %s declaration", mod->name, classname);
				REJECT;
			}
		}
		else
		{
			syntax_error(filename,linenum,"missing class name in module %s class declaration", mod->name);
			REJECT;
		}
	}
	OR if (TERM(name(HERE,propname,sizeof(propname))) && (WHITE))
	{
		current_object = NULL; /* object context */
		current_module = mod; /* module context */
		if TERM(alternate_value(HERE,propvalue,sizeof(propvalue)))
		{
			if WHITE ACCEPT;
			if LITERAL(";")
			{
				if (module_setvar(mod,propname,(const char*)propvalue)>0)
				{
					ACCEPT;
					goto Next;
				}
				else
				{
					syntax_error(filename,linenum,"invalid module %s property '%s'", mod->name, propname);
					REJECT;
				}
			}
			else
			{
				syntax_error(filename,linenum,"expected ; after module %s property specification", mod->name);
				REJECT;
			}
		}
		else
		{
			syntax_error(filename,linenum,"missing module %s property %s value", mod->name, propname);
			REJECT;
		}
	}
	OR if LITERAL("}") {/* don't accept yet */ DONE;}
	OR { syntax_error_here(HERE); REJECT; }
	/* may be repeated */
Next:
	if TERM(module_properties(HERE,mod)) ACCEPT;
	DONE;
}

int GldLoader::module_block(PARSER)
{
	char module_name[64];
	char fmod[8],mod[54];
	MODULE *module;
	START;
	if WHITE ACCEPT;
	if (LITERAL("module") && WHITE) ACCEPT else REJECT;
	//if WHITE ACCEPT;
	/* load options should go here and get converted to argc/argv */

	/* foreign module */
	if (TERM(name(HERE,fmod,sizeof(fmod))) && LITERAL("::") && TERM(name(HERE,mod,sizeof(mod))))
	{
		sprintf(module_name,"%s::%s",fmod,mod);
		if ((module=module_load(module_name,0,NULL))!=NULL)
		{
			ACCEPT;
		}
		else
		{
			syntax_error(filename,linenum,"%s module '%s' load failed, %s", fmod, mod,errno?strerror(errno):"(no details)");
			REJECT;
		}
	}

	OR
	/* native C/C++ module */
	if (TERM(name(HERE,module_name,sizeof(module_name))))
	{
		if ((module=module_load(module_name,0,NULL))!=NULL)
		{
			ACCEPT;
		}
		else
		{
			syntax_error(filename,linenum,"module '%s' load failed, %s", module_name,errno?strerror(errno):"(no details)");
			REJECT;
		}
	}
	if WHITE ACCEPT;
	if LITERAL(";") {ACCEPT;DONE;}
	OR
	if LITERAL("{") ACCEPT
	else
	{
		syntax_error(filename,linenum,"expected module %s block opening {", module_name);
		REJECT;
	}
	if TERM(module_properties(HERE,module)) ACCEPT else REJECT;
	if WHITE ACCEPT;
	if LITERAL("}") ACCEPT
	else
	{
		syntax_error(filename,linenum,"expected module %s block closing }", module_name);
		REJECT;
	}
	DONE;
}

int GldLoader::property_specs(PARSER, KEYWORD **keys)
{
	char keyname[32];
	int32 keyvalue;
	START;
	if WHITE ACCEPT;
	if ( TERM(name(HERE,keyname,sizeof(keyname))) && (WHITE,LITERAL("=")) && TERM(integer32(HERE,&keyvalue)))
	{
		*keys = (KEYWORD*)malloc(sizeof(KEYWORD));
		(*keys)->next = NULL;
		if WHITE ACCEPT;
		if LITERAL(",") ACCEPT;
		if WHITE ACCEPT;
		if TERM(property_specs(HERE, &((*keys)->next))) {}
		ACCEPT;
		strcpy((*keys)->name,keyname);
		(*keys)->value = keyvalue;
	}
	else
		REJECT;
	DONE;
}

int GldLoader::property_type(PARSER, PROPERTYTYPE *ptype, KEYWORD **keys)
{
	char type[32];
	START;
	if WHITE ACCEPT;
	if TERM(name(HERE,type,sizeof(type)))
	{
		*ptype = class_get_propertytype_from_typename(type);
		if (*ptype==PT_void)
		{
			syntax_error(filename,linenum,"class member %s is not recognized", type);
			REJECT;
		}
		if (WHITE,LITERAL("{"))
		{
			if (TERM(property_specs(HERE,keys)) && (WHITE,LITERAL("}")))
			{
				ACCEPT;}
			else
			{	REJECT;}
		}
		ACCEPT;
	}
	else REJECT;
	DONE;
}

int GldLoader::class_intrinsic_function_name(PARSER, CLASS *oclass, int64 *function, const char **ftype, const char **fname)
{
	char buffer[1024];
	START;
	if WHITE ACCEPT;
	if LITERAL("create")
	{
		*ftype = "int64";
		*fname = "create";
		*function |= FN_CREATE;
		ACCEPT;
	}
	else if LITERAL("init")
	{
		*ftype = "int64";
		*fname = "init";
		*function |= FN_INIT;
		ACCEPT;
	}
	else if LITERAL("precommit")
	{
		*ftype = "int64";
		*fname = "precommit";
		*function |= FN_PRECOMMIT;
		ACCEPT;
	}
	else if LITERAL("presync")
	{
		*ftype = "TIMESTAMP";
		*fname = "presync";
		oclass->passconfig = PASSCONFIG(oclass->passconfig|PC_PRETOPDOWN);
		*function |= FN_PRESYNC;
		ACCEPT;
	}
	else if LITERAL("sync")
	{
		*ftype = "TIMESTAMP";
		*fname = "sync";
		oclass->passconfig = PASSCONFIG(oclass->passconfig|PC_BOTTOMUP);
		*function |= FN_SYNC;
		ACCEPT;
	}
	else if LITERAL("postsync")
	{
		*ftype = "TIMESTAMP";
		*fname = "postsync";
		oclass->passconfig = PASSCONFIG(oclass->passconfig|PC_POSTTOPDOWN);
		*function |= FN_POSTSYNC;
		ACCEPT;
	}
	else if LITERAL("recalc")
	{
		*ftype = "int64";
		*fname = "recalc";
		*function |= FN_RECALC;
		ACCEPT;
	}
	else if LITERAL("notify")
	{
		*ftype = "int64";
		*fname = "notify";
		*function |= FN_NOTIFY;
		ACCEPT;
	}
	else if LITERAL("plc")
	{
		*ftype = "TIMESTAMP";
		*fname = "plc";
		*function |= FN_PLC;
		ACCEPT;
	}
	else if LITERAL("isa")
	{
		*ftype = "int64";
		*fname = "isa";
		*function |= FN_ISA;
		ACCEPT;
	}
	else if LITERAL("commit")
	{
		*ftype = "TIMESTAMP";
		*fname = "commit";
		*function |= FN_COMMIT;
		ACCEPT;
	}
	else if LITERAL("finalize")
	{
		*ftype = "int64";
		*fname = "finalize";
		*function |= FN_FINALIZE;
		ACCEPT;
	}
	else if TERM(name(HERE,buffer,sizeof(buffer)))
	{
		syntax_error(filename,linenum,"'%s' is not a recognized intrinsic function",buffer);
		REJECT;
	}
	DONE;
}

int GldLoader::argument_list(PARSER, char *args, int size)
{
	START;
	if WHITE ACCEPT;
	strcpy(args,"");
	if (LITERAL("("))
	{
		if (WHITE,TERM(pattern(HERE,"[^)]",args,size)))
		{
			ACCEPT;
		}
		if (WHITE,LITERAL(")"))
		{
			ACCEPT;
		}
		else
		{
			syntax_error(filename,linenum,"unterminated argument list");
			REJECT;
		}
	}
	else
		REJECT;
	DONE;
}

int GldLoader::source_code(PARSER, char *code, int size)
{
	int _n = 0;
	int nest = 0;
	char buffer[64];
	enum {CODE,COMMENTBLOCK,COMMENTLINE,STRING,CHAR} state=CODE;
	while (*_p!='\0')
	{
		char c1 = _p[0];
		char c2 = _p[1];
		if (c1=='\n')
			linenum++;
		if (size==0)
		{
			syntax_error(filename,linenum,"insufficient buffer space to load code");
			return 0;
		}
		switch(state) {
		case CODE:
			if (c1==';' && nest==0)
			{
					code[_n]='\0';
					return _n;
			}
			else if (c1=='{')
			{
				nest++;
				COPY(code);
			}
			else if (c1=='}')
			{
				if (nest>0)
				{
					nest--;
					COPY(code);
				}
				else
				{
					syntax_error(filename,linenum,"unmatched }");
					return 0;
				}
			}
			else if (c1=='/' && c2=='*')
				state = COMMENTBLOCK;
			else if (c1=='/' && c2=='/')
				state = COMMENTLINE;
			else if (c1=='"')
			{
				state = STRING;
				COPY(code);
			}
			else if (c1=='\'')
			{
				state = CHAR;
				COPY(code);
			}
			else
				COPY(code);
			break;
		case COMMENTBLOCK:
			if (c1=='*' && c2=='/')
			{
				if (!global_debug_output && global_getvar("noglmrefs",buffer,63)==NULL)
					sprintf(code+strlen(code),"#line %d \"%s\"\n", linenum,forward_slashes(filename).c_str());
				state = CODE;
			}
			break;
		case COMMENTLINE:
			if (c1=='\n')
				state = CODE;
			break;
		case STRING:
			if (c1=='"')
				state = CODE;
			else if (c1=='\n')
			{
				syntax_error(filename,linenum,"unterminated string constant");
				return 0;
			}
			COPY(code);
			break;
		case CHAR:
			if (c1=='\'')
				state = CODE;
			else if (c1=='\n')
			{
				syntax_error(filename,linenum,"unterminated char constant");
				return 0;
			}
			COPY(code);
			break;
		default:
			COPY(code);
			break;
		}
	}
	syntax_error(filename,linenum,"unterminated code block");
	return 0;
}

int GldLoader::class_intrinsic_function(PARSER, CLASS *oclass, int64 *functions, char *code, int size)
{
	const char *fname = NULL;
	const char *ftype = NULL;
	char arglist[1024];
	char source[65536];
	int startline;
	START;
	if WHITE ACCEPT;
	if (LITERAL("intrinsic") && WHITE && TERM(class_intrinsic_function_name(HERE,oclass,functions,&ftype,&fname)) && (WHITE,TERM(argument_list(HERE,arglist,sizeof(arglist)))) && (startline=linenum,(WHITE,TERM(source_code(HERE,source,sizeof(source))))) && (WHITE,LITERAL(";")))
	{
		if (oclass->module==NULL)
		{
			mark_linex(filename,startline);
			append_code("\t%s %s (%s) {\n\tOBJECT*my=((OBJECT*)this)-1; ",ftype,fname,arglist);
			append_code("\n#ifdef GLAPI3\n\tgl_core gl(my);\n#endif");
			append_code("\n\ttry %s ",source);
			append_code("catch (char *msg) {callback->output_error(\"%%s[%%s:%%d] exception - %%s\",my->name?my->name:\"(unnamed)\",my->oclass->name,my->id,msg); return 0;} ");
			append_code("catch (const char *msg) {callback->output_error(\"%%s[%%s:%%d] exception - %%s\",my->name?my->name:\"(unnamed)\",my->oclass->name,my->id,msg); return 0;} ");
			append_code("catch (...) {callback->output_error(\"%%s[%%s:%%d] unhandled exception\",my->name?my->name:\"(unnamed)\",my->oclass->name,my->id); return 0;} ");
			append_code("callback->output_error(\"%s::%s(%s) not all paths return a value\"); return 0;}\n",oclass->name,fname,arglist);
			append_code("/*RESETLINE*/\n");
			ACCEPT;
		}
		else
		{
			syntax_error(filename,linenum,"intrinsic functions not permitted in static classes");
			REJECT;
		}
	}
	else
		REJECT;
	DONE;
}

int GldLoader::class_export_function(PARSER, CLASS *oclass, char *fname, int fsize, char *arglist, int asize, char *code, int csize)
{
	int startline;
	char buffer[64];
	START;
	if WHITE ACCEPT;
	if (LITERAL("export") 
		&& (WHITE,TERM(name(HERE,fname,fsize)))
		&& (WHITE,TERM(argument_list(HERE,arglist,asize))) 
		&& (startline=linenum,(WHITE,TERM(source_code(HERE,code,csize)))) && (WHITE,LITERAL(";")))
	{
		if (oclass->module==NULL)
		{
			mark_linex(filename,startline);
			append_code("\tstatic int64 %s (%s) %s;\n/*RESETLINE*/\n",fname,arglist,code);

			if (global_getvar("noglmrefs",buffer,63)==NULL)
				append_init("#line %d \"%s\"\n"
					"\tif ((*(callback->function.define))(oclass,\"%s\",(FUNCTIONADDR)&%s::%s)==NULL) return 0;\n"
					"/*RESETLINE*/\n", startline, forward_slashes(filename).c_str(),
					fname,oclass->name,fname);

			ACCEPT;
		}
		else
		{
			syntax_error(filename,linenum,"export functions not permitted in static classes");
			REJECT;
		}
	}
	else
		REJECT;
	DONE;
}

int GldLoader::class_explicit_declaration(PARSER, char *type, int size)//, bool *is_static)
{
	START;
	if WHITE ACCEPT;
	if LITERAL("private")
	{
		strcpy(type,"private");
		ACCEPT;
	}
	else if LITERAL("protected")
	{
		strcpy(type,"protected");
		ACCEPT;
	}
	else if LITERAL("public")
	{
		strcpy(type,"public");
		ACCEPT;
	}
	else if LITERAL("static")
	{
		strcpy(type,"static");
		ACCEPT;
	}
	else 
		REJECT;
	WHITE;
/*	if LITERAL("static")
	{
		//strcpy(type,"static");
		*is_static = true;
	} else {
		*is_static = false;
	}
*/
	DONE;
}

int GldLoader::class_explicit_definition(PARSER, CLASS *oclass)
{
	int startline;
	char type[64];
	char code[4096];
//	bool is_static;
	START;
	if WHITE ACCEPT;
	if (TERM(class_explicit_declaration(HERE,type,sizeof(type)/*,&is_static*/)))
	{
		if (oclass->module==NULL)
		{
			startline=linenum;
			if WHITE ACCEPT;
			if TERM(source_code(HERE,code,sizeof(code)))
			{
				if WHITE ACCEPT;
				if LITERAL(";")
				{
					mark_linex(filename,startline);
					append_code("\t%s: %s;\n",type,code);
					append_code("/*RESETLINE*/\n");
					ACCEPT;
				}
				else
				{
					syntax_error(filename,linenum,"missing ; after code block");
					REJECT;
				}
			}
			else 
			{
				syntax_error(filename,linenum,"syntax error in code block");
				REJECT;
			}
		}
		else
		{
			syntax_error(filename,linenum,"explicit definitions not permitted in static classes");
			REJECT;
		}
	}
	else
		REJECT;
	DONE;
}

int GldLoader::class_external_function(PARSER, CLASS *oclass, CLASS **eclass,char *fname, int fsize)
{
	char classname[MAXCLASSNAMELEN+1];
	START;
	if (LITERAL("function") 
		&& WHITE 
		&& TERM(name(HERE,classname,sizeof(classname))) 
		&& LITERAL("::") 
		&& TERM(name(HERE,fname,fsize)) && (WHITE,LITERAL(";")))
	{
		if (oclass->module==NULL)
		{
			CLASS *oclass = class_get_class_from_classname(classname);
			if (oclass==NULL) 
			{
				syntax_error(filename,linenum,"class '%s' does not exist", classname);
				REJECT;
			}
			else
			{
				if (class_get_function(classname,fname))
				{
					*eclass = oclass;
					ACCEPT;
				}
				else
				{
					syntax_error(filename,linenum,"class '%s' does not define function '%s'", classname, fname);
					REJECT;
				}
			}
		}
		else
		{
			syntax_error(filename,linenum,"external functions not permitted in static classes");
			REJECT;
		}
	}
	else
		REJECT;
	DONE;
}

int GldLoader::class_properties(PARSER, CLASS *oclass, int64 *functions, char *initcode, int initsize)
{
	static char code[65536];
	char arglist[1024];
	char fname[64];
	char buffer[64];
	CLASS *eclass;
	PROPERTYTYPE type;
	char propname[64];
	KEYWORD *keys = NULL;
	UNIT *pUnit=NULL;
	START;
	if WHITE ACCEPT;
	if TERM(class_intrinsic_function(HERE,oclass,functions,code,sizeof(code)))
	{
		ACCEPT;
	}
	else if TERM(class_external_function(HERE,oclass,&eclass,fname,sizeof(fname)))
	{
		append_global("FUNCTIONADDR %s::%s = NULL;\n",oclass->name,fname);
		if (global_getvar("noglmrefs",buffer,63)==NULL)
			append_init("#line %d \"%s\"\n\tif ((%s::%s=gl_get_function(\"%s\",\"%s\"))==NULL) throw \"%s::%s not defined\";\n", 
				linenum, forward_slashes(filename).c_str(), oclass->name, fname, 
				eclass->name, fname, eclass->name, fname);
		append_code("\tstatic FUNCTIONADDR %s;\n",fname);
		ACCEPT;
	}
	else if TERM(class_explicit_definition(HERE, oclass))
	{
		ACCEPT;
	}
	else if TERM(class_export_function(HERE, oclass,fname,sizeof(fname),arglist,sizeof(arglist),code,sizeof(code)))
	{
		*functions |= FN_EXPORT;
		ACCEPT;
	}
	else if (TERM(property_type(HERE,&type,&keys)) && (WHITE,(TERM(nameunit(HERE,propname,sizeof(propname),&pUnit))||TERM(name(HERE,propname,sizeof(propname))))) && (WHITE,LITERAL(";")) )
	{
		PROPERTY *prop = class_find_property(oclass,propname);
		if (prop==NULL)
		{
			if (type==PT_void)
			{
				syntax_error(filename,linenum,"property type %s is not recognized", type);
				REJECT;
			}
			else
			{
				if (pUnit != NULL)
				{
					if (type==PT_double || type==PT_complex || type==PT_random)
						prop = class_add_extended_property(oclass,propname,type,pUnit->name);
					else
					{
						syntax_error(filename,linenum,"units not permitted for type %s", class_get_property_typename(type));
						REJECT;
					}
				}
				else if (keys!=NULL)
				{
					if (type==PT_enumeration || type==PT_set)
					{
						prop = class_add_extended_property(oclass,propname,type,NULL);
						prop->keywords = keys;
					}
					else
					{
						syntax_error(filename,linenum,"keys not permitted for type %s", class_get_property_typename(prop->ptype));
						REJECT;
					}
				}
				else
					prop = class_add_extended_property(oclass,propname,type,NULL);
				if (oclass->module==NULL)
				{
					mark_line();
					if (keys!=NULL)
					{
						KEYWORD *key;
						for (key=prop->keywords; key!=NULL; key=key->next)
							append_code("#define %s (0x%x)\n", key->name, key->value);
					}
					append_code("\t%s %s;\n", class_get_property_typename(prop->ptype), prop->name);
					append_code("/*RESETLINE*/\n");
				}
			}
		}
		else if (prop->ptype!=type)
		{
			syntax_error(filename,linenum,"property %s is defined in class %s as type %s", propname, oclass->name, class_get_property_typename(prop->ptype));
			REJECT;
		}
		ACCEPT;
	}
	else if LITERAL("}") {/* don't accept yet */ DONE;}
	else { syntax_error_here(HERE); REJECT; }
	/* may be repeated */
	if TERM(class_properties(HERE,oclass,functions,initcode,initsize)) ACCEPT;
	DONE;
}

int GldLoader::class_block(PARSER)
{
	char classname[MAXCLASSNAMELEN+1];
	CLASS *oclass;
	int64 functions = 0;
	char initcode[65536]="";
	char parent[64];
	enum {NONE, PRIVATE, PROTECTED, PUBLIC, EXTERNAL} inherit = NONE;
	START;
	if WHITE ACCEPT;
	if (LITERAL("class") && WHITE) /* enforced whitespace */
	{
		// startline = linenum;
		if TERM(name(HERE,classname,sizeof(classname)))
		{
			if (WHITE,LITERAL(":"))
			{
				if WHITE ACCEPT;
				if (LITERAL("public") && WHITE && TERM(name(HERE,parent,sizeof(parent))) )
				{
					inherit = PUBLIC;
					ACCEPT;
				}
				else if (LITERAL("protected") && WHITE && TERM(name(HERE,parent,sizeof(parent))) )
				{
					inherit = PROTECTED;
					ACCEPT;
				}
				else if (LITERAL("private") && WHITE && TERM(name(HERE,parent,sizeof(parent))) )
				{
					inherit = PRIVATE;
					ACCEPT;
				}
				else
				{
					syntax_error(filename,linenum,"missing inheritance qualifier");
					REJECT;
					DONE;
				}
				if (class_get_class_from_classname(parent)==NULL)
				{
					syntax_error(filename,linenum,"class %s inherits from undefined class %s", classname, parent);
					REJECT;
					DONE;
				}
			}
			if WHITE ACCEPT;
			if LITERAL("{")
			{
				oclass = class_get_class_from_classname(classname);
				if (oclass==NULL)
				{
					oclass = class_register(NULL,classname,0,PC_NOSYNC);
					mark_line();
					switch (inherit) {
					case NONE:
						append_code("class %s {\npublic:\n\t%s(MODULE*mod) {};\n", oclass->name, oclass->name);
						break;
					case PRIVATE:
						append_code("class %s : private %s {\npublic:\n\t%s(MODULE*mod) : %s(mod) {};\n", oclass->name, parent, oclass->name, parent);
						oclass->parent = class_get_class_from_classname(parent);
						break;
					case PROTECTED:
						append_code("class %s : protected %s {\npublic:\n\t%s(MODULE*mod) : %s(mod) {};\n", oclass->name, parent, oclass->name, parent);
						oclass->parent = class_get_class_from_classname(parent);
						break;
					case PUBLIC:
						append_code("class %s : public %s {\npublic:\n\t%s(MODULE*mod) : %s(mod) {};\n", oclass->name, parent, oclass->name, parent);
						oclass->parent = class_get_class_from_classname(parent);
						break;
					default:
						output_error("class_block inherit status is invalid (inherit=%d)", inherit);
						REJECT;
						DONE;
						break;
					}
					mark_line();
				}
				ACCEPT;
			}
			else
			{
				syntax_error(filename,linenum,"expected class %s block opening {",classname);
				REJECT;
			}
		}
		else
		{
			syntax_error(filename,linenum,"expected class name");
			REJECT;
		}
		if (TERM(class_properties(HERE,oclass,&functions,initcode,sizeof(initcode)))) ACCEPT;
		if WHITE ACCEPT;
		if LITERAL("}")
		{
			if ( oclass->module==NULL && functions!=0 )
			{
				append_code("};\n");
#define ENTERING(OBJ,X) if (strstr(global_trace,#X)!=NULL) append_code("trace(\"call %s::%s\",("#OBJ"));",oclass->name,#X)
#define EXITING(OBJ,X) if (strstr(global_trace,#X)!=NULL) append_code("trace(\"exit %s::%s\",("#OBJ"));",oclass->name,#X)

				append_code("/*RESETLINE*/\n");
				append_code("/*RESETLINE*/\n");
				append_code("extern \"C\" int64 create_%s(OBJECT **obj, OBJECT *parent)\n{\n",oclass->name);
				append_code(
						"\tif ((*obj=gl_create_object(myclass))==NULL)\n\t\treturn 0;\n"
						"\tif ( parent ) gl_set_parent(*obj,parent);\n", oclass->name,oclass->name);
					if (functions&FN_CREATE) 
					{
						ENTERING(*obj,create);
						append_code("\tint64 ret = ((%s*)((*obj)+1))->create(parent);\n",oclass->name);
						EXITING(*obj,create);
						append_code("\treturn ret;\n}\n");
					}
					else
						append_code("\treturn 1;\n}\n");
				if (functions&FN_INIT) {
					append_code("/*RESETLINE*/\n");
					append_code("extern \"C\" int64 init_%s(OBJECT *obj, OBJECT *parent)\n{\n",oclass->name);
					ENTERING(*obj,init);
					append_code("\tint64 ret = ((%s*)(obj+1))->init(parent);\n",oclass->name);
					EXITING(*obj,init);
					append_code("\treturn ret;\n}\n");
				}
				if (functions&FN_PRECOMMIT) {
					append_code("/*RESETLINE*/\n");
					append_code("extern \"C\" int64 precommit_%s(OBJECT *obj, TIMESTAMP t1)\n{\n",oclass->name);
					ENTERING(*obj,precommit);
					append_code("\tint64 ret = ((%s*)(obj+1))->precommit(t1);\n",oclass->name);
					EXITING(*obj,precommit);
					append_code("\treturn ret;\n}\n");
				}
				if (functions&FN_SYNC || functions&FN_PRESYNC || functions&FN_POSTSYNC) {
					append_code("/*RESETLINE*/\n");
					append_code("extern \"C\" int64 sync_%s(OBJECT *obj, TIMESTAMP t1, PASSCONFIG pass)\n{\n",oclass->name);
					append_code("\tint64 t2 = TS_NEVER;\n\tswitch (pass) {\n");
					if (functions&FN_PRESYNC)
					{
						append_code("\tcase PC_PRETOPDOWN:\n");
						ENTERING(obj,presync);
						append_code("\t\tt2=((%s*)(obj+1))->presync(obj->clock,t1);\n",oclass->name);
						EXITING(obj,presync);
						if ((functions&(FN_SYNC|FN_POSTSYNC))==0)
							append_code("\t\tobj->clock = t1;\n");
						append_code("\t\tbreak;\n");
					}
					if (functions&FN_SYNC)
					{
						append_code("\tcase PC_BOTTOMUP:\n");
						ENTERING(obj,sync);
						append_code("\t\tt2=((%s*)(obj+1))->sync(obj->clock,t1);\n",oclass->name);
						EXITING(obj,sync);
						if ((functions&FN_POSTSYNC)==0)
							append_code("\t\tobj->clock = t1;\n");
						append_code("\t\tbreak;\n");
					}
					if (functions&FN_POSTSYNC)
					{
						append_code("\tcase PC_POSTTOPDOWN:\n");
						ENTERING(obj,postsync);
						append_code("\t\tt2=((%s*)(obj+1))->postsync(obj->clock,t1);\n",oclass->name);
						EXITING(obj,postsync);
						append_code("\t\tobj->clock = t1;\n");
						append_code("\t\tbreak;\n");
					}
					append_code("\tdefault:\n\t\tbreak;\n\t}\n\treturn t2;\n}\n");
				}
				if (functions&FN_PLC) {
					append_code("/*RESETLINE*/\n");
					append_code("extern \"C\" int64 plc_%s(OBJECT *obj, TIMESTAMP t1)\n{\n",oclass->name);
					ENTERING(obj,plc);
					append_code("\tint64 t2 = ((%s*)(obj+1))->plc(obj->clock,t1);\n",oclass->name);
					EXITING(obj,plc);
					append_code("\treturn t2;\n}\n");
				}
				if (functions&FN_COMMIT) {
					append_code("/*RESETLINE*/\n");
					append_code("extern \"C\" TIMESTAMP commit_%s(OBJECT *obj, TIMESTAMP t1, TIMESTAMP t2)\n{\n",oclass->name);
					ENTERING(obj,commit);
					append_code("\tTIMESTAMP ret = ((%s*)(obj+1))->commit(t1, t2);\n",oclass->name);
					EXITING(obj,commit);
					append_code("\treturn ret;\n}\n");
				}
				if (functions&FN_ISA) {
					append_code("/*RESETLINE*/\n");
					append_code("extern \"C\" int64 isa_%s(OBJECT *obj, char *type)\n{\n",oclass->name);
					ENTERING(obj,isa);
					append_code("\tint64 ret = ((%s*)(obj+1))->isa(type);\n",oclass->name);
					EXITING(obj,isa);
					append_code("\treturn ret;\n}\n");
				}
				if (functions&FN_NOTIFY) {
					append_code("/*RESETLINE*/\n");
					append_code("extern \"C\" int64 notify_%s(OBJECT *obj, NOTIFYMODULE msg)\n{\n",oclass->name);
					ENTERING(obj,notify);
					append_code("\tint ret64 = ((%s*)(obj+1))->isa(type);\n",oclass->name);
					EXITING(obj,notify);
					append_code("\treturn ret;\n}\n");
				}
				if (functions&FN_RECALC) {
					append_code("/*RESETLINE*/\n");
					append_code("extern \"C\" int64 recalc_%s(OBJECT *obj)\n{\n",oclass->name);
					ENTERING(obj,recalc);
					append_code("\tint ret64 = ((%s*)(obj+1))->recalc();\n",oclass->name);
					EXITING(obj,recalc);
					append_code("\treturn ret;\n}\n");
				}
				if (functions&FN_FINALIZE) {
					append_code("/*RESETLINE*/\n");
					append_code("extern \"C\" int64 finalize_%s(OBJECT *obj)\n{\n",oclass->name);
					ENTERING(*obj,create);
					append_code("\tint64 ret = ((%s*)(obj+1))->finalize();\n",oclass->name);
					EXITING(*obj,create);
					append_code("\treturn ret;\n}\n");
				}

				/* TODO add other intrinsics (notify, recalc, isa) */
				if (!compile_code(oclass,functions)) REJECT;
			} else if ( functions!=0 ) { // if module != NULL
				if(code_used){
					syntax_error(filename,linenum,"intrinsic functions found for compiled class");
					REJECT;
				}
			}				
			ACCEPT;
		}
		else
		{
			syntax_error(filename,linenum,"expected closing } after class block");
			REJECT;
		}
	}
	else REJECT;
	DONE;
}

int GldLoader::set_flags(OBJECT *obj, char *propval)
{
	if (convert_to_set(propval,&(obj->flags),object_flag_property())<=0)
	{
		syntax_error(filename,linenum,"flags of %s:%d %s could not be set to %s", obj->oclass->name, obj->id, obj->name, propval);
		return 0;
	};
	return 1;
}

int GldLoader::is_int(PROPERTYTYPE pt)
{
	if(pt == PT_int16 || pt == PT_int32 || pt == PT_int64){
		return (int)pt;
	} else {
		return 0;
	}
}

int GldLoader::schedule_ref(PARSER, SCHEDULE **sch)
{
	char name[64];
	START;
	if WHITE ACCEPT;
	if (TERM(dashed_name(HERE,name,sizeof(name))))
	{
		ACCEPT;
		if (((*sch)=schedule_find_byname(name))==NULL)
			REJECT;
	}
	else
		REJECT;
	DONE;
}

int GldLoader::property_ref(PARSER, TRANSFORMSOURCE *xstype, void **ref, OBJECT *from)
{
	FULLNAME oname;
	char pname[64];
	START;
	if WHITE ACCEPT;
	if (TERM(name(HERE,oname,sizeof(oname))) && LITERAL(".") && TERM(dotted_name(HERE,pname,sizeof(pname))))
	{
		OBJECT *obj = (strcmp(oname,"this")==0 ? from : object_find_name(oname));

		// object isn't defined yet
		if (obj==NULL)
		{
			// add to unresolved list
			char id[1024];
			sprintf(id,"%s.%s",oname,pname);
			*ref = (void*)add_unresolved(from,PT_double,NULL,from->oclass,id,filename,linenum,UR_TRANSFORM);
			ACCEPT;
		}
		else 
		{
			PROPERTY *prop = object_get_property(obj,pname,NULL);
			if (prop==NULL)
			{
				syntax_error(filename,linenum,"property '%s' of object '%s' not found", oname,pname);
				REJECT;
			}
			else if (prop->ptype==PT_double)
			{
				*ref = (void*)object_get_addr(obj,pname); 
				*xstype = XS_DOUBLE;
				ACCEPT;
			}
			else if (prop->ptype==PT_complex)
			{
				// TODO support R,I parts
				*ref = (void*)object_get_addr(obj,pname); // get R part only
				*xstype = XS_COMPLEX;
				ACCEPT;
			}
			else if (prop->ptype==PT_loadshape)
			{
				loadshape *ls = (loadshape*)object_get_addr(obj,pname);
				*ref = &(ls->load);
				*xstype = XS_LOADSHAPE;
				ACCEPT;
			}
			else if (prop->ptype==PT_enduse)
			{
				enduse *eu = (enduse*)object_get_addr(obj,pname);
				*ref = &(eu->total.Re());
				*xstype = XS_ENDUSE;
				ACCEPT;
			}
			else if ( prop->ptype==PT_random )
			{
				randomvar *rv = (randomvar*)object_get_addr(obj,pname);
				*ref = &(rv->value);
				*xstype = XS_RANDOMVAR;
				ACCEPT;
			}
			else
			{
				syntax_error(filename,linenum,"transform '%s.%s' does not reference a double or a double container like a loadshape", oname,pname);
				REJECT;
			}
		}
	}
	else
	{	REJECT;	}
	DONE;
}

int GldLoader::transform_source(PARSER, TRANSFORMSOURCE *xstype, void **source, OBJECT *from)
{
	SCHEDULE *sch;
	START;
	if WHITE ACCEPT;
	if (TERM(schedule_ref(HERE,&sch)))
	{
		*source = (void*)&(sch->value);
		*xstype = XS_SCHEDULE;
		ACCEPT;
	}
	else if (TERM(property_ref(HERE,xstype,source,from)))
	{	ACCEPT; }
	else
	{	REJECT; }
	DONE;
}

int GldLoader::filter_transform(PARSER, TRANSFORMSOURCE *xstype, char *sources, size_t srcsize, char *filtername, size_t namesize, OBJECT *from)
{
	char fncname[1024];
	char varlist[4096];
	START;
	if ( TERM(name(HERE,fncname,sizeof(fncname))) && (WHITE,LITERAL("(")) && (WHITE,TERM(property_list(HERE,varlist,sizeof(varlist)))) && LITERAL(")") )
	{
		if ( transform_find_filter(fncname) == NULL )
		{
			REJECT;
		}
		else if ( strlen(fncname)<namesize && strlen(varlist)<srcsize )
		{
			strcpy(filtername,fncname);
			strcpy(sources,varlist);
			ACCEPT;
		}
		else
		{
			syntax_error(filename,linenum,"filter name/input too long");
			REJECT;
		}
	}
	else
	{
		REJECT;
	}
	DONE;
}

int GldLoader::external_transform(PARSER, TRANSFORMSOURCE *xstype, char *sources, size_t srcsize, char *functionname, size_t namesize, OBJECT *from)
{
	char fncname[1024];
	char varlist[4096];
	START;
	if ( TERM(name(HERE,fncname,sizeof(fncname))) && (WHITE,LITERAL("(")) && (WHITE,TERM(variable_list(HERE,varlist,sizeof(varlist)))) && LITERAL(")") )
	{
		if ( strlen(fncname)<namesize && strlen(varlist)<srcsize )
		{
			strcpy(functionname,fncname);
			strcpy(sources,varlist);
			ACCEPT;
			DONE
		}
	}
	REJECT;
	DONE;
}
int GldLoader::linear_transform(PARSER, TRANSFORMSOURCE *xstype, void **source, double *scale, double *bias, OBJECT *from)
{
	START;
	if WHITE ACCEPT;
	/* scale * schedule_name [+ bias]  */
	if (TERM(functional(HERE,scale)) && (WHITE,LITERAL("*")) && (WHITE,TERM(transform_source(HERE, xstype, source, from))))
	{	
		if ((WHITE,LITERAL("+")) && (WHITE,TERM(functional(HERE,bias)))) { ACCEPT; }
		else { *bias = 0;	ACCEPT;}
		DONE;
	}
	OR
	/* scale * schedule_name [- bias]  */
	if (TERM(functional(HERE,scale)) &&( WHITE,LITERAL("*")) && (WHITE,TERM(transform_source(HERE,xstype, source,from))))
	{
		if ((WHITE,LITERAL("-")) && (WHITE,TERM(functional(HERE,bias)))) { *bias *= -1; ACCEPT; }
		else { *bias = 0;	ACCEPT;}
		DONE;
	}
	OR
	/* schedule_name [* scale] [+ bias]  */
	if (TERM(transform_source(HERE,xstype,source,from)))
	{
		if ((WHITE,LITERAL("*")) && (WHITE,TERM(functional(HERE,scale)))) { ACCEPT; }
		else { ACCEPT; *scale = 1;}
		if ((WHITE,LITERAL("+")) && (WHITE,TERM(functional(HERE,bias)))) { ACCEPT; DONE; }
	 	OR if ((WHITE,LITERAL("-")) && (WHITE,TERM(functional(HERE,bias)))) { *bias *= -1; ACCEPT; DONE}
		else { *bias = 0;	ACCEPT;}
		DONE;
	}
	OR
	/* bias + scale * schedule_name  */
	if (TERM(functional(HERE,bias)) && (WHITE,LITERAL("+")) && (WHITE,TERM(functional(HERE,scale))) && (WHITE,LITERAL("*")) && (WHITE,TERM(transform_source(HERE,xstype, source,from))))
	{
		ACCEPT;
		DONE;
	}
	OR
	/* bias - scale * schedule_name  */
	if (TERM(functional(HERE,bias)) && (WHITE,LITERAL("-")) && (WHITE,TERM(functional(HERE,scale))) && (WHITE,LITERAL("*")) && (WHITE,TERM(transform_source(HERE,xstype, source,from))))
	{
		*scale *= -1;
		ACCEPT;
		DONE;
	}
	OR
	/* bias + schedule_name [* scale] */
	if (TERM(functional(HERE,bias)) && (WHITE,LITERAL("+")) && (WHITE,TERM(transform_source(HERE,xstype, source,from))))
	{
		if ((WHITE,LITERAL("*")) && (WHITE,TERM(functional(HERE,scale)))) { ACCEPT; }
		else { ACCEPT; *scale = 1;}
		DONE;
	}
	OR
	/* bias - schedule_name [* scale] */
	if (TERM(functional(HERE,bias)) && (WHITE,LITERAL("-")) && (WHITE,TERM(transform_source(HERE,xstype, source,from))))
	{
		if ((WHITE,LITERAL("*")) && (WHITE,TERM(functional(HERE,scale)))) { ACCEPT; *scale *= -1; }
		else { ACCEPT; *scale = 1;}
		DONE;
	}
	REJECT;
	DONE;
}

void GldLoader::json_free(JSONDATA **data)
{
	if ( data==NULL || *data == NULL )
		return;
	json_free(&((*data)->next));
	free((void*)(*data)->name);
	free((void*)(*data)->value);
	free((void*)(*data));
	*data = NULL;
}
bool GldLoader::json_append(JSONDATA **data, const char *name, size_t namelen, const char *value, size_t valuelen)
{
	JSONDATA *next = (JSONDATA*)malloc(sizeof(JSONDATA));
	if ( next == NULL )
	{
		output_error("json_append() memory allocation failed");
		return false;
	}
	next->next = *data;
	next->name = strndup(name,namelen);
	if ( next->name == NULL )
	{
		output_error("json_append() memory allocation failed");
		free(next);
		return false;
	}
	next->value = strndup(value,valuelen);
	if ( next->value == NULL )
	{
		output_error("json_append() memory allocation failed");
		free((void*)(next->name));
		free(next);
		return false;
	}
	*data = next;
	IN_MYCONTEXT output_debug("json_append(name='%s',value='%s')",next->name,next->value);
	return true;
}
int GldLoader::json_data(PARSER,JSONDATA **data)
{
	// this parser is for simple json "dict" data only
	// and will not accept json lists or nested data
	enum {BEGIN, OPEN, NAME, BNAME, QNAME, COLON, VALUE, BVALUE, QVALUE, CLOSE, END, ERROR} state;
	const char *name = NULL, *value = NULL;
	size_t namelen = 0, valuelen = 0;
	START;
	WHITE;
	if ( PEEK('{') )
	{
		for ( state = BEGIN ; state != END ; _m++ )
		{
			char c = *HERE;
			if ( state == BEGIN )
			{
				if ( isspace(c) ) { continue; }
				if ( c == '{' ) { state = OPEN; continue; }
				state = ERROR; break;
			}
			else if ( state == OPEN )
			{
				if ( isspace(c) ) { continue; }
				if ( c == '"' ) { name = HERE + 1; namelen = 0; state = QNAME; continue; }
				if ( c == '}' ) { state = END; continue; }
				name = HERE; namelen = 1; state = BNAME; continue;
			}
			else if ( state == BNAME )
			{
				if ( isspace(c) ) { state = COLON; continue; }
				if ( c == ':' ) {state = VALUE; continue; }
				namelen++;
				continue;
			}
			else if ( state == QNAME )
			{
				// TODO: handle escape
				if ( c == '"' ) { state = COLON; continue; }
				namelen++;
				continue;
			}
			else if ( state == COLON )
			{
				if ( isspace(c) ) { continue; }
				if ( c == ':' ) { state = VALUE; continue; }
				state = ERROR; break;
			}
			else if ( state == VALUE )
			{
				if ( isspace(c) ) { continue; }
				if ( c == '"' ) { value = HERE+1; valuelen = 0; state = QVALUE; continue; }
				state = BVALUE; value = HERE; valuelen = 1; continue;
			}
			else if ( state == BVALUE )
			{ 
				if ( isspace(c) ) { if ( !json_append(data,name,namelen,value,valuelen) ) break; state = CLOSE; continue; }
				if ( c == ';' || c == ',' ) { if ( !json_append(data,name,namelen,value,valuelen) ) break; state = OPEN; continue; }
				if ( c == '}' ) { if ( !json_append(data,name,namelen,value,valuelen) ) break; state = END; continue; }
				valuelen++;
				continue;
			}
			else if ( state == QVALUE )
			{
				// TODO: handle escape
				if ( c == '"') { if ( !json_append(data,name,namelen,value,valuelen) ) break; state = CLOSE; continue; }
				valuelen++;
				continue;
			}
			else if ( state == CLOSE )
			{
				if ( isspace(c) ) { continue; }
				if ( c == ';' ) { state = OPEN; continue; }
				if ( c == '}' ) { state = END; continue; }
			}
			else
			{
				// state is invalid
				break;
			}
		}
		if ( state == END ) 
		{
			ACCEPT;
		}
		else 
		{
			syntax_error(filename,linenum,"JSON parse error at or near '%20s...'",HERE);
			json_free(data);
			REJECT;
		}
	}
	else
	{
		REJECT;
	}
	DONE;
}

int GldLoader::json_block(PARSER, OBJECT *obj, const char *propname)
{
	JSONDATA *data = NULL;
	START;
	if ( TERM(json_data(HERE,&data)) )
	{
		if ( object_set_json(obj,propname,data) )
		{
			ACCEPT;
		}
		else
		{
			syntax_error(filename,linenum,"JSON set failed");
			REJECT;
		}
	}
	else
	{
		REJECT;
	}
	DONE;
}

int GldLoader::object_properties(PARSER, CLASS *oclass, OBJECT *obj)
{
	char propname[64];
	static char propval[65536*10];
	double dval;
	complex cval;
	void *source=NULL;
	TRANSFORMSOURCE xstype = XS_UNKNOWN;
	char transformname[1024];
	char sources[4096];
	double scale=1,bias=0;
	UNIT *unit=NULL;
	OBJECT *subobj=NULL;
	START;
	if WHITE ACCEPT;
	if TERM(line_spec(HERE)) {ACCEPT;}
	if WHITE ACCEPT;
	if TERM(object_block(HERE,obj,&subobj)) 
	{		
		if (WHITE,LITERAL(";"))
		{	ACCEPT;}
		else
		{
			syntax_error(filename,linenum,"missing ; at end of nested object block",propname);
			REJECT;
		}
			
	}
	else if (TERM(dotted_name(HERE,propname,sizeof(propname))) && WHITE)
	{
		LOADMETHOD *method = class_get_loadmethod(obj->oclass,propname);
		if ( method!=NULL )
		{
			if ( TERM(value(HERE,propval,sizeof(propval))) )
			{
				if ( method->call(obj,propval)==1 )
				{
					ACCEPT;
				}
				else
				{
					syntax_error(filename,linenum,"load method '%s/%s::%s' failed on value '%s'", obj->oclass->module->name,obj->oclass->name,propname,propval);
					REJECT;
				}
			}
			else
			{
				syntax_error(filename,linenum,"unable to parse value for load method '%s/%s::%s'", obj->oclass->module->name,obj->oclass->name,propname);
				REJECT;
			}
		}
		else if (TERM(json_block(HERE,obj,propname)))
		{
			ACCEPT;
		}
		else {
			PROPERTY *prop = class_find_property(oclass,propname);
			OBJECT *subobj=NULL;
			current_object = obj; /* object context */
			current_module = obj->oclass->module; /* module context */
			char targetprop[1024];
			char targetvalue[1024];
			if (prop!=NULL && prop->ptype==PT_object && TERM(object_block(HERE,NULL,&subobj)))
			{
				char objname[64];
				if (subobj->name) strcpy(objname,subobj->name); else sprintf(objname,"%s:%d", subobj->oclass->name,subobj->id);
				if (object_set_value_by_name(obj,propname,objname))
					ACCEPT
				else
				{
					syntax_error(filename,linenum,"unable to link subobject to property '%s'",propname);
					REJECT;
				}
			}
			else if ( prop==NULL && strcmp(propname,"parent")==0
					&& (WHITE,LITERAL("childless")) && (WHITE,LITERAL(":"))
					&& (WHITE,TERM(name(HERE,targetprop,sizeof(targetprop))))
					&& (WHITE,LITERAL("="))
					&& (WHITE,TERM(dashed_name(HERE,targetvalue,sizeof(targetvalue)))) )
			{
				OBJECT *target;
				for ( target = object_get_first() ; target != NULL ; target = object_get_next(target) )
				{
					char value[1024];
					if ( object_get_child_count(target)==0 && !object_get_value_by_name(target,targetprop,value,sizeof(value)) && strcmp(value,targetvalue)==0 )
					{
						object_set_parent(obj,target);
						break;
					}
				}
				if ( obj==NULL )
				{
					syntax_error(filename,linenum,"no childless objects found in %s=%s (immediate)", targetprop, targetvalue);
					REJECT;
				}
				else
				{
					ACCEPT;
				}
			}
			else if (prop!=NULL && LITERAL("inherit"))
			{
				char value[1024];
				if ( obj->parent==NULL )
				{
					syntax_error(filename,linenum,"cannot inherit from an parent that hasn't been resolved yet or isn't specified");
					REJECT;
				}
				else if ( ! object_get_value_by_name(obj->parent,propname,value,sizeof(value)) )
				{
					syntax_error(filename,linenum,"unable to get value of inherit property '%s'", propname);
					REJECT;
				}
				if ( object_set_value_by_name(obj,propname,value)<=0 )
				{
					syntax_error(filename,linenum,"unable to set value of inherit property '%s'", propname);
					REJECT;
				}
			}
			else if (prop!=NULL && prop->ptype==PT_complex && TERM(complex_unit(HERE,&cval,&unit)))
			{
				if (unit!=NULL && prop->unit!=NULL && strcmp((char *)unit, "") != 0 && unit_convert_complex(unit,prop->unit,&cval)==0)
				{
					syntax_error(filename,linenum,"units of value are incompatible with units of property, cannot convert from %s to %s", unit->name,prop->unit->name);
					REJECT;
				}
				else if (object_set_complex_by_name(obj,propname,cval)==0)
				{
					syntax_error(filename,linenum,"complex property %s of %s %s could not be set to complex value '%g%+gi'", propname, format_object(obj).c_str(), cval.Re(), cval.Im());
					REJECT;
				}
				else
					ACCEPT;
			}
			else if (prop!=NULL && prop->ptype==PT_double && TERM(expression(HERE, &dval, &unit, obj)))
			{
				if (unit!=NULL && prop->unit!=NULL && strcmp((char *)unit, "") != 0 && unit_convert_ex(unit,prop->unit,&dval)==0)
				{
					syntax_error(filename,linenum,"units of value are incompatible with units of property, cannot convert from %s to %s", unit->name,prop->unit->name);
					REJECT;
				}
				else if (object_set_double_by_name(obj,propname,dval)==0)
				{
					syntax_error(filename,linenum,"double property %s of %s %s could not be set to expression evaluating to '%g'", propname, format_object(obj).c_str(), dval);
					REJECT;
				}
				else
					ACCEPT;
			}
			else if (prop!=NULL && prop->ptype==PT_bool && TERM(expression(HERE, &dval, &unit, obj)))
			{
				if (unit!=NULL && prop->unit!=NULL && strcmp((char *)unit, "") != 0 && unit_convert_ex(unit,prop->unit,&dval)==0)
				{
					syntax_error(filename,linenum,"units of value are incompatible with units of property, cannot convert from %s to %s", unit->name,prop->unit->name);
					REJECT;
				}
				else if (object_set_value_by_name(obj,propname,dval>0?"TRUE":"FALSE")==0)
				{
					syntax_error(filename,linenum,"double property %s of %s %s could not be set to expression evaluating to '%g'", propname, format_object(obj).c_str(), dval);
					REJECT;
				}
				else
					ACCEPT;
			}
			else if (prop!=NULL && prop->ptype==PT_double && TERM(functional_unit(HERE,&dval,&unit)))
			{
				if (unit!=NULL && prop->unit!=NULL && strcmp((char *)unit, "") != 0 && unit_convert_ex(unit,prop->unit,&dval)==0)
				{
					syntax_error(filename,linenum,"units of value are incompatible with units of property, cannot convert from %s to %s", unit->name,prop->unit->name);
					REJECT;
				}
				else if (object_set_double_by_name(obj,propname,dval)==0)
				{
					syntax_error(filename,linenum,"double property %s of %s %s could not be set to double value '%g' having unit '%s'", propname, format_object(obj).c_str(), dval, unit->name);
					REJECT;
				}
				else
					ACCEPT;
			}
			else if(prop != NULL && is_int(prop->ptype) && TERM(functional_unit(HERE, &dval, &unit))){
				int64 ival = 0;
				int16 ival16 = 0;
				int32 ival32 = 0;
				int64 ival64 = 0;
				int rv = 0;

				if(unit != NULL && prop->unit != NULL && strcmp((char *)(unit), "") != 0 && unit_convert_ex(unit, prop->unit, &dval) == 0){
					syntax_error(filename,linenum,"units of value are incompatible with units of property, cannot convert from %s to %s", unit->name,prop->unit->name);
					REJECT;
				} else {
					switch(prop->ptype){
						case PT_int16:
							ival = ival16 = (int16)dval;
							rv = object_set_int16_by_name(obj, propname, ival16);
							break;
						case PT_int32:
							ival = ival32 = (int32)dval;
							rv = object_set_int32_by_name(obj, propname, ival32);
							break;
						case PT_int64:
							ival = ival64 = (int64)dval;
							rv = object_set_int64_by_name(obj, propname, ival64);
							break;
						default:
							output_error("function_int operating on a non-integer (we shouldn't be here)");
							REJECT;
					} /* end switch */
					if(rv == 0){
						syntax_error(filename,linenum,"int property %s of %s %s could not be set to integer '%lld'", propname, format_object(obj).c_str(), ival);
						REJECT;
					} else {
						ACCEPT;
					}
				} /* end unit_convert_ex else */
			}
			else if (prop!=NULL
				&& ( ( prop->ptype>=PT_double && prop->ptype<=PT_int64 ) || ( prop->ptype>=PT_bool && prop->ptype<=PT_timestamp ) || ( prop->ptype>=PT_float && prop->ptype<=PT_enduse ) )
				&& TERM(linear_transform(HERE, &xstype, &source,&scale,&bias,obj)))
			{
				void *target = (void*)((char*)(obj+1) + (int64)prop->addr);

				/* add the transform list */
				if (!transform_add_linear(xstype,(double*)source,target,scale,bias,obj,prop,(xstype == XS_SCHEDULE ? (SCHEDULE*)source : 0)))
				{
					syntax_error(filename,linenum,"schedule transform could not be created - %s", errno?strerror(errno):"(no details)");
					REJECT;
				}
				else if ( source!=NULL )
				{
					/* a transform is unresolved */
					if (first_unresolved==source)

						/* source was the unresolved entry, for now it will be the transform itself */
						first_unresolved->ref = (void*)transform_getnext(NULL);

					ACCEPT;
				}
			}
			else if (prop!=NULL && prop->ptype==PT_double && TERM(filter_transform(HERE, &xstype, sources, sizeof(sources), transformname, sizeof(transformname), obj)))
			{
				// TODO handle more than one source
				char sobj[64], sprop[64];

				int n = sscanf(sources,"%[^:,]:%[^,]",sobj,sprop);
				OBJECT *source_obj;
				PROPERTY *source_prop;

				/* get source object */
				source_obj = (n==1||strcmp(sobj,"this")==0) ? obj : object_find_name(sobj);
				if ( !source_obj )
				{
					syntax_error(filename,linenum,"filter source object '%s' not found", n==1?"this":sobj);
					REJECT;
					DONE;
				}

				/* get source property */
				source_prop = object_get_property(source_obj, n==1?sobj:sprop,NULL);
				if ( !source_prop )
				{
					syntax_error(filename,linenum,"filter source property '%s' of object '%s' not found", n==1?sobj:sprop, n==1?"this":sobj);
					REJECT;
					DONE;
				}

				/* add to external transform list */
				if ( !transform_add_filter(obj,prop,transformname,source_obj,source_prop) )
				{
					syntax_error(filename,linenum,"filter transform could not be created - %s", errno?strerror(errno):"(no details)");
					REJECT;
					DONE;
				}
				else if ( source!=NULL )
				{
					/* a transform is unresolved */
					if (first_unresolved==source)

						/* source was the unresolved entry, for now it will be the transform itself */
						first_unresolved->ref = (void*)transform_getnext(NULL);

					ACCEPT;
				}
			}
			else if (prop!=NULL && prop->ptype==PT_double && TERM(external_transform(HERE, &xstype, sources, sizeof(sources), transformname, sizeof(transformname), obj)))
			{
				// TODO handle more than one source
				char sobj[64], sprop[64];
				int n = sscanf(sources,"%[^:,]:%[^,]",sobj,sprop);
				OBJECT *source_obj;
				PROPERTY *source_prop;

				/* get source object */
				source_obj = (n==1||strcmp(sobj,"this")==0) ? obj : object_find_name(sobj);
				if ( !source_obj )
				{
					syntax_error(filename,linenum,"transform source object '%s' not found", n==1?"this":sobj);
					REJECT;
					DONE;
				}

				/* get source property */
				source_prop = object_get_property(source_obj, n==1?sobj:sprop,NULL);
				if ( !source_prop )
				{
					syntax_error(filename,linenum,"transform source property '%s' of object '%s' not found", n==1?sobj:sprop, n==1?"this":sobj);
					REJECT;
					DONE;
				}

				/* add to external transform list */
				if ( !transform_add_external(obj,prop,transformname,source_obj,source_prop) )
				{
					syntax_error(filename,linenum,"external transform could not be created - %s", errno?strerror(errno):"(no details)");
					REJECT;
					DONE;
				}
				else if ( source!=NULL )
				{
					/* a transform is unresolved */
					if (first_unresolved==source)

						/* source was the unresolved entry, for now it will be the transform itself */
						first_unresolved->ref = (void*)transform_getnext(NULL);

					ACCEPT;
				}
			}
			else if TERM(alternate_value(HERE,propval,sizeof(propval)))
			{
				if (prop==NULL)
				{
					/* check for special properties */
					if (strcmp(propname,"root")==0)
						obj->parent = NULL;
					else if (strcmp(propname,"parent")==0)
					{
						if (add_unresolved(obj,PT_object,(void*)&obj->parent,oclass,propval,filename,linenum,UR_RANKS)==NULL)
						{
							syntax_error(filename,linenum,"unable to add unresolved reference to parent %s", propval);
							REJECT;
						}
						else
							ACCEPT;
					}
					else if (strcmp(propname,"rank")==0)
					{
						if ((obj->rank = atoi(propval))<0)
						{
							syntax_error(filename,linenum,"unable to set rank to %s", propval);
							REJECT;
						}
						else
							ACCEPT;
					}
					else if (strcmp(propname,"clock")==0)
					{
						obj->clock = atoi64(propval); // @todo convert_to_timestamp should be used
						ACCEPT;
					}
					else if (strcmp(propname,"valid_to")==0)
					{
						obj->valid_to = atoi64(propval); // @todo convert_to_timestamp should be used
						ACCEPT;
					}
					else if (strcmp(propname,"schedule_skew")==0)
					{
						obj->schedule_skew = atoi64(propval);
						ACCEPT;
					}
					else if (strcmp(propname,"latitude")==0)
					{
						obj->latitude = load_latitude(propval);
						ACCEPT;
					}
					else if (strcmp(propname,"longitude")==0)
					{
						obj->longitude = load_longitude(propval);
						ACCEPT;
					}
					else if (strcmp(propname,"in")==0 || strcmp(propname,"in_svc")==0)
					{
						obj->in_svc = convert_to_timestamp_delta(propval,&obj->in_svc_micro,&obj->in_svc_double);
						ACCEPT;
					}
					else if (strcmp(propname,"out")==0 || strcmp(propname,"out_svc")==0)
					{
						obj->out_svc = convert_to_timestamp_delta(propval,&obj->out_svc_micro,&obj->out_svc_double);
						ACCEPT;
					}
					else if (strcmp(propname,"on_init")==0 )
					{
						obj->events.init = strdup(propval);
					}
					else if (strcmp(propname,"on_precommit")==0 )
					{
						obj->events.precommit = strdup(propval);
					}
					else if (strcmp(propname,"on_presync")==0 )
					{
						obj->events.presync = strdup(propval);
					}
					else if (strcmp(propname,"on_sync")==0 )
					{
						obj->events.sync = strdup(propval);
					}
					else if (strcmp(propname,"on_postsync")==0 )
					{
						obj->events.postsync = strdup(propval);
					}
					else if (strcmp(propname,"on_commit")==0 )
					{
						obj->events.commit = strdup(propval);
					}
					else if (strcmp(propname,"on_finalize")==0 )
					{
						obj->events.finalize = strdup(propval);
					}
					else if (strcmp(propname,"name")==0)
					{
						if (object_set_name(obj,propval)==NULL)
						{
							syntax_error(filename,linenum,"property name %s could not be used", propval);
							REJECT;
						}
						else
							ACCEPT;
					}
					else if ( strcmp(propname,"heartbeat")==0 )
					{
						obj->heartbeat = convert_to_timestamp(propval);
						ACCEPT;
					}
					else if (strcmp(propname,"groupid")==0){
						strncpy(obj->groupid, propval, sizeof(obj->groupid));
					}
					else if (strcmp(propname,"flags")==0)
					{
						if(set_flags(obj,propval) == 0)
						{
							REJECT;
						}
						else
							ACCEPT;
					}
					else if (strcmp(propname,"library")==0)
					{
						output_warning("%s(%d): libraries not yet supported", filename, linenum);
						/* TROUBLESHOOT
							An attempt to use the <b>library</b> GLM directive was made.  Library directives
							are not supported yet.
						 */
						ACCEPT;
						DONE;
					}
					else if ( strcmp(propname,"module")==0 )
					{
						if ( strcmp(propval,obj->oclass->module->name)!=0 )
						{
							output_error("%s(%d): module '%s' does not match module of class '%s.%s'",filename,linenum,propval,obj->oclass->module->name,obj->oclass->name);
							REJECT;
							DONE;
						}
						else
						{
							ACCEPT;
						}
					}
					else if ( strcmp(propname,"guid")==0 )
					{
						if ( sscanf(propval,"%08llX%08llX",obj->guid,obj->guid+1) != 2 )
						{
							output_error("%s(%d): guid '%s' is not valid",filename,linenum,propval);
							REJECT;
							DONE;
						}
						else
						{
							ACCEPT;
						}
					}
					else
					{
						syntax_error(filename,linenum,"property %s is not defined in class %s", propname, oclass->name);
						REJECT;
					}
				}
				else if (prop->ptype==PT_object)
				{	void *addr = object_get_addr(obj,propname);
					if (addr==NULL)
					{
						syntax_error(filename,linenum,"unable to get %s member %s", format_object(obj).c_str(), propname);
						REJECT;
					}
					else
					{
						add_unresolved(obj,PT_object,addr,oclass,propval,filename,linenum,UR_NONE);
						ACCEPT;
					}
				}
				else if ( prop->ptype >= PT_char8 && prop->ptype <= PT_char1024 )
				{
					int len = object_set_value_by_name(obj,propname,propval);
					if ( len < (int)strlen(propval) )
					{
						syntax_error(filename,linenum,"property %s of %s could not be set to value '%s' (only %d bytes read)", propname, format_object(obj).c_str(), propval, len);
						REJECT;
					}
					else
					{
						ACCEPT;
					}
				}
				else if ( object_set_value_by_name(obj,propname,propval) == 0 )
				{
					syntax_error(filename,linenum,"property %s of %s could not be set to value '%s'", propname, format_object(obj).c_str(), propval);
					REJECT;
				}
				else
					ACCEPT; // @todo shouldn't this be REJECT?
			}
		}
		if WHITE ACCEPT;
		if LITERAL(";") {ACCEPT;}
		else
		{
			syntax_error(filename,linenum,"expected ';' at end of property specification");
			REJECT;
		}
	}
	else if LITERAL("}") {/* don't accept yet */ DONE;}
	else { syntax_error_here(HERE); REJECT; }
	/* may be repeated */
	if TERM(object_properties(HERE,oclass,obj))
	{
		ACCEPT;
	}
	else
	{
		REJECT;
	}
	DONE;
}

int GldLoader::object_name_id(PARSER,char *classname, int64 *id)
{
	START;
	if WHITE ACCEPT;
	if TERM(dotted_name(HERE,classname,MAXCLASSNAMELEN))
	{
		*id = -1; /* anonymous object */
		if LITERAL(":")
		{
			TERM(integer(HERE,id));
		}
		ACCEPT;
		DONE;
	}
	else if TERM(name(HERE,classname,MAXCLASSNAMELEN))
	{
		*id = -1; /* anonymous object */
		if LITERAL(":")
		{
			TERM(integer(HERE,id));
		}
		ACCEPT;
		DONE;
	}
	else
		REJECT;
}

int GldLoader::object_name_id_range(PARSER,char *classname, int64 *from, int64 *to)
{
	START;
	if WHITE ACCEPT;
	if (TERM(dotted_name(HERE,classname,MAXCLASSNAMELEN)) && LITERAL(":") && TERM(integer(HERE,from)) && LITERAL("..")) ACCEPT
	else if (TERM(name(HERE,classname,MAXCLASSNAMELEN)) && LITERAL(":") && TERM(integer(HERE,from)) && LITERAL("..")) ACCEPT
	else REJECT;
	if (TERM(integer(HERE,to))) ACCEPT else
	{
		syntax_error(filename,linenum,"expected id range end value");
		REJECT;
	}
	DONE;
}

int GldLoader::object_name_id_count(PARSER,char *classname, int64 *count)
{
	START;
	if WHITE ACCEPT;
	if (TERM(dotted_name(HERE,classname,MAXCLASSNAMELEN)) && LITERAL(":") && LITERAL("..")) ACCEPT
	else if (TERM(name(HERE,classname,MAXCLASSNAMELEN)) && LITERAL(":") && LITERAL("..")) ACCEPT
	else REJECT;
	if (TERM(integer(HERE,count))) ACCEPT else
	{
		syntax_error(filename,linenum,"expected id count");
		REJECT;
	}
	DONE;
}

int GldLoader::object_block(PARSER, OBJECT *parent, OBJECT **subobj)
{
#define NAMEOBJ  /* DPC: not sure what this does, but it doesn't seem to be harmful */
#ifdef NAMEOBJ
	static OBJECT nameobj;
#endif
	FULLNAME space;
	char classname[MAXCLASSNAMELEN+1];
	CLASS *oclass;
	OBJECT *obj=NULL;
	int64 id=-1, id2=-1;
	START;

	// @TODO push context here

	if WHITE ACCEPT;
	if (LITERAL("namespace") && (WHITE,TERM(name(HERE,space,sizeof(space)))) && (WHITE,LITERAL("{")))
	{
		if (!object_open_namespace(space))
		{
			syntax_error(filename,linenum,"namespace %s could not be opened", space);
			REJECT;
		}

		while (TERM(object_block(HERE,parent,subobj))) {LITERAL(";");}
		while (WHITE);
		if (LITERAL("}"))
		{	object_close_namespace();
			ACCEPT;
			DONE;
		}
		else
		{
			syntax_error(filename,linenum,"namespace %s missing closing }", space);
			REJECT;
		}
	}

	if WHITE ACCEPT;
	if (LITERAL("object") && WHITE) ACCEPT else REJECT /* enforced whitespace */

	/* objects should not be started until all deferred schedules are done */
	if ( global_threadcount>1 )
	{
		if ( schedule_createwait()==FAILED )
		{
			syntax_error(filename,linenum,"object create cannot proceed when a schedule error persists");
			REJECT;
		}
	}

	//if WHITE ACCEPT;
	if TERM(object_name_id_range(HERE,classname,&id,&id2))
	{
		oclass = class_get_class_from_classname(classname);
		if (oclass==NULL) 
		{
			syntax_error(filename,linenum,"class '%s' is not known", classname);
			REJECT;
		}
		id2++;
		ACCEPT;
	}
	else if TERM(object_name_id_count(HERE,classname,&id2))
	{
		id=-1; id2--;  /* count down to zero inclusive */
		oclass = class_get_class_from_classname(classname);
		if (oclass==NULL) 
		{
			syntax_error(filename,linenum,"class '%s' is not known", classname);
			REJECT;
		}
		ACCEPT;
	}
	else if TERM(object_name_id(HERE,classname,&id))
	{
		oclass = class_get_class_from_classname(classname);
		if (oclass==NULL)
		{
			syntax_error(filename,linenum,"class '%s' is not known", classname);
			REJECT;
		}
		CLASS *aclass = class_get_class_from_classname(classname,oclass);
		if ( aclass != NULL )
		{
			syntax_error(filename,linenum,"class '%s' module reference is ambiguous (using '%s' instead of '%s')", classname,oclass->module ? oclass->module->name : "runtime", aclass->module ? aclass->module->name : "runtime");
		}
		ACCEPT;
	}
	else
	{
		syntax_error(filename,linenum,"expected object id or range");
		REJECT;
	}
	if WHITE ACCEPT;
	if (LITERAL("{")) ACCEPT else
	{
		syntax_error(filename,linenum,"expected object block starting {");
		REJECT;
	}

	/* id(s) is/are valid */
#ifdef NAMEOBJ
	nameobj.name = classname;
#endif
	if (id2==-1) id2=id+1; /* create singleton */
	BEGIN_REPEAT;
	while (id<id2)
	{
		REPEAT;
		if (oclass->create!=NULL)
		{
#ifdef NAMEOBJ
			obj = &nameobj;
#endif
			if ((*oclass->create)(&obj,parent)==0) 
			{
				syntax_error(filename,linenum,"create failed for object %s:%d", classname, id);
				REJECT;
			}
			else if (obj==NULL
#ifdef NAMEOBJ
				|| obj==&nameobj
#endif
				) 
			{
				syntax_error(filename,linenum,"create failed name object %s:%d", classname, id);
				REJECT;
			}
		}
		else // need to create object here because class has no create function 
		{
			obj = object_create_single(oclass);
			if ( obj==NULL )
			{
				syntax_error(filename,linenum,"create failed for object %s:%d", classname, id);
				REJECT;
			}
			object_set_parent(obj,parent);
		}
		if (id!=-1 && load_set_index(obj,(OBJECTNUM)id)==FAILED)
		{
			syntax_error(filename,linenum,"unable to index object id number for %s:%d", classname, id);
			REJECT;
		}
		else if TERM(object_properties(HERE,oclass,obj))
		{
			ACCEPT;
		} 
		else REJECT;
		if (id==-1) id2--; else id++;
	}
	END_REPEAT;
	if WHITE ACCEPT;
	if LITERAL("}") ACCEPT else
	{
		syntax_error(filename,linenum,"expected object block closing }");
		REJECT;
	}
	if (subobj) *subobj = obj;
	
	// @TODO pop context here

	DONE;
}

int GldLoader::import(PARSER)
{
	char modname[32];
	char fname[1024];
	START;
	if WHITE ACCEPT;
	if (LITERAL("import") && WHITE) /* enforced whitespace */
	{
		if (TERM(name(HERE,modname,sizeof(modname))) && WHITE) /* enforced whitespace */
		{
			current_object = NULL; /* object context */
			current_module = NULL; /* module context */
			if TERM(alternate_value(HERE,fname,sizeof(fname)))
			{
				if LITERAL(";")
				{
					int result;
					MODULE *module = module_find(modname);
					if (module==NULL)
					{
						syntax_error(filename,linenum,"module %s not loaded", modname);
						REJECT;
					}
					result = module_import(module,fname);
					if (result < 0)
					{
						syntax_error(filename,linenum,"%d errors loading importing %s into %s module", -result, fname, modname);
						REJECT;
					}
					else if (result==0)
					{
						syntax_error(filename,linenum,"module %s load of %s failed; %s", modname, fname, errno?strerror(errno):"(no details)");
						REJECT;
					}
					else
					{
						IN_MYCONTEXT output_verbose("%d objects loaded to %s from %s", result, modname, fname);
						ACCEPT;
					}
				}
				else
				{
					syntax_error(filename,linenum,"expected ; after module %s import from %s statement", modname, fname);
					REJECT;
				}
			}
			else
			{
				syntax_error(filename,linenum,"expected filename after module %s import statement", modname);
				REJECT;
			}
		}
		else
		{
			syntax_error(filename,linenum,"expected module name after import statement");
			REJECT;
		}
	}
	DONE
}

int GldLoader::export_model(PARSER)
{
	char modname[32];
	char fname[1024];
	START;
	if WHITE ACCEPT;
	if (LITERAL("export") && WHITE) /* enforced whitespace */
	{
		if (TERM(name(HERE,modname,sizeof(modname))) && WHITE) /* enforced whitespace */
		{
			current_object = NULL; /* object context */
			current_module = NULL; /* module context */
			if TERM(alternate_value(HERE,fname,sizeof(fname)))
			{
				if LITERAL(";")
				{
					int result;
					MODULE *module = module_find(modname);
					if (module==NULL)
					{
						syntax_error(filename,linenum,"module %s not loaded", modname);
						REJECT;
					}
					if ( !load_resolve_all() )
						syntax_error(filename,linenum,"module export encountered before all object names were resolved", modname);
					result = module_export(module,fname);
					if (result < 0)
					{
						syntax_error(filename,linenum,"%d errors export %s from %s module", -result, fname, modname);
						REJECT;
					}
					else if (result==0)
					{
						syntax_error(filename,linenum,"module %s export of %s failed; %s", modname, fname, errno?strerror(errno):"(no details)");
						REJECT;
					}
					else
					{
						IN_MYCONTEXT output_verbose("%d objects export from %s to %s", result, modname, fname);
						ACCEPT;
					}
				}
				else
				{
					syntax_error(filename,linenum,"expected ; after module %s export from %s statement", modname, fname);
					REJECT;
				}
			}
			else
			{
				syntax_error(filename,linenum,"expected export specification after module %s export statement", modname);
				REJECT;
			}
		}
		else
		{
			syntax_error(filename,linenum,"expected module name after import statement");
			REJECT;
		}
	}
	DONE
}

int GldLoader::library(PARSER)
{
	START;
	if WHITE ACCEPT;
	if (LITERAL("library") && WHITE) /* enforced whitespace */
	{
		char libname[1024];
		if ( TERM(dotted_name(HERE,libname,sizeof(libname))) && (WHITE,LITERAL(";")))
		{
			output_warning("%s(%d): libraries not yet supported", filename, linenum);
			/* TROUBLESHOOT
				An attempt to parse a <b>library</b> GLM directive was made.  Library directives
				are not supported yet.
			 */
			ACCEPT;
			DONE;
		}
		else
		{
			syntax_error(filename,linenum,"library syntax error");
			REJECT;
		}
	}
	REJECT;
}

int GldLoader::schedule(PARSER)
{
	int startline = linenum;
	char schedname[64];
	START;
	if WHITE ACCEPT;
	if (LITERAL("schedule") && WHITE && TERM(name(HERE,schedname,sizeof(schedname))) && (WHITE,LITERAL("{")))
	{
		char buffer[65536], *p=buffer;
		int nest=0;
		for (nest=0; nest>=0; _m++)
		{
			char c = *HERE;
			if (c=='\0') break;
			switch (c) {
			case '{': nest++; *p++ = c; break;
			case '}': if (nest-->0) *p++ = c; break; 
			case '\n': *p++ = c; ++linenum; break;
			//case '\r': *p++ = c; ++linenum; break;
			default: *p++ = c; break;
			}
			*p = '\0';
		}
		SCHEDULE *sch = schedule_create(schedname, buffer);
		if ( sch != NULL )
		{
			sch->flags |= SN_USERDEFINED;
			ACCEPT;
		}
		else
		{
			syntax_error(filename,startline,"schedule '%s' is not valid", schedname);
			REJECT;
		}
	}
	else
		REJECT;
	DONE;
}

int GldLoader::linkage_term(PARSER,::instance *inst)
{
	int startline = linenum;
	char fromobj[64];
	char fromvar[64];
	char toobj[64];
	char tovar[64];
	START;
	if WHITE ACCEPT;
	if ( TERM(name(HERE,fromobj,sizeof(fromobj))) && LITERAL(":") && TERM(name(HERE,fromvar,sizeof(fromvar))) 
		&& (WHITE,LITERAL("->")) && (WHITE,TERM(name(HERE,toobj,sizeof(toobj)))) && LITERAL(":") && TERM(name(HERE,tovar,sizeof(tovar)))
		&& LITERAL(";"))
	{
		if ( linkage_create_writer(inst,fromobj,fromvar,toobj,tovar) ) ACCEPT 
		else {
			syntax_error(filename,startline,"linkage to write '%s:%s' to '%s:%s' is not valid", fromobj, fromvar, toobj, tovar);
			REJECT;
		}
		DONE;
	}
	OR if ( TERM(name(HERE,toobj,sizeof(toobj))) && LITERAL(":") && TERM(name(HERE,tovar,sizeof(tovar))) 
		&& (WHITE,LITERAL("<-")) && (WHITE,TERM(name(HERE,fromobj,sizeof(fromobj)))) && LITERAL(":") && TERM(name(HERE,fromvar,sizeof(fromvar)))
		&& LITERAL(";"))
	{
		if ( linkage_create_reader(inst,fromobj,fromvar,toobj,tovar) ) ACCEPT 
		else {
			syntax_error(filename,startline,"linkage to read '%s:%s' from '%s:%s' is not valid", fromobj, fromvar, toobj, tovar);
			REJECT;
		}
		DONE;
	}
	OR if ( LITERAL("model") && WHITE && TERM(value(HERE,inst->model,sizeof(inst->model))) && (WHITE,LITERAL(";")))
	{
		ACCEPT;
		DONE;
	}
	OR if ( LITERAL("cacheid") && WHITE && TERM(integer(HERE,(long long*)&(inst->cacheid))) && (WHITE,LITERAL(";")))
	{
		ACCEPT;
		DONE;
	}
	OR if ( LITERAL("mode") && WHITE && TERM(value(HERE,inst->cnxtypestr,sizeof(inst->cnxtypestr))) && (WHITE, LITERAL(";")))
	{
		ACCEPT;
		DONE;
	}
	OR if ( LITERAL("execdir") && WHITE && TERM(value(HERE,inst->execdir,sizeof(inst->execdir))) && (WHITE, LITERAL(";")))
	{
		ACCEPT;
		DONE;
	}
	OR if ( LITERAL("return_port") && WHITE && TERM(integer16(HERE,(short*)&(inst->return_port))) && (WHITE, LITERAL(";")))
	{
		IN_MYCONTEXT output_debug("linkage_term(): return_port = %d", inst->return_port);
		ACCEPT;
		DONE;
	}
	OR if ( LITERAL("}") )
	{
		REJECT;
	}
	OR
	{
		syntax_error(filename,startline,"unrecognized instance term at or after '%.10s...'", HERE);
		REJECT;
	}
	DONE;
	
}
int GldLoader::instance_block(PARSER)
{
	int startline = linenum;
	char instance_host[256];
	START;
	if WHITE ACCEPT;
	if ( LITERAL("instance") && WHITE && TERM(hostname(HERE,instance_host,sizeof(instance_host))) && (WHITE,LITERAL("{")))
	{
		::instance *inst = instance_create(instance_host);
		if ( !inst ) 
		{ 
			syntax_error(filename,startline,"unable to define an instance on %s", instance_host);
			REJECT; 
			DONE; 
		}
		ACCEPT;
		while ( TERM(linkage_term(HERE,inst)) ) ACCEPT;
		if ( (WHITE,LITERAL("}")) ) { ACCEPT; DONE }
		else REJECT;
	}
	else
		REJECT;
	DONE;
}

int GldLoader::gnuplot(PARSER, GUIENTITY *entity)
{
	char *p = entity->gnuplot;
	int _n = 0;
	while ( _p[_n]!='}' )
	{
		if (_p[_n]=='\n') linenum++;
		*p++ = _p[_n++];
		if ( p>entity->gnuplot+sizeof(entity->gnuplot) )
		{
			syntax_error(filename,linenum,"gnuplot script too long");
			return _n;
		}
	}
	return _n;
}

int GldLoader::gui_entity_parameter(PARSER, GUIENTITY *entity)
{
	char buffer[1024];
	char varname[64];
	char modname[64];
	char objname[64];
	char propname[64];
	START;
	if WHITE ACCEPT;
	if LITERAL("global")
	{
		ACCEPT;
		if WHITE ACCEPT;
		if (TERM(name(HERE,modname,sizeof(modname))) && LITERAL("::") && TERM(name(HERE,varname,sizeof(varname))) && (WHITE,LITERAL(";")))
		{
			char fullname[256];
			ACCEPT;
			sprintf(fullname,"%s::%s",modname,varname);
			gui_set_variablename(entity,fullname);
			DONE;
		}
		OR if (TERM(name(HERE,varname,sizeof(varname))) && (WHITE,LITERAL(";")))
		{
			ACCEPT;
			gui_set_variablename(entity,varname);
			if (gui_get_variable(entity) || gui_get_environment(entity))
			{
				DONE;
			}
			else
			{
				syntax_error(filename,linenum,"invalid gui global variable '%s'",varname);
				REJECT;
			}
		}
		else
		{
			syntax_error(filename,linenum,"invalid gui global variable specification");
			REJECT;
		}
	}
	OR if LITERAL("link") 
	{
		ACCEPT;
		if WHITE ACCEPT;
		if (TERM(name(HERE,objname,sizeof(objname))) && LITERAL(":") && TERM(name(HERE,propname,sizeof(propname))) && (WHITE,LITERAL(";")))
		{
			gui_set_objectname(entity,objname);
			gui_set_propertyname(entity,propname);
			ACCEPT; 
			DONE;
		}
		else
		{
			syntax_error(filename,linenum,"invalid gui link object:property specification");
			REJECT;
		}
	}
	OR if LITERAL("value") 
	{ 
		ACCEPT;
		if WHITE ACCEPT;
		if (TERM(value(HERE,buffer,sizeof(buffer))) && (WHITE,LITERAL(";")))
		{
			gui_set_value(entity,buffer);
			ACCEPT; 
			DONE;
		}
		else
		{
			syntax_error(filename,linenum,"invalid gui value specification");
			REJECT;
		}
	}
	OR if LITERAL("source") 
	{ 
		ACCEPT;
		if WHITE ACCEPT;
		if (TERM(value(HERE,buffer,sizeof(buffer))) && (WHITE,LITERAL(";")))
		{
			gui_set_source(entity,buffer);
			ACCEPT; 
			DONE;
		}
		else
		{
			syntax_error(filename,linenum,"invalid gui value specification");
			REJECT;
		}
	}
	OR if LITERAL("options") 
	{ 
		ACCEPT;
		if WHITE ACCEPT;
		if (TERM(value(HERE,buffer,sizeof(buffer))) && (WHITE,LITERAL(";")))
		{
			gui_set_options(entity,buffer);
			ACCEPT; 
			DONE;
		}
		else
		{
			syntax_error(filename,linenum,"invalid gui options specification");
			REJECT;
		}
	}	OR if LITERAL("unit") 
	{ 
		ACCEPT;
		if WHITE ACCEPT;
		if (TERM(value(HERE,buffer,sizeof(buffer))) && (WHITE,LITERAL(";")))
		{
			gui_set_unit(entity,buffer);
			if (gui_get_unit(entity))
			{
				ACCEPT; 
				DONE;
			}
			else
			{
				syntax_error(filename,linenum,"invalid gui unit '%s'", buffer);
				REJECT;
			}
		}
		else
		{
			syntax_error(filename,linenum,"invalid gui unit specification");
			REJECT;
		}
		ACCEPT;  
		DONE;
	}
	OR if LITERAL("size") 
	{ 
		ACCEPT;
		if WHITE ACCEPT;
		if (TERM(integer32(HERE,&entity->size)) && (WHITE,LITERAL(";")))
		{
			ACCEPT; 
			DONE;
		}
		else
		{
			syntax_error(filename,linenum,"invalid gui size specification");
			REJECT;
		}
		ACCEPT;  
		DONE;
	}
	OR if LITERAL("height") 
	{ 
		ACCEPT;
		if WHITE ACCEPT;
		if (TERM(integer32(HERE,&entity->height)) && (WHITE,LITERAL(";")))
		{
			ACCEPT; 
			DONE;
		}
		else
		{
			syntax_error(filename,linenum,"invalid gui height specification");
			REJECT;
		}
		ACCEPT;  
		DONE;
	}	
	OR if LITERAL("width") 
	{ 
		ACCEPT;
		if WHITE ACCEPT;
		if (TERM(integer32(HERE,&entity->width)) && (WHITE,LITERAL(";")))
		{
			ACCEPT; 
			DONE;
		}
		else
		{
			syntax_error(filename,linenum,"invalid gui width specification");
			REJECT;
		}
		ACCEPT;  
		DONE;
	}
	OR if ( LITERAL("gnuplot") && (WHITE,LITERAL("{")) )
	{
		ACCEPT;
		if ( TERM(gnuplot(HERE,entity)) )
		{
			ACCEPT;
			if ( LITERAL("}") )
			{
				ACCEPT;
				DONE;
			}
			else
			{
				syntax_error(filename,linenum,"missing closing } after gnuplot script");
				REJECT;
			}
		}
		else
		{
			syntax_error(filename,linenum,"invalid gnuplot script");
			REJECT;
		}
	}
	OR if ( LITERAL("wait") && (WHITE,TERM(value(HERE,entity->wait_for,sizeof(entity->wait_for)))) && (WHITE,LITERAL(";"))  )
	{
		ACCEPT;
		DONE;
	}
	OR if ( LITERAL("hold") && (WHITE,LITERAL(";")) )
	{
		ACCEPT;
		entity->hold = 1;
		DONE;
	}
	REJECT;
}

int GldLoader::gui_entity_action(PARSER, GUIENTITY *parent)
{
	START;
	if WHITE ACCEPT;
	if LITERAL("action")
	{
		GUIENTITY *entity = gui_create_entity();
		gui_set_type(entity,GUI_ACTION);
		gui_set_srcref(entity,filename,linenum);
		entity->parent = parent;
		ACCEPT;
		if WHITE ACCEPT;
		if (TERM(value(HERE,entity->action,sizeof(entity->action))) && (WHITE,LITERAL(";")))
		{
			ACCEPT;
			DONE;
		}
		else {
			syntax_error(filename,linenum,"invalid gui action specification");
			REJECT;
		}
	}
	REJECT;
}

int GldLoader::gui_entity_type(PARSER, GUIENTITYTYPE *type)
{
	START;
	if WHITE ACCEPT;
	// labeling entities
	if LITERAL("title") { ACCEPT; *type = GUI_TITLE; DONE; };
	if LITERAL("status") { ACCEPT; *type = GUI_STATUS; DONE; };
	if LITERAL("text") { ACCEPT; *type = GUI_TEXT; DONE; };
	// input entities
	if LITERAL("input") { ACCEPT; *type = GUI_INPUT; DONE; };
	if LITERAL("check") { ACCEPT; *type = GUI_CHECK; DONE; };
	if LITERAL("radio") { ACCEPT; *type = GUI_RADIO; DONE; };
	if LITERAL("select") { ACCEPT; *type = GUI_SELECT; DONE; };
	// output entities
	if LITERAL("browse") { ACCEPT; *type = GUI_BROWSE; DONE; };
	if LITERAL("table") { ACCEPT; *type = GUI_TABLE; DONE; };
	if LITERAL("graph") { ACCEPT; *type = GUI_GRAPH; DONE; };
	// grouping entities
	if LITERAL("row") { ACCEPT; *type = GUI_ROW; DONE; };
	if LITERAL("tab") { ACCEPT; *type = GUI_TAB; DONE; }; // beware not to put this before "table"
	if LITERAL("page") { ACCEPT; *type = GUI_PAGE; DONE; };
	if LITERAL("group") { ACCEPT; *type = GUI_GROUP; DONE; };
	if LITERAL("span") { ACCEPT; *type = GUI_SPAN; DONE; };
	REJECT;
}

int GldLoader::gui_entity(PARSER, GUIENTITY *parent)
{
	//char buffer[1024];
	GUIENTITYTYPE type;
	START;
	if WHITE ACCEPT;
	if TERM(gui_entity_type(HERE,&type))
	{ 
		GUIENTITY *entity = gui_create_entity();
		gui_set_type(entity,type);
		gui_set_srcref(entity,filename,linenum);
		gui_set_parent(entity,parent);
		if WHITE ACCEPT;
		if LITERAL("{")
		{
			ACCEPT;
			while (true) {
				if WHITE ACCEPT;
				if (gui_is_grouping(entity) && TERM(gui_entity(HERE,entity))) 
				{
					ACCEPT; 
					continue; 
				}
				if (TERM(gui_entity_parameter(HERE,entity))) { ACCEPT; continue; }
				if (TERM(gui_entity_action(HERE,entity))) { ACCEPT; continue; }
				if LITERAL("}") { ACCEPT; break; }
				syntax_error(filename,linenum,"unknown gui entity");
				REJECT;
			} 
			DONE;
		}
		if TERM(gui_entity_parameter(HERE,entity)) { ACCEPT; DONE; }
		if (TERM(gui_entity_action(HERE,entity))) { ACCEPT; DONE; }
		if ( LITERAL(";" ) ) { ACCEPT; DONE; }
		REJECT;
	}
	REJECT;
}

int GldLoader::gui(PARSER)
{
	START;
	if WHITE ACCEPT;
	if (LITERAL("gui") && (WHITE,LITERAL("{")))
	{
		while TERM(gui_entity(HERE,NULL)) ACCEPT;
		if (WHITE,LITERAL("}")) 
		{
			if (gui_wait()==0)
			{
				syntax_error(filename,linenum,"quit requested by user");
				REJECT;
			}
			ACCEPT;
		}
	}
	else REJECT;
	DONE;
}

int GldLoader::C_code_block(PARSER, char *buffer, int size)
{
	int n_curly = 0;
	int in_quotes = 0;
	int in_quote = 0;
	int in_comment = 0;
	int in_linecomment = 0;
	char *d = buffer;
	START;
	do 
	{
		char c = *_p;
		int skip=0;
		int ignore_curly = in_quotes || in_quote || in_comment || in_linecomment;
		switch (c) {
		case '{': if (!ignore_curly) n_curly++; break;
		case '}': if (!ignore_curly) n_curly--; break;
		case '/': if (_p[1]=='*') skip=1, in_comment=1; else if (_p[1]=='/') skip=1, in_linecomment=1; break;
		case '*': if (_p[1]=='/' && in_comment) skip=1, in_comment=0; break;
		case '\n': in_linecomment=0; linenum++; break;
		default: break;
		}
		*d++ = *_p;
		if (skip) _n++,*d++=*++_p;
	} while ( *++_p!='\0' && _n++<size && n_curly>=0 );
	*--d='\0'; _n--; // don't include the last curly
	DONE;
}

int GldLoader::filter_name(PARSER, char *result, int size)
{
	START;
	/* names cannot start with a digit */
	if (isdigit(*_p)) return 0;
	while ((size>1 && isalpha(*_p)) || isdigit(*_p) || *_p=='_') COPY(result);
	result[_n]='\0';
	DONE;
}
int GldLoader::double_timestep(PARSER,double *step)
{
	START;
	if ( WHITE,TERM(real_value(HERE,step)) )
	{
		UNIT *from = NULL;
		if ( WHITE,TERM(unitspec(HERE,&from)) )
		{
			// convert to seconds
			UNIT *to = unit_find("s");
			if ( unit_convert_ex(from,to,step)==0)
			{
				REJECT;
			}
			else
			{
				ACCEPT;
			}
		}
		else
		{
			ACCEPT;
		}
	}
	else
	{
		REJECT;
	}
	DONE;
}
int GldLoader::filter_mononomial(PARSER,char *domain,double *a, unsigned int *n)
{
	double x[64];
	double m = -1;
	double sign = 1;
	double coeff = 1;
	int64 power = 0;
	int first = 1;
	START;
	memset(x,0,sizeof(x));
	if ( WHITE,(first||LITERAL("+")||(LITERAL("-")&&(sign=-1,true)))
		&& (WHITE,TERM(real_value(HERE,&coeff))||(coeff=1,true))
		&& ((WHITE,LITERAL(domain)&&(power=1,true) && (LITERAL("^") && TERM(integer(HERE,&power))))||true) )
	{
		first = 0;
		if ( power > 63 )
		{
			syntax_error(filename,linenum,"filter polynomial order cannot be higher than 63");
			REJECT;
		}
		else
		{
			ACCEPT;
			x[power] = sign*coeff;
			if ( power > m )
				m = power;
		}
	}
	if ( m==-1 )
	{
		syntax_error(filename,linenum,"invalid polynomial");
		REJECT;
	}
	else
	{
		// copy to result buffers
		*n = (m+1);
		memcpy(a,x,sizeof(double)*(m+1));
	}
	DONE;
}

int GldLoader::filter_polynomial(PARSER,char *domain,double *a,unsigned int *n)
{
	double x[64]; // maximum 64th order polynomial
	int m = -1; // order of polynomial
	int first = 1;
	START;
	memset(x,0,sizeof(x));
	if ( WHITE,LITERAL("(") )
	{
		ACCEPT;
		while ( !(WHITE,LITERAL(")")) )
		{
			double sign = 1;
			double coeff = 1;
			int64 power = 0;
			if ( WHITE,(first||LITERAL("+")||(LITERAL("-")&&(sign=-1,true)))
				&& (WHITE,TERM(real_value(HERE,&coeff))||(coeff=1,true))
				&& ((WHITE,LITERAL(domain)&&(power=1,true) && (LITERAL("^") && TERM(integer(HERE,&power))))||true) )
			{
				first = 0;
				if ( power > 63 )
				{
					syntax_error(filename,linenum,"filter polynomial order cannot be higher than 63");
					REJECT;
					break;
				}
				else
				{
					ACCEPT;
					x[power] = sign*coeff;
					if ( power > m )
						m = power;
				}
			}
		}
		ACCEPT;
		if ( m==-1 )
		{
			syntax_error(filename,linenum,"invalid polynomial");
			REJECT;
		}
		else
		{
			// copy to result buffers
			*n = (m+1);
			memcpy(a,x,sizeof(double)*(m+1));
		}
	}
	else if ( TERM(filter_mononomial(HERE,domain,a,n)) )
	{
		ACCEPT;
	}
	else
	{
		REJECT;
	}
	DONE;
}

int GldLoader::filter_option(PARSER, unsigned int64 *flags, unsigned int64 *resolution, double *minimum, double *maximum)
{
	START;
	if WHITE ACCEPT;
	if ( LITERAL("resolution") && (WHITE,LITERAL("=")) && (WHITE,TERM(unsigned_integer(HERE,resolution))) )
	{
		*flags |= FC_RESOLUTION;
		ACCEPT;
	}
	else if ( LITERAL("minimum") && (WHITE,LITERAL("=")) && (WHITE,TERM(real_value(HERE,minimum))) )
	{
		*flags |= FC_MINIMUM;
		ACCEPT;
	}
	else if ( LITERAL("maximum") && (WHITE,LITERAL("=")) && (WHITE,TERM(real_value(HERE,maximum))) )
	{
		*flags |= FC_MAXIMUM;
		ACCEPT;
	}
	else
	{
		syntax_error(filename,linenum,"filter option at or near '%-10.10s' is not recognized", HERE);
		REJECT;
	}
	DONE;
}

int GldLoader::filter_block(PARSER)
{
	char tfname[1024];
	START;
	if WHITE ACCEPT;
	if ( LITERAL("filter") && (WHITE,TERM(filter_name(HERE,tfname,sizeof(tfname)))) )
	{
		char domain[64];
		double timestep=1;
		double timeskew=0;
		unsigned int64 flags = 0;
 		unsigned int64 resolution = 0;
 		double minimum = 0.0;
 		double maximum = 1.0;
		if ( (WHITE,LITERAL("(")) && (WHITE,TERM(name(HERE,domain,sizeof(domain)))) )
		{
			if ( strcmp(domain,"z")==0 )
			{
				double a[64],b[64]; // polynomial coefficients
				unsigned int n,m; // polynomial orders

				// parse z-domain filter parameters
				ACCEPT;
				if ( (WHITE,LITERAL(",")) && (WHITE,TERM(double_timestep(HERE,&timestep))) ) { ACCEPT; }
				if ( (WHITE,LITERAL(",")) && (WHITE,TERM(double_timestep(HERE,&timeskew))) ) { ACCEPT; }
				while ( (WHITE,LITERAL(",")) && (WHITE,TERM(filter_option(HERE,&flags,&resolution,&minimum,&maximum))) ) { ACCEPT; }
				if ( WHITE,LITERAL(")") ) { ACCEPT; }
				else
				{
					syntax_error(filename,linenum,"filter '%s' arguments are not valid at or near '%-10.10s'", tfname, HERE);
					REJECT;
				}

				// parse z-domain filter numerator and denominator
				if ( (WHITE,LITERAL("=")) && (WHITE,TERM(filter_polynomial(HERE,domain,b,&m))) && (WHITE,LITERAL("/"))
					&& (WHITE,TERM(filter_polynomial(HERE,domain,a,&n))) )
				{
					if ( transfer_function_add(tfname,domain,timestep,timeskew,n,a,m,b)==0 )
					{
						syntax_error(filename,linenum,"unable to create transfer function'%s(%s)",tfname,domain);
						REJECT;
					}
					else if ( transfer_function_constrain(tfname,flags,resolution,minimum,maximum)==0 )
 					{
 						syntax_error(filename,linenum,"unable to constrain transfer function'%s(%s)",tfname,domain);
 						REJECT;
 					}
					else
					{
						ACCEPT;
					}
				}
				else
				{
					syntax_error(filename,linenum,"filter transfer function is not valid");
					REJECT;
				}
			}
			else {
				syntax_error(filename,linenum,"only z-domain filters are supported");
				REJECT;
			}
		}
		else
		REJECT;
	}
	else
		REJECT;
	DONE;
}

int GldLoader::extern_block(PARSER)
{
	char code[65536];
	char libname[1024];
	char fnclist[4096];

	START;
	if WHITE ACCEPT;
	if ( LITERAL("extern") && (WHITE,LITERAL("\"C\"") ))
	{
		int startline=0;
		if WHITE ACCEPT;
		if ( TERM(name(HERE,libname,sizeof(libname))) && (WHITE,LITERAL(":")) && (WHITE,TERM(namelist(HERE,fnclist,sizeof(fnclist)))) )
		{
			ACCEPT;
		}
		else
		{
			syntax_error(filename,linenum,"missing library name and/or external function list");
			REJECT;
		}
		if ( WHITE,LITERAL("{") && (WHITE,(startline=linenum),TERM(C_code_block(HERE,code,sizeof(code)))) && LITERAL("}") ) // C-code block
		{
			int rc = module_compile(libname,code,global_module_compiler_flags,
				"typedef struct { void *data, *info;} GLXDATA;\n"
				"#define GLXdouble(X) (*((double*)(X.data)))\n"
				/* TODO add external interface code before this line */,
				filename,startline-1);
			if ( rc==0 )
			{	
				if ( module_load_function_list(libname,fnclist) )
				{
					ACCEPT;
				}
				else
				{
					syntax_error(filename,linenum,"unable to load inline functions '%s' from library '%s'", fnclist, libname);
					REJECT;
				}
			}
			else
			{
				syntax_error(filename,linenum,"module_compile error encountered (rc=%d)", rc);
				REJECT;
			}
		}
		else if ( WHITE,LITERAL(";")	)
		{
			if ( module_load_function_list(libname,fnclist) )
			{
				ACCEPT;
			}
			else
			{
				syntax_error(filename,linenum,"unable to load external functions '%s' from library '%s'", fnclist, libname);
				REJECT;
			}
		}
		else
		{
			REJECT;
		}
	}
	DONE;
}

int GldLoader::global_declaration(PARSER)
{
	START;
	if ( WHITE,LITERAL("global") )
	{
		char proptype[256];
		char varname[256];
		char pvalue[1024];
		if ( (WHITE,TERM(name(HERE,proptype,sizeof(proptype)))) 
			&& (WHITE,TERM(name(HERE,varname,sizeof(varname))))
			)
		{
			UNIT *pUnit = NULL;
			if ( (WHITE,LITERAL("[")) && (WHITE,TERM(unitspec(HERE,&pUnit))) && (WHITE,LITERAL("]")) )
			{
			}
			else
				pUnit = NULL;
			if ( (WHITE,TERM(value(HERE,pvalue,sizeof(pvalue)))) )
			{
				PROPERTYTYPE ptype = property_get_type(proptype);
				GLOBALVAR *var = global_create(varname,ptype,NULL,PT_SIZE,1,PT_ACCESS,PA_PUBLIC,NULL);
				if ( var==NULL )
				{
					syntax_error(filename,linenum,"global '%s %s' cannot be defined", proptype, varname);
					REJECT;
				}
				var->prop->unit = pUnit;
				if ( class_string_to_property(var->prop, var->prop->addr,pvalue)==0 )
				{
					syntax_error(filename,linenum,"global '%s %s' cannot be set to '%s'", proptype, varname, pvalue);
					REJECT;
				}
			}
		}
		ACCEPT;
		DONE;
	}
	else
		REJECT;
}

int GldLoader::link_declaration(PARSER)
{
	START;
	if ( WHITE,LITERAL("link") )
	{
		char path[1024];
		if ( (WHITE,TERM(value(HERE,path,sizeof(path)))) && LITERAL(";") )
		{
			if ( !link_create(path) )
			{
				syntax_error(filename,linenum,"unable to link '%s'",path);
				REJECT;
			}
		}
		ACCEPT;
		DONE;
	}
	else
		REJECT;
}

int GldLoader::script_directive(PARSER)
{
	START;
	if ( WHITE,LITERAL("script") )
	{
		char command[1024];
		if WHITE { ACCEPT; }
		if ( LITERAL("on_create") )
		{	if ( WHITE,TERM(value(HERE,command,sizeof(command))) && (WHITE,LITERAL(";")) )
			{
				if ( exec_add_createscript(command)==0 )
				{
					syntax_error(filename,linenum,"unable to add on_create script '%s'",command);
					REJECT;
				}
				else
				{
					ACCEPT; DONE;
				}
			}
			else
				REJECT;
		}
		if ( LITERAL("on_init") )
		{	
			if ( WHITE,TERM(value(HERE,command,sizeof(command))) && (WHITE,LITERAL(";")) )
			{
				if ( exec_add_initscript(command)==0 )
				{
					syntax_error(filename,linenum,"unable to add on_init script '%s'",command);
					REJECT;
				}
				else
				{
					ACCEPT; DONE;
				}
			}
			else
				REJECT;
		}
		if ( LITERAL("on_sync") )
		{	
			if ( WHITE,TERM(value(HERE,command,sizeof(command))) && (WHITE,LITERAL(";")) )
			{
				if ( exec_add_syncscript(command)==0 )
				{
					syntax_error(filename,linenum,"unable to add on_sync script '%s'",command);
					REJECT;
				}
				else
				{
					ACCEPT; DONE;
				}
			}
			else
				REJECT;
		}
		if ( LITERAL("on_precommit") )
		{
			if ( WHITE,TERM(value(HERE,command,sizeof(command))) && (WHITE,LITERAL(";")) )
			{
				if ( exec_add_precommitscript(command)==0 )
				{
					syntax_error(filename,linenum,"unable to add on_precommit script '%s'",command);
					REJECT;
				}
				else
				{
					ACCEPT; DONE;
				}
			}
			else
				REJECT;
		}
		if ( LITERAL("on_commit") )
		{
			if ( WHITE,TERM(value(HERE,command,sizeof(command))) && (WHITE,LITERAL(";")) )
			{
				if ( exec_add_commitscript(command)==0 )
				{
					syntax_error(filename,linenum,"unable to add on_commit script '%s'",command);
					REJECT;
				}
				else
				{
					ACCEPT; DONE;
				}
			}
			else
				REJECT;
		}
		if ( LITERAL("on_term") )
		{
			if ( WHITE,TERM(value(HERE,command,sizeof(command))) && (WHITE,LITERAL(";")) )
			{
				if ( exec_add_termscript(command)==0 )
				{
					syntax_error(filename,linenum,"unable to add on_term script '%s'",command);
					REJECT;
				}
				else
				{
					ACCEPT; DONE;
				}
			}
			else
				REJECT;
		}
		if ( LITERAL("export") )
		{
			if ( WHITE,TERM(name(HERE,command,sizeof(command))) && (WHITE,LITERAL(";")) )
			{
				if ( exec_add_scriptexport(command)==0 )
				{
					syntax_error(filename,linenum,"unable to export '%s'",command);
					REJECT;
				}
				else
				{
					ACCEPT; DONE;
				}
			}
			else
				REJECT;
		}
		if ( TERM(value(HERE,command,sizeof(command))) && (WHITE,LITERAL(";")) )
		{
			int rc;
			IN_MYCONTEXT output_verbose("running command [%s]", command);
			rc = system(command);
			if ( rc!=0 )
			{
				syntax_error(filename,linenum,"script failed - return code %d", rc);
				REJECT;
			}
			else
			{
				ACCEPT; DONE;
			}
		}
		else
		{
			REJECT;
		}
	}
	else
		REJECT;
}

int GldLoader::dump_directive(PARSER)
{
	START;
	if ( WHITE,LITERAL("dump") )
	{
		TIMESTAMP interval;
		char dumpfile[1024];
		if ( (WHITE,TERM(integer(HERE,&interval)) )
			&& (WHITE,TERM(value(HERE,dumpfile,sizeof(dumpfile))) )
			&& (WHITE,LITERAL(";")) )
		{
			if ( exec_schedule_dump(interval,dumpfile)==0 )
			{
				syntax_error(filename,linenum,"unable to schedule dump %s at interval %d second",dumpfile,interval);
				REJECT;
			}
			else
			{
				ACCEPT; DONE;
			}
		}
		else
		{
			REJECT;
		}
	}
	else
		REJECT;
}

int GldLoader::modify_directive(PARSER)
{
	START;
	if ( WHITE,LITERAL("modify") )
	{
		char oname[64], pname[64], ovalue[1024];
		if ( (WHITE,TERM(name(HERE,oname,sizeof(oname)))) && LITERAL(".") && TERM(name(HERE,pname,sizeof(pname))) && (WHITE,TERM(value(HERE,ovalue,sizeof(ovalue)))) && LITERAL(";") )
		{
			OBJECT *obj = object_find_name(oname);
			if ( obj )
			{
				if ( object_set_value_by_name(obj,pname,ovalue)<0 )
				{
					syntax_error(filename,linenum,"modify property '%s' of object '%s' couldn't not be set to '%' ", pname, oname, ovalue);
					REJECT;
				}
				else
				{
					ACCEPT;
				}
			}
			else
			{
				syntax_error(filename,linenum,"modify object '%s' not found", oname);
				REJECT;
			}
		}
	}
	else
		REJECT;
	DONE;
}


void GldLoader::loader_addhook(PARSERCALL call)
{
	LOADERHOOK *hook = new LOADERHOOK;
	if ( hook == NULL )
	{
		throw "loader_addhook(): memory allocation failed";
	}
	hook->call = call;
	hook->next = loaderhooks;
	loaderhooks = hook;
}

int GldLoader::loader_hook(PARSER)
{
	char libname[1024];
	START;
	if ( WHITE ) ACCEPT;
	if ( LITERAL("extension") && WHITE && name(HERE,libname,sizeof(libname)) )
	{
		// find the library
		char pathname[1024];
		snprintf(pathname, sizeof(pathname), "%s" DLEXT, libname);
		if ( find_file(pathname, NULL, X_OK|R_OK, pathname,sizeof(pathname)) == NULL )
		{
			syntax_error(filename,linenum,"unable to locate %s in GLPATH=%s", pathname,getenv("GLPATH")?getenv("GLPATH"):"");
			REJECT;
		}
		IN_MYCONTEXT output_debug("loader extension '%s' is using library '%s", libname, pathname);

		// load the library
		void *lib = dlopen(pathname,RTLD_LAZY);
		if ( lib == NULL )
		{
			syntax_error(filename,linenum,"extension library '%s' load failed", pathname);
			syntax_error(filename,linenum,"%s", dlerror());
			REJECT;
		}
		IN_MYCONTEXT output_debug("loader extension '%s' loaded ok", pathname);

		// access and call the initialization function
		LOADERINIT init = (LOADERINIT) dlsym(lib,"init");
		if ( init )
		{
			int rc = init();
			if ( rc != 0 )
			{
				syntax_error(filename,linenum,"extension library '%s' init() failed, return code %d", pathname, rc);
				REJECT;
			}
		}
		IN_MYCONTEXT output_debug("loader extension '%s' init ok", libname);

		// find and link the parser
		void *parser = dlsym(lib,"parser");
	 	if ( parser == NULL )
	 	{
			syntax_error(filename,linenum,"extension library '%s' does not export a parser function", pathname);
			REJECT;
	 	}
		IN_MYCONTEXT output_debug("loader extension '%s' parser linked", libname);	

		loader_addhook((PARSERCALL)parser);

		// add init callback
		INITCALL initcall = (INITCALL) dlsym(lib,"on_init");
		if ( initcall )
		{
			my_instance->get_exec()->add_initcall(initcall);
		}

		// add term callback
		TERMCALL termcall = (TERMCALL) dlsym(lib,"on_term");
		if ( termcall )
		{
			my_instance->get_exec()->add_termcall(termcall);
		}

		// add exit callback
		EXITCALL exitcall = (EXITCALL) dlsym(lib,"term");
		if ( exitcall )
		{
			my_instance->add_on_exit(exitcall);
		}

		ACCEPT;
		DONE;
	}
	else 
	{
		for ( LOADERHOOK *hook = loaderhooks ; hook != NULL ; hook = hook->next )
		{
			if ( TERM(hook->call(HERE)) )
			{
				ACCEPT;
				DONE;
			}
		}
		REJECT;
	}
}

int GldLoader::gridlabd_file(PARSER)
{
	START;
	if WHITE {ACCEPT; DONE;}
	OR if LITERAL(";") {ACCEPT; DONE;}
	OR if TERM(line_spec(HERE)) { ACCEPT; DONE; }
	OR if TERM(object_block(HERE,NULL,NULL)) {ACCEPT; DONE;}
	OR if TERM(class_block(HERE)) {ACCEPT; DONE;}
	OR if TERM(module_block(HERE)) {ACCEPT; DONE;}
	OR if TERM(clock_block(HERE)) {ACCEPT; DONE;}
	OR if TERM(import(HERE)) {ACCEPT; DONE; }
	OR if TERM(export_model(HERE)) {ACCEPT; DONE; }
	OR if TERM(library(HERE)) {ACCEPT; DONE; }
	OR if TERM(schedule(HERE)) {ACCEPT; DONE; }
	OR if TERM(instance_block(HERE)) {ACCEPT; DONE; }
	OR if TERM(gui(HERE)) {ACCEPT; DONE;}
	OR if TERM(extern_block(HERE)) {ACCEPT; DONE; }
	OR if TERM(filter_block(HERE)) {ACCEPT; DONE; }
	OR if TERM(global_declaration(HERE)) {ACCEPT; DONE; }
	OR if TERM(link_declaration(HERE)) { ACCEPT; DONE; }
	OR if TERM(script_directive(HERE)) { ACCEPT; DONE; }
	OR if TERM(dump_directive(HERE)) { ACCEPT; DONE; }
	OR if TERM(modify_directive(HERE)) { ACCEPT; DONE; }
	OR if TERM(loader_hook(HERE)) { ACCEPT; DONE; }
	OR if (*(HERE)=='\0') {ACCEPT; DONE;}
	else
	{
		syntax_error_here(HERE);
		REJECT;
	}
	DONE;
}

int GldLoader::replace_variables(char *to,char *from,int len,int warn)
{
	char *p, *e=from;
	int n = 0;
	while ((p=strstr(e,"${"))!=NULL)
	{
		char varname[1024];
		if (sscanf(p+2,"%1024[^}]",varname)==1)
		{
			char *env = getenv(varname);
			const char *var;
			int m = (int)(p-e);
			strncpy(to+n,e,m);
			n += m;
			var =  global_getvar(varname,to+n,len-n);
			if (var!=NULL)
				n+=(int)strlen(var);
			else if (env!=NULL)
			{
				strncpy(to+n,env,len-n);
				n+=(int)strlen(env);
			}
			else if ( warn )
			{
				/* this must be benign because otherwise macros that are inactive fail when they shouldn't */
				output_warning("%s(%d): variable '%s' not found", filename, linenum, varname);
				/* TROUBLESHOOT
					A macro refers to a variable that is not defined.  Correct the variable reference, or
					define the variable before using it and try again.
				 */
			}
			e = strchr(p,'}');
			if (e==NULL)
				goto Unterminated;
			e++;
		}
		else
		{
Unterminated:
			syntax_error(filename,linenum,"unterminated variable name %.10p...", p);
			return 1;
		}
	}

	if ((int)strlen(e)<len-n)
	{
		strcpy(to+n,e);
		return (int)strlen(to);
	}
	else
	{
		syntax_error(filename,linenum,"insufficient buffer space to continue");
		return -1;
	}
}

<<<<<<< HEAD
static int suppress = 0;
static int nesting = 0;
static int macro_line[64];
static int process_macro(char *line, int size, char *filename, int linenum);
=======
int GldLoader::buffer_read(FILE *fp, char *buffer, char *filename, int size)
{
	char line[65536];
	int n=0;
	int linenum=0;
	int startnest = nesting;
	while ( fgets(line,sizeof(line),fp) != NULL )
	{
		int len;
		char subst[65536];

		/* comments must have preceding whitespace in macros */
		char *c = ( ( line[0] != '#' ) ? strstr(line,"//") : strstr(line, " " "//") );
		linenum++;
		if ( c != NULL ) 
		{
			/* truncate at comment */
			strcpy(c,"\n");
		}
		len = (int)strlen(line);
		if ( len >= size-1 )
		{
			return 0;
		}

		/* expand variables */
		if ( (len=replace_variables(subst,line,sizeof(subst),suppress==0)) >= 0 )
		{
			strcpy(line,subst);
		}
		else
		{
			syntax_error(filename,linenum,"unable to continue");
			return -1;
		}

		/* expand macros */
		if ( line[0] == '#' )
		{
			/* macro disables reading */
			if ( process_macro(line,sizeof(line),filename,linenum) == FALSE )
			{
				return 0;
			}
			len = (int)strlen(line);
			strcat(buffer,line);
			buffer += len;
			size -= len;
			n += len;
		}

		/* if reading is enabled */
		else if ( suppress == 0 )
		{
			strcpy(buffer,subst);
			buffer+=len;
			size -= len;
			n+=len;
		}
	}
	if ( nesting != startnest )
	{
		syntax_error(filename,linenum,"Unbalanced #if/#endif at %s(%d) ~ started with nestlevel %i, ending %i",filename,macro_line[nesting-1], startnest, nesting);
		return -1;
	}
	return n;
}
>>>>>>> b8a01ffd

GldLoader::FORLOOPSTATE GldLoader::for_set_state(GldLoader::FORLOOPSTATE n)
{
	const char *str[] = {"FOR_NONE","FOR_BODY","FOR_REPLAY"};
	FORLOOPSTATE m = forloopstate;
	forloopstate = n;
	if ( forloop_verbose ) output_verbose("forloop state changed from '%s' to '%s'",str[(int)m],str[(int)n]);
	return m;
}

bool GldLoader::for_is_state(GldLoader::FORLOOPSTATE n)
{
	return for_get_state() == n;
}

// Open a new instance of the forloop machine
// Returns: 'true' if forloop opened, 'false' if forloop not opened
bool GldLoader::for_open(const char *var, const char *range)
{
	if ( forloop != NULL )
	{
		syntax_error(filename,linenum,"nested forloop not supported");
		return false;
	}
	forloop = strdup(range);
	forvar = strdup(var);
	if ( forloop_verbose ) output_verbose("beginning forloop on variable '%s' in range [%s]", forvar, forloop);			
	for_set_state(FOR_BODY);
	return true;
}

// Update the global variable of the forloop machine
// Returns: the next value, or NULL if not remains
const char * GldLoader::for_setvar(void)
{
	const char *value = strtok_r(forvalue==NULL?forloop:NULL," ",&lastfor);
	if ( value != NULL )
	{
		if ( forloop_verbose ) output_verbose("setting for variable '%s' to '%s'",forvar,value);
		bool old = global_strictnames;
		global_strictnames = false;
		global_setvar(forvar,value);
		global_strictnames = old;
	}
	else
	{
		if ( forloop_verbose ) output_verbose("no more values for variable '%s' after '%s'",forvar,forvalue);
	}
	return value;
}

// Capture a GLM line to the forloop machine to replay later
bool GldLoader::for_capture(const char *line)
{
	if ( strncmp(line,"#done",5) == 0 )
	{
		if ( forloop_verbose ) output_verbose("capture of forloop body done with after %d lines", forbuffer.size());
		for_set_state(FOR_REPLAY);
		return false;
	}
	else
	{
		if ( forloop_verbose ) output_verbose("capturing forloop body line %d as '%s'", forbuffer.size(), line);
		forbuffer.push_back(std::string(line));
		forbufferline = forbuffer.end();
		return true;
	}
}

// Replay the next line in the forloop
const char *GldLoader::for_replay(void)
{
	// need to get first/next value in list
	if ( forbufferline == forbuffer.end() )
	{
		if ( forloop_verbose ) output_verbose("end of replay buffer with forloop var '%s'='%s'", forvar,forvalue);
		forvalue = for_setvar();
		forbufferline = forbuffer.begin();
	}

	// no values left
	if ( forvalue == NULL )
	{
		output_verbose("forloop in var '%s' replay complete", forvar, forloop);	
		if ( forloop ) free(forloop);
		lastfor = NULL;
		if ( forvar ) free(forvar);
		forvalue = NULL;
		forbuffer.clear();
		forbufferline = forbuffer.end();
		for_set_state(FOR_NONE);
		return NULL;
	}
	else
	{
		// get next line
		const char *line = (forbufferline++)->c_str();
		if ( forloop_verbose ) output_verbose("forloop replaying line '%s' with '%s'='%s'", line,forvar,forvalue);
		return line;
	}
}

void GldLoader::load_add_language(const char *name, bool (*parser)(const char*))
{
	LANGUAGE *item = new LANGUAGE;
	item->name = strdup(name);
	item->parser = parser;
	item->next = language_list;
	language_list = item;
}

int GldLoader::set_language(const char *name)
{
	if ( name == NULL )
	{
		if ( language == NULL )
		{
			syntax_error(filename,linenum,"no language set");
			return FALSE;
		}
		language = NULL;
		return TRUE;
	}
	for ( language = language_list ; language != NULL ; language = language->next  )
	{
		if ( strcmp(language->name,name) == 0 )
		{
			return TRUE;
		}
	}
	syntax_error(filename,linenum,"language '%s' not recognized", name);
	return FALSE;
}

int GldLoader::buffer_read_alt(FILE *fp, char *buffer, char *filename, int size)
{
	char line[0x4000];
	int n = 0, i = 0;
	int _linenum=0;
	int startnest = nesting;
	int bnest = 0, quote = 0;
	int hassc = 0; // has semicolon
	int quoteline = 0;
	while ( for_is_state(FOR_REPLAY) || fgets(line,sizeof(line),fp) != NULL )
	{
		int len;
		char subst[65536];

		if ( for_is_state(FOR_BODY) && for_capture(line) )
		{
			continue;
		}
		if ( for_is_state(FOR_REPLAY) )
		{
			const char *replay = for_replay();
			if ( replay )
			{
				// load next line
				strcpy(line,replay);
			}
			else
			{
				// done, resume normal processing of input stream
				continue;
			}
		}
		else 
		{
			/* comments must have preceding whitespace in macros */
			char *c = line[0]!='#'?strstr(line,"//"):strstr(line, " " "//");
			_linenum++;
			if ( c != NULL ) /* truncate at comment */
			{
				strcpy(c,"\n");
			}
			len = (int)strlen(line);
			if ( len >= size-1 )
			{
				output_error("load.c: buffer exhaustion reading %i lines past line %i", _linenum, linenum);
				if ( quote != 0 )
				{
					output_error("look for an unterminated doublequote string on line %i", quoteline);
				}
				return 0;
			}
		}
	
		// expand variables
		if ( (len=replace_variables(subst,line,sizeof(subst),suppress==0)) >= 0 )
		{
			strcpy(line,subst);
		}
		else
		{
			syntax_error(filename,_linenum,"unable to continue");
			return -1;
		}

		/* expand macros */
		const char *m = line;
		while ( isspace(*m) ) m++;
		if ( get_language() || m[0] == '#' )
		{
			/* macro disables reading */
			if ( process_macro(line,sizeof(line),filename,linenum + _linenum - 1) == FALSE )
			{
				return 0;
			} 
			else 
			{
				++hassc;
			}
			strcpy(buffer,line);
			len = (int)strlen(buffer); // include anything else in the buffer, then advance
			buffer += len;
			size -= len;
			n += len;
		}

		/* if reading is enabled */
		else if ( suppress == 0 )
		{
			strcpy(buffer,subst);
			buffer+=len;
			size -= len;
			n+=len;
			for ( i = 0 ; i < len ; ++i )
			{
				if ( quote == 0 ) 
				{
					if ( subst[i] == '\"' )
					{
						quoteline = linenum + _linenum - 1;
						quote = 1;
					} 
					else if ( subst[i] == '{' )
					{
						++bnest;
						++hassc;
						// @TODO push context
					} 
					else if ( subst[i] == '}' ) 
					{
						--bnest;
						// @TODO pop context
					} 
					else if( subst[i] == ';' )
					{
						++hassc;
					}
				} 
				else 
				{
					if ( subst[i] == '\"' )
					{
						quote = 0;
					}
				}
			}
		} 
		else 
		{
			strcpy(buffer,"\n");
			buffer+=strlen("\n");
			size -= 1;
			n += 1;
		}
		if ( bnest == 0 && hassc > 0 && nesting == startnest ) // make sure we read ALL of an #if block, if possible
		{ 
			/* end of block */
			return n;
		}

	}
	if ( quote != 0 )
	{
		output_warning("unterminated doublequote string");
	}
	if ( bnest != 0 )
	{
		output_warning("incomplete loader block");
	}
	if ( nesting != startnest )
	{
		syntax_error(filename,_linenum,"Unbalanced #if/#endif at %s(%d) ~ started with nestlevel %i, ending %i",filename,macro_line[nesting-1], startnest, nesting);
		return -1;
	}
	return n;
}


int GldLoader::include_file(char *incname, char *buffer, int size, int _linenum)
{
	int move = 0;
	char *p = buffer;
	int count = 0;
	char *ext = 0;
	char *name = 0;
	struct stat stat;
	char ff[1024];
	FILE *fp = 0;
	char buffer2[20480];
	unsigned int old_linenum = _linenum;
	/* check include list */
	INCLUDELIST *list;
	INCLUDELIST *my = (INCLUDELIST *)malloc(sizeof(INCLUDELIST));//={incname,include_list}; /* REALLY BAD IDEA ~~ "this" is a reserved C++ keyword */

	strcpy(my->file, incname);
	my->next = include_list;

	buffer2[0]=0;
	
	for (list = include_list; list != NULL; list = list->next)
	{
		if (strcmp(incname, list->file) == 0 && !global_reinclude )
		{
			syntax_error(incname,_linenum,"include file has already been included");
			return 0;
		}
	}

	/* if source file, add to header list and keep moving */
	ext = strrchr(incname, '.');
	name = strrchr(incname, '/');
	if (ext>name) {
		if(strcmp(ext, ".hpp") == 0 || strcmp(ext, ".h")==0 || strcmp(ext, ".c") == 0 || strcmp(ext, ".cpp") == 0){
			// append to list
			for (list = header_list; list != NULL; list = list->next){
				if(strcmp(incname, list->file) == 0){
					// normal behavior
					return 0;
				}
			}
			my->next = header_list;
			header_list = my;
		}
	} else { /* no extension */
		for (list = header_list; list != NULL; list = list->next){
			if(strcmp(incname, list->file) == 0){
				// normal behavior
				return 0;
			}
		}
		my->next = header_list;
		header_list = my;
	}

	/* open file */
	fp = find_file(incname,NULL,R_OK,ff,sizeof(ff)) ? fopen(ff, "rt") : NULL;
	
	if(fp == NULL){
		syntax_error(incname,_linenum,"include file open failed: %s", errno?strerror(errno):"(no details)");
		return -1;
	}
	else
	{
		IN_MYCONTEXT output_verbose("include_file(char *incname='%s', char *buffer=0x%p, int size=%d): search of GLPATH='%s' result is '%s'",
			incname, buffer, size, getenv("GLPATH") ? getenv("GLPATH") : "NULL", ff);
	}

	old_linenum = linenum;
	linenum = 1;

	if(fstat(fileno(fp), &stat) == 0){
		if(stat.st_mtime > modtime){
			modtime = stat.st_mtime;
		}

		//if(size < stat.st_size){
			/** @todo buffer must grow (ticket #31) */
			/* buffer = realloc(buffer,size+stat.st_size); */
		//	output_message("%s(%d): unable to grow size of read buffer to include file", incname, linenum);
		//	return 0;
		//}
	} else {
		syntax_error(incname,_linenum,"unable to get size of included file");
		return -1;
	}

	IN_MYCONTEXT output_verbose("%s(%d): included file is %d bytes long", incname, old_linenum, stat.st_size);

	/* reset line counter for parser */
	include_list = my;
	//count = buffer_read(fp,buffer,incname,size); // fread(buffer,1,stat.st_size,fp);

	move = buffer_read_alt(fp, buffer2, incname, 20479);
	while(move > 0){
		count += move;
		p = buffer2; // grab a block
		while(*p != 0){
			// and process it
			move = gridlabd_file(p);
			if(move == 0)
				break;
			p += move;
		}
		if(*p != 0){
			// failed if we didn't parse the whole thing
			count = -1;
			break;
		}
		move = buffer_read_alt(fp, buffer2, incname, 20479);
	}

	//include_list = my.next;

	linenum = old_linenum;
	fclose(fp);
	return count;
}

/** @return 1 if the variable is autodefined */
static int is_autodef(char *value)
{
#ifdef WIN32
	if ( strcmp(value,"WINDOWS")==0 ) return 1;
#elif defined APPLE
	if ( strcmp(value,"APPLE")==0 ) return 1;
#elif defined LINUX
	if ( strcmp(value,"LINUX")==0 ) return 1;
#endif

#ifdef _DEBUG
	if ( strcmp(value,"DEBUG")==0 ) return 1;
#endif

#ifdef HAVE_MATLAB
	if ( strcmp(value,"MATLAB")==0 ) return 1;
#endif

#ifdef HAVE_PYTHON
	if ( strcmp(value,"PYTHON")==0 ) return 1;
#endif

	return 0;
}

/* started processes */
#include "threadpool.h"
#include "signal.h"

void GldLoader::kill_processes(void)
{
	while ( threadlist != NULL )
	{
		struct s_threadlist *next = threadlist->next;
		int sig = SIGTERM;
		int rc = pthread_kill(*(threadlist->data),sig);
		switch ( rc ) {
		case 0:
			IN_MYCONTEXT output_debug("killing thread %p", threadlist->data);
			break;
		case ESRCH:
			output_error("unable to kill thread %p (no such thread)", threadlist->data);
			break;
		case EINVAL:
			output_error("unable to kill thread %p (signal %d invalid/ignored)", threadlist->data, sig);
			break;
		default:
			output_error("unable to kill thread %p (unknown return code %d)", threadlist->data, rc);
			break;
		}
		free(threadlist->data);
		threadlist=next;
	}
}

STATUS loadall_glm_roll(const char *fname); /**< a pointer to the first character in the file name string */
bool load_import(const char *from, char *to, int len);

/** @return -1 on failure, thread_id on success **/
void* GldLoader::start_process(const char *cmd)
{
	static bool first = true;
	pthread_t *pThreadInfo = (pthread_t*)malloc(sizeof(pthread_t));
	struct s_threadlist *thread = (struct s_threadlist*)malloc(sizeof(struct s_threadlist));
	char *args = (char*)malloc(strlen(cmd)+1);
	strcpy(args,cmd);
	if ( thread==NULL || pThreadInfo==NULL || pthread_create(pThreadInfo,NULL,(void*(*)(void*))system,args)!=0 )
	{
		syntax_error(filename,linenum,"unable to create thread to start '%s'", cmd);
		return NULL;
	}
	else
	{
		IN_MYCONTEXT output_debug("creating thread %p for process '%s'", pThreadInfo, cmd);
	}
	thread->data = pThreadInfo;
	thread->next = threadlist;
	threadlist = thread;
	if ( first )
	{
		atexit(kill_processes);
		first = false;
	}
	return threadlist;
}

/** @return TRUE/SUCCESS for a successful macro read, FALSE/FAILED on parse error (which halts the loader) */
int GldLoader::process_macro(char *line, int size, char *_filename, int linenum)
{
	char *var, *val, *save;
	char buffer[64];
	if ( get_language() )
	{
		const char *m = line;
		while ( isspace(*m) ) m++;
		int status;
		if ( strncmp(m,"#end",4) == 0 )
		{
			status = language->parser(NULL);
			set_language(NULL);
		}
		else
		{
			status = language->parser(line);
		}
		if ( status == true )
		{
			strcpy(line,"\n");
		}
		return status;
	}
	while ( isspace(*line) ) line++; // trim
	if (strncmp(line,"#endif",6)==0)
	{
		if (nesting>0)
		{
			// @TODO pop 'if' context
			nesting--;
			suppress &= ~(1<<nesting);
		}
		else{
			syntax_error(filename,linenum,"#endif is mismatched");
		}
		strcpy(line,"\n");

		return TRUE;
	}
	else if (strncmp(line,"#else",5)==0)
	{
		char *term;

		// @TODO pop 'if' context (old context)
		// @TODO push 'if' context (else context)

		if ( (suppress&(1<<(nesting-1))) == (1<<(nesting-1)) ){
			suppress &= ~(1<<(nesting-1));
		} else {
			suppress |= (1<<(nesting-1));
		}
		term = line+5;
		strip_right_white(term);
		if(strlen(term)!=0)
		{
			syntax_error(filename,linenum,"#else macro should not contain any terms");
			return FALSE;
		}
		strcpy(line,"\n");
		return TRUE;
	}
	else if (strncmp(line,"#ifdef",6)==0)
	{
		char *term = strchr(line+6,' ');
		char value[1024];
		if (term==NULL)
		{
			syntax_error(filename,linenum,"#ifdef macro missing term");
			return FALSE;
		}
		//if (sscanf(term+1,"%[^\n\r]",value)==1 && global_getvar(value, buffer, 63)==NULL && getenv(value)==NULL)
		strcpy(value, strip_right_white(term+1));
		if ( !is_autodef(value) && global_getvar(value, buffer, 63)==NULL && getenv(value)==NULL){
			suppress |= (1<<nesting);
		}
		macro_line[nesting] = linenum;
		nesting++;
		// @TODO push 'if' context

		strcpy(line,"\n");
		return TRUE;
	}
	else if (strncmp(line,"#ifexist",8)==0)
	{
		char *term = strchr(line+8,' ');
		char value[1024];
		char path[1024];
		if (term==NULL)
		{
			syntax_error(filename,linenum,"#ifexist macro missing term");
			return FALSE;
		}
		while(isspace((unsigned char)(*term)))
			++term;
		//if (sscanf(term,"\"%[^\"\n]",value)==1 && find_file(value, NULL, 0)==NULL)
		strcpy(value, strip_right_white(term));
		if(value[0] == '"'){
			char stripbuf[1024];
			sscanf(value, "\"%[^\"\n]", stripbuf);
			strcpy(value, stripbuf);
		}
		if (find_file(value, NULL, F_OK, path,sizeof(path))==NULL)
			suppress |= (1<<nesting);
		macro_line[nesting] = linenum;
		nesting++;
		// @TODO push 'file' context
		strcpy(line,"\n");
		return TRUE;
	}
	else if (strncmp(line,"#ifndef",7)==0)
	{
		char *term = strchr(line+7,' ');
		char value[1024];
		if (term==NULL)
		{
			syntax_error(filename,linenum,"#ifndef macro missing term");
			return FALSE;
		}
		//if (sscanf(term+1,"%[^\n\r]",value)==1 && global_getvar(value, buffer, 63)!=NULL || getenv(value)!=NULL))
		strcpy(value, strip_right_white(term+1));
		if(global_getvar(value, buffer, 63)!=NULL || getenv(value)!=NULL){
			suppress |= (1<<nesting);
		}
		macro_line[nesting] = linenum;
		nesting++;
		// @TODO push 'if' context
		strcpy(line,"\n");
		return TRUE;
	}
	else if (strncmp(line,"#if",3)==0)
	{
		char var[32], op[4];
		const char *value;
		char val[1024], junk[1024]="";
		if ( ( sscanf(line+4,"%31[a-zA-Z0-9_:.] %3[!<>=] \"%1023[^\"]\" %1023[^\n]\n",var,op,val,junk) < 3
				&& sscanf(line+4,"%31[a-zA-Z0-9_:.] %3[!<>=] '%1023[^']' %1023[^\n]\n",var,op,val,junk) < 3
				&& sscanf(line+4,"%31[a-zA-Z_0-9_:.] %3[!<>=] %1023[^ \t\n] %1023[^\n]\n",var,op,val,junk) < 3 )
				|| strcmp(junk,"") != 0 )
		{
			syntax_error(filename,linenum,"#if macro statement syntax error");
			strcpy(line,"\n");
			return FALSE;
		}
		value =  ( global_literal_if ? var : global_getvar(var, buffer, 63) );
		if ( value==NULL )
		{
			if ( global_relax_undefined_if )
				value = "";
			else
			{
				syntax_error(filename,linenum,"%s is not defined",var);
				strcpy(line,"\n");
				return FALSE;
			}
		}
		if (strcmp(op,"<")==0) { if (!(strcmp(value,val)<0)) suppress|=(1<<nesting); }
		else if (strcmp(op,">")==0) { if (!(strcmp(value,val)>0)) suppress|=(1<<nesting); }
		else if (strcmp(op,">=")==0) { if (!(strcmp(value,val)>=0)) suppress|=(1<<nesting); }
		else if (strcmp(op,"<=")==0) { if (!(strcmp(value,val)<=0)) suppress|=(1<<nesting); }
		else if (strcmp(op,"==")==0) { if (!(strcmp(value,val)==0)) suppress|=(1<<nesting); }
		else if (strcmp(op,"!=")==0) { if (!(strcmp(value,val)!=0)) suppress|=(1<<nesting); }
		else
		{
			syntax_error(filename,linenum,"operator %s is not recognized",op);
			strcpy(line,"\n");
			return FALSE;
		}
		macro_line[nesting] = linenum;
		nesting++;
		// @TODO push 'if' context
		strcpy(line,"\n");
		return TRUE;
	}

	/* handles suppressed macros */
	if (suppress!=0)
	{
		strcpy(line,"\n");
		return TRUE;
	}

	/* macros that are short for other macros */
	if ( strncmp(line,"#insert",7)==0 )
	{
		char name[1024];
		char values[1024]="";
		if ( sscanf(line+7,"%*[ \t]%[^(](%[^)])",name,values)==0 )
		{
			syntax_error(filename,linenum,"#insert syntax error -- name not found");
			return FALSE;
		}
		sprintf(line,"#include using(%s) \"%s.glm\"",values,name);
		/* fall through to normal parsing of macros */
	}
	else /* add other macro macros here */
	{
		/* fall through to normal parsing of macros */
	}

	/* these macros can be suppressed */
	if (strncmp(line,"#include",8)==0)
	{
		char *term = strchr(line+8,' ');
		char value[1024];
		char oldfile[1024];
		GLOBALVAR *old_stack = NULL;
		if (term==NULL)
		{
			syntax_error(filename,linenum,"#include macro missing term");
			strcpy(line,"\n");
			return FALSE;
		}
		while(isspace((unsigned char)(*term)))
			++term;
		if ( sscanf(term,"using(%[^)])",value)==1 )
		{
			char *token, tmp[1024], *string=tmp;
			old_stack = global_getnext(NULL);
			strcpy(tmp,value);
			while ( (token=strsep(&string, ",")) != NULL)
			{
				char var[1024], val[1024];
				if ( sscanf(token,"%[^=]=%[^\n]",var,val)!=2 )
					syntax_error(filename,linenum,"unabled to set global %s", token);
				else
					global_push(var,val);
				global_reinclude = TRUE; // must enable reinclude for this to work more than once
			}
			term+=strlen(value)+7;
		}
		while(isspace((unsigned char)(*term)))
			++term;
		if (sscanf(term,"\"%[^\"]\"",value)==1)
		{
			int len = sprintf(line,"@%s;%d\n",value,0);
			line+=len; size-=len;
			strcpy(oldfile, filename);	// push old filename
			strcpy(filename, value);	// use include file name for errors while within context
			len=(int)include_file(value,line,size,linenum);
			strcpy(filename, oldfile);	// pop include filename, use calling filename
			if (len<0)
			{
				syntax_error(filename,linenum,"#include failed");
				include_fail = 1;
				strcpy(line,"\n");
				if ( old_stack ) global_restore(old_stack);
				return FALSE;
			}
			else
			{
				len = sprintf(line,"@%s;%d\n",filename,linenum);
				line+=len; size-=len;
				return size>0;
			}
		}
		else if (sscanf(term, "<%[^>]>", value) == 1)
		{
			/* C include file */
			IN_MYCONTEXT output_verbose("added C include for \"%s\"", value);
			append_code("#include <%s>\n",value);
			strcpy(line,"\n");
			if ( old_stack ) global_restore(old_stack);
			return TRUE;
		}
		else if ( sscanf(term, "[%[^]]]", value)==1 )
		{
			/* HTTP include */
			int len=0;
			char *p;
			FILE *fp;
			HTTPRESULT *http = http_read(value,0x40000);
			char tmpname[1024];
			if ( http==NULL )
			{
				output_error("%s(%d): unable to include [%s]", filename, linenum, value);
				if ( old_stack ) global_restore(old_stack);
				return FALSE;
			}
			
			/* local cache file name */
			len = sprintf(line,"@%s;%d\n",value,0);
			size -= len; line += len;
			strcpy(tmpname,value);
			for ( p=tmpname ; *p!='\0' ; p++ )
			{
				if ( isalnum(*p) || *p=='.' || *p=='-' || *p==',' || *p=='_' ) continue;
				*p = '_';
			}

			/* copy to local file - TODO check time stamps */
			if ( access(tmpname,R_OK)!=0 )
			{
				fp = fopen(tmpname,"wt");
				if ( fp==NULL )
				{
					output_error("%s(%d): unable to write temp file '%s'", filename, linenum, tmpname);
					if ( old_stack ) global_restore(old_stack);
					return FALSE;
				}
				fwrite(http->body.data,1,http->body.size,fp);
				fclose(fp);
			}

			/* load temp file */
			strcpy(oldfile,filename);
			strcpy(filename,tmpname);
			len = (int)include_file(tmpname,line,size,linenum);
			strcpy(filename,oldfile);
			if ( len<0 )
			{
				output_error("%s(%d): unable to include load [%s] from temp file '%s'", filename, linenum, value,tmpname);
				if ( old_stack ) global_restore(old_stack);
				return FALSE;
			}
			else
			{
				sprintf(line+len,"@%s;%d\n",filename,linenum);
				if ( old_stack ) global_restore(old_stack);
				return TRUE;
			}
		}
		else
		{
			char *eol = term+strlen(term)-1;
			if ( *eol == '\n' ) *eol = '\0';
			syntax_error(filename,linenum,"'#include %s' failed", term);
			strcpy(line,"\n");
			if ( old_stack ) global_restore(old_stack);
			return FALSE;
		}
	}
<<<<<<< HEAD
	else if ( strncmp(line, MACRO "input", 6) == 0 )
	{
		char name[1024];
		char options[1024] = "";
		if ( sscanf(line+6,"%*[ \t]\"%[^\"]\"%*[ \t]%[^\n]",name,options) < 1 )
		{
			output_error_raw("%s(%d): #input missing filename",filename,linenum);
			return FALSE;
		}
		char *ext = strrchr(name,'.');
		char oldvalue[1024] = "";
		char varname[1024] = "";
		if ( ext && strcmp(ext,".glm") != 0 )
		{
			if ( strcmp(options,"") != 0 )
			{
				sprintf(varname,"%s_load_options",ext+1);
				int old_global_strictnames = global_strictnames;
				if ( global_isdefined(varname) )
				{
					global_getvar(varname,oldvalue,sizeof(oldvalue));
				}
				else
				{
					global_strictnames = FALSE;
				}
				global_setvar(varname,options,NULL);
				global_strictnames = old_global_strictnames;	
			}
		}
		char glmname[1024];
		if ( load_import(name,glmname,sizeof(glmname)) == FAILED )
		{
			output_error_raw("%s(%d): load of '%s' failed",filename,linenum,glmname);
			return FALSE;
		}
		if ( strcmp(varname,"") != 0 && strcmp(oldvalue,"") != 0)
		{
			global_setvar(varname,oldvalue,NULL);
		}
		output_verbose("loading converted file '%s'...", glmname);
		strcpy(line,"\n");
		return loadall_glm_roll(glmname);
	}
	else if (strncmp(line,MACRO "setenv",7)==0)
=======
	else if (strncmp(line,"#setenv",7)==0)
>>>>>>> b8a01ffd
	{
		char *term = strchr(line+7,' ');
		char value[65536];
		if (term==NULL)
		{
			syntax_error(filename,linenum,"#setenv macro missing term");
			strcpy(line,"\n");
			return FALSE;
		}
		//if (sscanf(term+1,"%[^\n\r]",value)==1)
		strcpy(value, strip_right_white(term+1));
		var = strtok_r(value, "=", &save);
                    val = strtok_r(NULL, "=", &save);
                    setenv(var, val, 1);
		strcpy(line,"\n");
		return SUCCESS;
	}
	else if (strncmp(line,"#set",4)==0)
	{
		char *term = strchr(line+4,' ');
		char value[1024];
		if (term==NULL)
		{
			syntax_error(filename,linenum,"#set macro missing term");
			strcpy(line,"\n");
			return FALSE;
		}
		//if (sscanf(term+1,"%[^\n\r]",value)==1)
		strcpy(value, strip_right_white(term+1));
		STATUS result;
		if (strchr(value,'=')==NULL)
		{
			syntax_error(filename,linenum,"#set missing assignment");
			return FAILED;
		}
		else
		{
			int oldstrict = global_strictnames;
			global_strictnames = TRUE;
			result = global_setvar(value);
			global_strictnames = strncmp(value,"strictnames=",12)==0 ? global_strictnames : oldstrict;
			if (result==FAILED)
				syntax_error(filename,linenum,"#set term not found");
			strcpy(line,"\n");
			return result==SUCCESS;
		}
	}
	else if (strncmp(line,"#binpath",8)==0)
	{
		output_error("#binpath is no longer supported, use PATH environment variable instead");
		return FALSE;
	}
	else if (strncmp(line,"#libpath",8)==0)
	{
		output_error("#libpath is no longer supported, use LDFLAGS environment variable instead");
		return FALSE;
	}
	else if (strncmp(line,"#incpath",8)==0)
	{
		output_error("#incpath is no longer supported, use CXXFLAGS environment variable instead");
		return FALSE;
	}
	else if (strncmp(line,"#define",7)==0)
	{
		char *term = strchr(line+7,' ');
		char value[1024];
		STATUS result;
		int oldstrict = global_strictnames;
		if (term==NULL)
		{
			syntax_error(filename,linenum,"#define macro missing term");
			strcpy(line,"\n");
			return FALSE;
		}
		strcpy(value, strip_right_white(term+1));
		if (strchr(value,'=')==NULL)
			strcat(value,"="); // void entry
		global_strictnames = FALSE;
		result = global_setvar(value,"\"\""); // extra "" is used in case value is term is empty string
		global_strictnames = oldstrict;
		if (result==FAILED)
			syntax_error(filename,linenum,"#define term not found");
		strcpy(line,"\n");
		return result==SUCCESS;
	}
	else if (strncmp(line,"#print",6)==0)
	{
		char *term = strchr(line+6,' ');
		char value[1024];
		if (term==NULL)
		{
			syntax_error(filename,linenum,"#print missing message text");
			strcpy(line,"\n");
			return FALSE;
		}
		strcpy(value, strip_right_white(term+1));
		output_message("%s(%d): %s", filename, linenum, value);
		strcpy(line,"\n");
		return TRUE;
	}
	else if (strncmp(line,"#verbose",6)==0)
	{
		char *term = strchr(line+6,' ');
		char value[1024];
		if (term==NULL)
		{
			syntax_error(filename,linenum,"#print missing message text");
			strcpy(line,"\n");
			return FALSE;
		}
		strcpy(value, strip_right_white(term+1));
		output_verbose("%s(%d): %s", filename, linenum, value);
		strcpy(line,"\n");
		return TRUE;
	}
	else if (strncmp(line,"#error",6)==0)
	{
		char *term = strchr(line+6,' ');
		char value[1024];
		if (term==NULL)
		{
			syntax_error(filename,linenum,"#error missing expression");
			strcpy(line,"\n");
			return FALSE;
		}
		strcpy(value, strip_right_white(term+1));
		output_error_raw("%s(%d):\t%s", filename, linenum, value);
		strcpy(line,"\n");
		return FALSE;
	}
	else if (strncmp(line,"#warning",8)==0)
	{
		char *term = strchr(line+8,' ');
		char value[1024];
		if (term==NULL)
		{
			syntax_error(filename,linenum,"#warning missing message text");
			strcpy(line,"\n");
			return FALSE;
		}
		strcpy(value, strip_right_white(term+1));
		output_warning("%s(%d): %s", filename, linenum, value);
		strcpy(line,"\n");
		return TRUE;
	}
	else if (strncmp(line,"#debug",6)==0)
	{
		char *term = strchr(line+8,' ');
		char value[1024];
		if (term==NULL)
		{
			syntax_error(filename,linenum,"#debug missing message text");
			strcpy(line,"\n");
			return FALSE;
		}
		strcpy(value, strip_right_white(term+1));
		IN_MYCONTEXT output_debug("%s(%d): %s", filename, linenum, value);
		strcpy(line,"\n");
		return TRUE;
	}
	else if (strncmp(line,"#system",7)==0)
	{
		char *term = strchr(line+7,' ');
		char value[1024];
		if (term==NULL)
		{
			syntax_error(filename,linenum,"#system missing system call");
			strcpy(line,"\n");
			return FALSE;
		}
		strcpy(value, strip_right_white(term+1));
		IN_MYCONTEXT output_debug("%s(%d): executing system(char *cmd='%s')", filename, linenum, value);
		global_return_code = system(value);
		if( global_return_code==127 || global_return_code==-1 )
		{
			syntax_error(filename,linenum,"#system %s -- system('%s') failed with status %d", value, value, global_return_code);
			strcpy(line,"\n");
			return FALSE;
		}
		else
		{
			strcpy(line,"\n");
			return TRUE;
		}
	}
	else if ( strncmp(line,"#command",8) == 0 )
	{
		char *command = strchr(line+8,' ');
		if ( command == NULL )
		{
			syntax_error(filename,linenum,"#command missing call");
			strcpy(line,"\n");
			return FALSE;
		}
		while ( isspace(*command) && *command != '\0' )
		{
			command++;
		}
		char command_line[1024];
		sprintf(command_line,"%s/gridlabd-%s",global_execdir,command);
		output_verbose("executing system(%s)", command_line);
		global_return_code = system(command_line);
		if( global_return_code != 0 )
		{
			syntax_error(filename,linenum,"#command %s -- system('%s') failed with status %d", command, command_line, global_return_code);
			strcpy(line,"\n");
			return FALSE;
		}
		else
		{
			strcpy(line,"\n");
			return TRUE;
		}
	}
	else if (strncmp(line,"#exec",5)==0)
	{
		char *term = strchr(line+5,' ');
		char value[1024];
		if (term==NULL)
		{
			syntax_error(filename,linenum,"#system missing system call");
			strcpy(line,"\n");
			return FALSE;
		}
		strcpy(value, strip_right_white(term+1));
		IN_MYCONTEXT output_debug("%s(%d): executing system(char *cmd='%s')", filename, linenum, value);
		global_return_code = system(value);
		if( global_return_code != 0 )
		{
			syntax_error(filename,linenum,"#exec %s -- system('%s') failed with status %d", value, value, global_return_code);
			strcpy(line,"\n");
			return FALSE;
		}
		else
		{
			strcpy(line,"\n");
			return TRUE;
		}
	}
	else if (strncmp(line,"#start",6)==0)
	{
		char *term = strchr(line+6,' ');
		char value[1024];
		if (term==NULL)
		{
			syntax_error(filename,linenum,"#start missing system call");
			strcpy(line,"\n");
			return FALSE;
		}
		strcpy(value, strip_right_white(term+1));
		IN_MYCONTEXT output_debug("%s(%d): executing system(char *cmd='%s')", filename, linenum, value);
		if( start_process(value)==NULL )
		{
			syntax_error(filename,linenum,"#start %s -- failed", value);
			strcpy(line,"\n");
			return FALSE;
		}
		else
		{
			strcpy(line,"\n");
			return TRUE;
		}
	}
	else if ( strncmp(line,"#option",7)==0 )
	{
		char *term = strchr(line+7,' ');
		char value[1024];
		if (term==NULL)
		{
			syntax_error(filename,linenum,"#option missing command option name");
			strcpy(line,"\n");
			return FALSE;
		}
		strcpy(value, strip_right_white(term+1));
		strcpy(line,"\n");
		return cmdarg_runoption(value)>=0;
	}
	else if ( strncmp(line,"#wget",5)==0 || strncmp(line,"#curl",5)==0 )
	{
		char url[1024], file[1024];
		size_t n = sscanf(line+5,"%s %[^\n\r]",url,file);
		strcpy(line,"\n");
		if ( n<1 )
		{
			syntax_error(filename,linenum,"#wget missing url");
			return FALSE;
		}
		else if ( n==1 )
		{
			char *basename = strrchr(url,'/');
			if ( basename==NULL )
			{
				syntax_error(filename,linenum,"unable to extract basename of URL '%s'", url);
				return FALSE;
			}
			strncpy(file,basename+1,sizeof(file)-1);
		}
		try 
		{
			GldCurl(url,file);
		}
		catch (const char *msg)
		{
			output_warning("GldCurl(remote='%s', local='%s') failed: reverting to insecure http_saveas() call", url,file);
			if ( http_saveas(url,file)==0 )
			{
				syntax_error(filename,linenum,"unable to save URL '%s' as '%s'", url, file);
				return FALSE;
			}
		}
		return TRUE;
	}
	else if ( strncmp(line,"#sleep",6)==0 )
	{
		int msec = atoi(line+6);
		IN_MYCONTEXT output_debug("sleeping %.3f seconds...",msec/1000.0);
		exec_sleep(msec*1000);
		strcpy(line,"\n");
		return TRUE;
	}
	else if ( strncmp(line,"#on_exit",8) == 0 )
	{
		int xc;
		char cmd[1024];
		if ( sscanf(line+8,"%d %1023[^\n]",&xc,cmd) < 2 )
		{
			output_error_raw("%s(%d): " "#on_exit syntax error", filename,linenum);
			return FALSE;
		}
		else if ( ! my_instance->add_on_exit(xc,cmd) )
		{
			output_error_raw("%s(%d): " "#on_exit %d command '%s' failed", filename,linenum,xc,cmd);
			return FALSE;
		}
		else
		{
			strcpy(line,"\n");
			return TRUE;
		}
	}
	else if ( strncmp(line, "#begin",6) == 0 )
	{
		char name[256];
		if ( sscanf(line+7,"%s",name) == 0 )
		{
			output_error_raw("%s(%d): " "#begin macro missing language term", filename, linenum);
			return FALSE;
		}
		strcpy(line,"\n");
		return set_language(name);
	}
	else if ( strncmp(line, "#for",4) == 0 )
	{
		char var[64], range[1024];
		if ( sscanf(line+4,"%s in %[^\n]",var,range) == 2 )
		{
			strcpy(line,"\n");
			return for_open(var,range) ? TRUE : FALSE;
		}
		else
		{
			syntax_error(filename,linenum,"for macro syntax error");
			return FALSE;
		}
	}
	char cmd[1024];
	sprintf(cmd,"%s/" PACKAGE "-%s",global_execdir,strchr(line,'#')+1);
	int rc = system(cmd);
	if ( rc != 127 )
	{
		strcpy(line,"\n");
		return rc==0;
	}
	else
	{
		char tmp[1024], *p;
		strncpy(tmp,line,sizeof(tmp)-1);
		for ( p=tmp ; *p!='\0' ; p++ )
		{
			if ( isspace(*p) )
			{
				*p = '\0';
				break;
			}
		}
		syntax_error(filename,linenum,"%s macro is not recognized",tmp);
		strcpy(line,"\n");
		return FALSE;
	}
}

<<<<<<< HEAD
/**/
STATUS loadall_glm_roll(const char *fname) /**< a pointer to the first character in the file name string */
=======
STATUS GldLoader::loadall_glm(const char *fname) /**< a pointer to the first character in the file name string */
>>>>>>> b8a01ffd
{
	char file[1024];
	strcpy(file,fname);
	OBJECT *obj, *first = object_get_first();
	//char *buffer = NULL, *p = NULL;
	char *p = NULL;
	char buffer[20480];
	int fsize = 0;
	STATUS status=FAILED;
	struct stat stat;
	FILE *fp;
	int move = 0;
	errno = 0;

	fp = fopen(file,"rt");
	if (fp==NULL)
		goto Failed;
	if (fstat(fileno(fp),&stat)==0)
	{
		modtime = stat.st_mtime;
		fsize = stat.st_size;
	}
	if(fsize <= 1){
		// empty file short circuit
		return SUCCESS;
	}
	IN_MYCONTEXT output_verbose("file '%s' is %d bytes long", file,fsize);
	/* removed malloc check since it doesn't malloc any more */
	buffer[0] = '\0';

	move = buffer_read_alt(fp, buffer, file, 20479);
	while(move > 0){
		p = buffer; // grab a block
		while(*p != 0){
			// and process it
			move = gridlabd_file(p);
			if(move == 0)
				break;
			p += move;
		}
		if(*p != 0){
			// failed if we didn't parse the whole thing
			status = FAILED;
			break;
		}
		move = buffer_read_alt(fp, buffer, file, 20479);
	}

	if(p != 0){ /* did the file contain anything? */
		status = (*p=='\0' && !include_fail) ? SUCCESS : FAILED;
	} else {
		status = FAILED;
	}
	if (status==FAILED)
	{
		char *eol = NULL;
		if(p){
			eol = strchr(p,'\n');
		} 
		else 
		{
			static char *nulstr = NULL;
			if ( nulstr == NULL )
			{
				nulstr = strdup("");
			}
			p = nulstr;
		}
		if (eol!=NULL){
			*eol='\0';
		}
		syntax_error(file,linenum,"load failed at or near '%.12s...'",*p=='\0'?"end of line":p);
		if (p==0)
			output_error("%s doesn't appear to be a GLM file", file);
		goto Failed;
	}
	else if ((status=load_resolve_all())==FAILED)
		goto Failed;

	/* establish ranks */
	for (obj=first?first:object_get_first(); obj!=NULL; obj=obj->next)
		object_set_parent(obj,obj->parent);
	IN_MYCONTEXT output_verbose("%d object%s loaded", object_get_count(), object_get_count()>1?"s":"");
	goto Done;
Failed:
	if (errno!=0){
		output_error("unable to load '%s': %s", file, errno?strerror(errno):"(no details)");
		/*	TROUBLESHOOT
			In most cases, strerror(errno) will claim "No such file or directory".  This claim should be ignored in
			favor of prior error messages.
		*/
	}
Done:
	//free(buffer);
	free_index();
	linenum=1; // parser starts at one
	if (fp!=NULL) fclose(fp);
	return status;
}

TECHNOLOGYREADINESSLEVEL GldLoader::calculate_trl(void)
{
	char buffer[1024];
	CLASS *oclass;

	// start optimistically 
	TECHNOLOGYREADINESSLEVEL technology_readiness_level = TRL_PROVEN; 
	
	// examine each class loaded
	for ( oclass=class_get_first_class() ; oclass!=NULL ; oclass=oclass->next )
	{
		// if class is inferior
		if ( oclass->profiler.numobjs>0 && oclass->trl<technology_readiness_level )
		{	

			// downgrade trl
			technology_readiness_level = oclass->trl;
			IN_MYCONTEXT output_verbose("class '%s' TRL is %d", oclass->name, oclass->trl);
		}
	}
	IN_MYCONTEXT output_verbose("model TRL is %s", global_getvar("technology_readiness_level",buffer,sizeof(buffer)));
	return technology_readiness_level;
}

/** convert a non-GLM file to GLM, if possible */
bool GldLoader::load_import(const char *from, char *to, int len)
{
	const char *ext = strrchr(from,'.');
	if ( ext == NULL )
	{
		output_error("load_import(from='%s',...): invalid extension", from);
		return false;
	}
	else
	{
		ext++;
	}
	char converter_name[1024], converter_path[1024];
	sprintf(converter_name,"%s2glm.py",ext);
	if ( find_file(converter_name, converter_path, R_OK, converter_path, sizeof(converter_path)) == NULL )
	{
		output_error("load_import(from='%s',...): converter %s2glm.py not found", from, ext);
		return false;
	}
	if ( strlen(from) >= (size_t)(len-1) )
	{
		output_error("load_import(from='%s',...): 'from' is too long to handle", from);
		return false;
	}
	strcpy(to,from);
	char *glmext = strrchr(to,'.');
	if ( glmext == NULL )
		strcat(to,".glm");
	else
		strcpy(glmext,".glm");
	char load_options[1024] = "";
	char load_options_var[64];
	sprintf(load_options_var,"%s_load_options",ext);
	global_getvar(load_options_var,load_options,sizeof(load_options));
	char cmd[4096];
	sprintf(cmd,"python3 %s -i %s -o %s \"%s\"",converter_path,from,to,load_options);
	output_verbose("running %s", cmd);
	int rc = system(cmd);
	if ( rc != 0 )
	{
		output_error("%s: return code %d",converter_path,rc);
		return false;
	}
	return true;
}

STATUS GldLoader::load_python(const char *filename)
{
	char cmd[1024];
	sprintf(cmd,"/usr/local/bin/python3 %s",filename);
	return system(cmd)==0 ? SUCCESS : FAILED ;
}

/** Load a file
	@return STATUS is SUCCESS if the load was ok, FAILED if there was a problem
	@todo Rollback the model data if the load failed (ticket #32)
	@todo Support nested loads and maintain context during subloads (ticket #33)
 **/
STATUS GldLoader::loadall(const char *fname)
{
	try 
	{
		/* if nothing requested only config files are loaded */
		if ( fname == NULL )
			return SUCCESS;

		char file[1024] = "";
		if ( fname )
		{
			strcpy(file,fname);
		}
		char *ext = fname ? strrchr(file,'.') : NULL ;

		// python script

		if ( ext != NULL && strcmp(ext,".py") == 0 )
		{
			return load_python(fname);
		}

		// non-glm file
		if ( ext != NULL && strcmp(ext,".glm") != 0 )
		{
			return load_import(fname,file,sizeof(file)) ? loadall_glm_roll(file) : FAILED;
		}

		// glm file
		unsigned int old_obj_count = object_get_count();
		char conf[1024];
		static int loaded_files = 0;
		STATUS load_status = FAILED;

		if ( old_obj_count > 1 && global_forbid_multiload )
		{
			output_error("loadall: only one file load is supported at this time.");
			return FAILED; /* not what they expected--do not proceed */
		}

		/* first time only */
		if ( loaded_files == 0 ) 
		{
			/* load the gridlabd.conf file */
			if (find_file("gridlabd.conf",NULL,R_OK,conf,sizeof(conf))==NULL)
			{
				output_warning("gridlabd.conf was not found");
				/* TROUBLESHOOT
					The <code>gridlabd.conf</code> was not found in the <b>GLPATH</b> environment path.
					This file is always loaded before a GLM file is loaded.
					Make sure that <b>GLPATH</b> includes the <code>.../etc</code> folder and try again.
				 */
			}
			else
			{
				strcpy(filename, "gridlabd.conf");
				if ( loadall_glm(conf)==FAILED )
				{
					return FAILED;
				}
			}

			/* load the debugger.conf file */
			if (global_debug_mode)
			{
				char dbg[1024];
				
				if (find_file("debugger.conf",NULL,R_OK,dbg,sizeof(dbg))==NULL)
				{
					output_warning("debugger.conf was not found");
					/* TROUBLESHOOT
						The <code>debugger.conf</code> was not found in the <b>GLPATH</b> environment path.
						This file is loaded when the debugger is enabled.
						Make sure that <b>GLPATH</b> includes the <code>.../etc</code> folder and try again.
					 */
				}
				else if (loadall_glm(dbg)==FAILED)
				{
					return FAILED;
				}
			}
		}

		/* handle default extension */
		strcpy(filename,file);
		if (ext==NULL || ext<file+strlen(file)-5)
		{
			ext = filename+strlen(filename);
			strcat(filename,".glm");
		}

		/* load the appropriate type of file */
		if (global_streaming_io_enabled || (ext!=NULL && isdigit(ext[1])) )
		{
			FILE *fp = fopen(file,"rb");
			if (fp==NULL || stream(fp,SF_IN)<0)
			{
				output_error("%s: unable to read stream", file);
				return FAILED;
			}
			else
			{
				load_status = SUCCESS;
			}
		}
		else if (ext==NULL || strcmp(ext, ".glm")==0)
		{
			load_status = loadall_glm(filename);
		}
		else
		{
			output_error("%s: unable to load unknown file type", filename, ext);
		}

		/* objects should not be started until all deferred schedules are done */
		if ( global_threadcount>1 )
		{
			if ( schedule_createwait()==FAILED )
			{
				syntax_error(filename,linenum,"load failed on schedule error");
				return FAILED;
			}
		}

		calculate_trl();

		loaded_files++;
		return load_status;
	}
	catch (const char *message)
	{
		output_error_raw("%s(%d): %s", filename, linenum, message);
		return FAILED;
	}
	catch (GldException *error)
	{
		output_error_raw("%s", error->get_message());
		delete error;
		return FAILED;
	}
	catch (...)
	{
		output_error_raw("%s(%d): unknown loader exception caught", filename, linenum);
		return FAILED;
	}
}<|MERGE_RESOLUTION|>--- conflicted
+++ resolved
@@ -6078,12 +6078,12 @@
 	}
 }
 
-<<<<<<< HEAD
+
 static int suppress = 0;
 static int nesting = 0;
 static int macro_line[64];
 static int process_macro(char *line, int size, char *filename, int linenum);
-=======
+
 int GldLoader::buffer_read(FILE *fp, char *buffer, char *filename, int size)
 {
 	char line[65536];
@@ -6151,7 +6151,6 @@
 	}
 	return n;
 }
->>>>>>> b8a01ffd
 
 GldLoader::FORLOOPSTATE GldLoader::for_set_state(GldLoader::FORLOOPSTATE n)
 {
@@ -6983,7 +6982,7 @@
 			return FALSE;
 		}
 	}
-<<<<<<< HEAD
+
 	else if ( strncmp(line, MACRO "input", 6) == 0 )
 	{
 		char name[1024];
@@ -7029,9 +7028,7 @@
 		return loadall_glm_roll(glmname);
 	}
 	else if (strncmp(line,MACRO "setenv",7)==0)
-=======
-	else if (strncmp(line,"#setenv",7)==0)
->>>>>>> b8a01ffd
+
 	{
 		char *term = strchr(line+7,' ');
 		char value[65536];
@@ -7423,12 +7420,10 @@
 	}
 }
 
-<<<<<<< HEAD
+
 /**/
-STATUS loadall_glm_roll(const char *fname) /**< a pointer to the first character in the file name string */
-=======
 STATUS GldLoader::loadall_glm(const char *fname) /**< a pointer to the first character in the file name string */
->>>>>>> b8a01ffd
+
 {
 	char file[1024];
 	strcpy(file,fname);

// load.cpp
// Copyright (C) 2008 Battelle Memorial Institute
// Copyright (C) 2020 Regents of the Leland Stanford Junior University

#include "gldcore.h"

#include <dlfcn.h>

/* TODO: remove these when reentrant code is completed */
DEPRECATED extern GldMain *my_instance;
DEPRECATED STATUS loadall(const char *filename)
{
	return my_instance->get_loader()->load(filename) ? SUCCESS : FAILED;
}
DEPRECATED OBJECT *load_get_current_object(void)
{
	return my_instance->get_loader()->get_current_object();
}
DEPRECATED MODULE *load_get_current_module(void)
{
	return my_instance->get_loader()->get_current_module();
}

SET_MYCONTEXT(DMC_LOAD)

// flags that identify functions are included in runtime classes
#define FN_CREATE		0x0001
#define FN_INIT			0x0002
#define FN_NOTIFY		0x0004
#define FN_RECALC		0x0008
#define FN_PRESYNC		0x0010
#define FN_SYNC			0x0020
#define FN_POSTSYNC		0x0040
#define FN_PLC			0x0080
#define FN_ISA			0x0100
#define FN_COMMIT		0x0200
#define FN_PRECOMMIT	0x0400
#define FN_FINALIZE		0x0800
#define FN_EXPORT		0x1000

struct GldLoader::s_threadlist *GldLoader::threadlist = NULL;

//
// Public methods
//

GldLoader::GldLoader(GldMain *main)
: instance(*main)
{
	include_fail = 0;
	modtime = 0;
	memset(filename,0,sizeof(filename));
	linenum = 1;
	code_used = 0;
	include_list = NULL;
	header_list = NULL;
	outlinenum = 0;
	outfilename = NULL;
	// object_index = NULL;
	// object_linked = NULL;
	// object_index_size = 65536;
	first_unresolved = NULL;
	current_object = NULL; 
	current_module = NULL; 
	loaderhooks = NULL;
	suppress = 0;
	nesting = 0;
	memset(macro_line,0,sizeof(macro_line));
	forloopstate = FOR_NONE;
	forloop = NULL;
	lastfor = NULL;
	forvar = NULL;
	forvalue = NULL;
	forloop_verbose = false;
	static LANGUAGE builtin_languages[] = 
	{
		{"python",python_parser,NULL},
	};
	language_list = builtin_languages;
	language = NULL;
}

GldLoader::~GldLoader(void)
{
	// TODO: cleanup other allocated items
}

bool GldLoader::load(const char *filename)
{
	return loadall(filename) == SUCCESS;
}

GldObject GldLoader::get_current_object(void)
{
	return GldObject(current_object);
}

GldModule GldLoader::get_current_module(void)
{
	return GldModule(current_module);
}

//
// Private methods
//

void GldLoader::syntax_error(const char *filename, const int linenum, const char *format, ...)
{
	va_list ptr;
	va_start(ptr,format);
	char msg[1024];
	vsnprintf(msg,sizeof(msg),format,ptr);
	GldException *error = new GldException("%s(%d): %s",filename,linenum,msg);
	va_end(ptr);
	error->throw_now();
}

std::string GldLoader::format_object(OBJECT *obj)
{
	if ( obj->name == NULL )
	{
		return std::string(obj->oclass->name) + ":" + std::to_string(obj->id);
	}
	else
	{
		return std::string(obj->name) + " (" + obj->oclass->name + ":" + std::to_string(obj->id) + ")";
	}
}

char *GldLoader::strip_right_white(char *b)
{
	size_t len, i;
	len = strlen(b) - 1;
	for ( i = len; i >= 0; --i )
	{
		if ( b[i] == '\r' || b[i] == '\n' || b[i] == ' ' || b[i] == '\t' )
		{
			b[i] = '\0';
		} 
		else 
		{
			break;
		}
	}
	return b;
}

std::string GldLoader::forward_slashes(const char *a)
{
	char buffer[MAXPATHNAMELEN];
	char *b=buffer;
	while ( *a != '\0' && b < buffer+sizeof(buffer)-1 )
	{
		if ( *a == '\\' )
		{
			*b = '/';
		}
		else
		{
			*b = *a;
		}
		a++;
		b++;
	}
	*b='\0';
	return std::string(buffer);
}

void GldLoader::filename_parts(const char *fullname, char *path, char *name, char *ext)
{
	/* fix delimiters (result is a static copy) */
	char file[MAXPATHNAMELEN];
	strcpy(file,forward_slashes(fullname).c_str());

	/* find the last delimiter */
	char *s = strrchr(file,'/');

	/* find the last dot */
	char *e = strrchr(file,'.');

	/* clear results */
	path[0] = name[0] = ext[0] = '\0';
	
	/* if both found but dot is before delimiter */
	if ( e != NULL && s != NULL && e < s ) 
	{
		
		/* there is no extension */
		e = NULL;
	}
	
	/* copy extension (if any) and terminate filename at dot */
	if ( e != NULL )
	{
		strcpy(ext,e+1);
		*e = '\0';
	}

	/* if path is given */
	if ( s != NULL )
	{
		/* copy name and terminate path */
		strcpy(name,s+1);
		*s = '\0';

		/* copy path */
		strcpy(path,file);
	}

	/* otherwise copy everything */
	else
		strcpy(name,file);
}

int GldLoader::append_init(const char* format,...)
{
	char *code = NULL;
	va_list ptr;
	va_start(ptr,format);
	vasprintf(&code,format,ptr);
	va_end(ptr);
	if ( code == NULL )
	{
		output_fatal("insufficient memory to compile init code");
		/*	TROUBLESHOOT
			The loader creates a buffer in which it can temporarily hold source
			initialization code from your GLM file.  This error occurs when the buffer space
			has been exhausted.  There are only two ways to fix this problem,
			1) make the code smaller (which can be difficult to do), or 
			2) increase the buffer space (which requires a rebuild).
		*/
		return 0;
	}
	init_block.append(code);
	free(code);
	return ++code_used;
}

int GldLoader::append_code(const char* format,...)
{
	char *code = NULL;
	va_list ptr;
	va_start(ptr,format);
	vasprintf(&code,format,ptr);
	va_end(ptr);
	if ( code == NULL )
	{
		output_fatal("insufficient memory to compile runtime code");
		/*	TROUBLESHOOT
			The loader creates a buffer in which it can temporarily hold source
			runtime code from your GLM file.  This error occurs when the buffer space
			has been exhausted.  There are only two ways to fix this problem,
			1) make the code smaller (which can be difficult to do), or 
			2) increase the buffer space (which requires a rebuild).
		*/
		return 0;
	}
	code_block.append(code);
	free(code);
	return ++code_used;
}

int GldLoader::append_global(const char* format,...)
{
	char *code = NULL;
	va_list ptr;
	va_start(ptr,format);
	vasprintf(&code,format,ptr);
	va_end(ptr);
	if ( code == NULL )
	{
		output_fatal("insufficient memory to compile global code");
		/*	TROUBLESHOOT
			The loader creates a buffer in which it can temporarily hold source
			global code from your GLM file.  This error occurs when the buffer space
			has been exhausted.  There are only two ways to fix this problem,
			1) make the code smaller (which can be difficult to do), or 
			2) increase the buffer space (which requires a rebuild).
		*/
		return 0;
	}
	global_block.append(code);
	free(code);
	return ++code_used;
}

void GldLoader::mark_linex(const char *filename, int linenum)
{
	char buffer[64];
	if (global_getvar("noglmrefs",buffer, 63)==NULL)
	{
		char fname[MAXPATHNAMELEN];
		strcpy(fname,filename);
		append_code("#line %d \"%s\"\n", linenum, forward_slashes(fname).c_str());
	}
}

void GldLoader::mark_line(void)
{
	mark_linex(filename,linenum);
}

STATUS GldLoader::exec(const char *format,...)
{
	char cmd[1024];
	va_list ptr;
	va_start(ptr,format);
	vsprintf(cmd,format,ptr);
	va_end(ptr);
	IN_MYCONTEXT output_debug("Running '%s' in '%s'", cmd, getcwd(NULL,0));
	int rc = system(cmd);
	if ( rc != 0 )
	{
		output_error("command [%s] failed, rc=%d",cmd,rc);
	}
	return rc==0?SUCCESS:FAILED;
}

STATUS GldLoader::debugger(const char *target)
{
	int result;
	IN_MYCONTEXT output_debug("Starting debugger");
	IN_MYCONTEXT output_debug("Use 'dll-symbols %s' to load symbols",target);
	result = exec("gdb --quiet %s --pid=%d &",target,global_process_id)>=0?SUCCESS:FAILED;
	return result == 0 ? SUCCESS : FAILED;
}

std::string GldLoader::setup_class(CLASS *oclass)
{
	std::string result;
	char buffer[65536] = "";
	
	snprintf(buffer,sizeof(buffer),"\tOBJECT obj; obj.oclass = oclass; %s *t = (%s*)((&obj)+1);\n",oclass->name,oclass->name);
	result.append(buffer);
	
	snprintf(buffer,sizeof(buffer),"\toclass->size = sizeof(%s);\n", oclass->name);
	result.append(buffer);

	PROPERTY *prop;
	for (prop=oclass->pmap; prop!=NULL; prop=prop->next)
	{
		snprintf(buffer,sizeof(buffer),"\t(*(callback->properties.get_property))(&obj,\"%s\",NULL)->addr = (PROPERTYADDR)((char*)&(t->%s) - (char*)t);\n",prop->name,prop->name);
		result.append(buffer);
	}
	
	snprintf(buffer,sizeof(buffer),"\t/* begin init block */\n%s\n\t/* end init block */\n",init_block.c_str());
	result.append(buffer);

	return result;
}

int GldLoader::write_file(FILE *fp, const char *data, ...)
{
	char buffer[65536];
	char var_buf[64];
	char *c, *d=buffer;
	int len=0;
	int diff = 0;
	char *b;
	va_list ptr;
	va_start(ptr,data);
	vsprintf(buffer,data,ptr);
	va_end(ptr);
	while ( (c=strstr(d,"/*RESETLINE*/\n")) != NULL )
	{
		for ( b = d ; b < c; b++ )
		{
			if ( *b == '\n' )
			{
				outlinenum++;
			}
			fputc(*b,fp);
			diff++;
			len++;
		}
		d =  c + strlen("/*RESETLINE*/\n");
		if ( global_getvar("noglmrefs",var_buf,63) == NULL )
		{
			len += fprintf(fp,"#line %d \"%s\"\n", ++outlinenum+1,forward_slashes(outfilename).c_str());
		}
	}
	for ( b = d ; *b != '\0' ; b++ )
	{
		if ( *b == '\n' )
		{
			outlinenum++;
		}
		fputc(*b,fp);
		len++;
	}
	return len;
}

int GldLoader::mkdirs(const char *path)
{
	int rc;
	if ( path == NULL ) 
	{
		errno = EINVAL;
		return -1;
	}
	if ( (rc=access(path, F_OK)) && errno == ENOENT ) 
	{
		// path doesn't exist
		char *pos, *end, *tmp;
		IN_MYCONTEXT output_verbose("creating directory '%s'", path);
		if ( ! (tmp=(char *)malloc(strlen(path) + 1)) ) 
		{
			errno = ENOMEM;
			output_fatal("mkdirs() failed: '%s'", strerror(errno));
			return -1;
		}
		strcpy(tmp, path);
		end = tmp + strlen(tmp);
		// strip off directories until one is found that exists
		while ( (pos=strrchr(tmp, '/')) ) 
		{
			*pos = '\0';
			if ( ! (*tmp) || ! (rc=access(tmp, F_OK)) )
			{
				break;
			}
			if ( errno != ENOENT ) 
			{
				output_error("cannot access directory '%s': %s", tmp, strerror(errno));
				free(tmp);
				tmp = NULL;
				return -1;
			}
		}
		// add back components creating them as we go
		for ( pos = tmp+strlen(tmp) ; pos < end ; pos = tmp+strlen(tmp) ) 
		{
			if ( *pos == '\0' ) 
			{
				*pos = '/';
				if ( (rc=mkdir(tmp, 0775)) && errno != EEXIST ) 
				{
					output_error("cannot create directory '%s': %s", tmp, strerror(errno));
					free(tmp);
					tmp = NULL;
					return -1;
				}
			}
		}
		free(tmp);
		tmp = NULL;
		return 0;
	} 
	else if (rc)
	{
		output_error("cannot access directory '%s': %s", path, strerror(errno));
	}
	return rc;
}

STATUS GldLoader::compile_code(CLASS *oclass, int64 functions)
{
	char include_file_str[1024];
	char buffer[256];
	bool use_msvc = (global_getvar("use_msvc",buffer,255)!=NULL);

	include_file_str[0] = '\0';

	/* check global_include */
	if ( strlen(global_include) == 0 )
	{
		if ( getenv("GRIDLABD") )
		{
			strncpy(global_include,getenv("GRIDLABD"),sizeof(global_include));
			IN_MYCONTEXT output_verbose("global_include is not set, assuming value of GRIDLABD variable '%s'", global_include);
		}
		else
		{
			output_error("'include' variable is not set and neither is GRIDLABD environment, compiler cannot proceed without a way to find gridlabd.h");
			/* TROUBLESHOOT
				The runtime class compiler needs to find the file gridlabd.h and uses either the <i>include</i> global variable or the <b>gridlabd</b>
				environment variable to find it.  Check the definition of the <b>gridlabd</b> environment variable or use the 
				<code>#define include=<i>path</i></code> to specify the path to the <code>gridlabd.h</code>.
			 */
			return FAILED;
		}
	}

	if ( code_used > 0 )
	{
		MODULE *mod;

		FILE *fp;
		struct stat stat;
		int outdated = true;
		char cfile[1024];
		char ofile[1024];
		char afile[1024];
		char file[1024];
		char tmp[1024];
		char tbuf[1024];
		size_t ifs_off = 0;
		INCLUDELIST *lptr = 0;

		/* build class implementation files */
		strncpy(tmp, global_tmp, sizeof(tmp));
		if ( mkdirs(tmp) ) 
		{
			errno = 0;
			return FAILED;
		}
		if ( strlen(tmp) > 0 && tmp[strlen(tmp)-1] != '/' )
		{
			strcat(tmp,"/");
		}
		sprintf(cfile,"%s%s.cpp", (use_msvc||global_gdb||global_gdb_window)?"":tmp,oclass->name);
		sprintf(ofile,"%s%s.%s", (use_msvc||global_gdb||global_gdb_window)?"":tmp,oclass->name, use_msvc?"obj":"o");
		sprintf(file,"%s%s", (use_msvc||global_gdb||global_gdb_window)?"":tmp, oclass->name);
		sprintf(afile, "%s" DLEXT , oclass->name);

		/* peek at library file */
		fp = fopen(afile,"r");
		if ( fp != NULL && fstat(fileno(fp),&stat) == 0 )
		{
			if ( global_debug_mode || use_msvc || global_gdb || global_gdb_window )
			{
				IN_MYCONTEXT output_verbose("%s is being used for debugging", afile);
			}
			else if ( global_force_compile )
			{
				IN_MYCONTEXT output_verbose("%s recompile is forced", afile);
			}
			else if ( modtime < stat.st_mtime )
			{
				IN_MYCONTEXT output_verbose("%s is up to date", afile);
				outdated = false;
			}
			else
			{
				IN_MYCONTEXT output_verbose("%s is outdated", afile);
			}
		}
		if ( fp != NULL )
		{
			fclose(fp);
		}
		
		if ( outdated )
		{
			/* write source file */
			fp = fopen(cfile,"w");

			IN_MYCONTEXT output_verbose("writing inline code to '%s'", cfile);
			if ( fp == NULL )
			{
				output_fatal("unable to open '%s' for writing", cfile);
				/*	TROUBLESHOOT
					The internal compiler cannot write a temporary C or C++ that
					it needs to build your model.  The message indicates where
					the file is.  To remedy the problem you must make sure that
					the system allows full access to the file.
				 */
				return FAILED;
			}
			outfilename = cfile;
			ifs_off = 0;
			for ( lptr = header_list ; lptr != 0; lptr = lptr->next )
			{
				sprintf(include_file_str+ifs_off, "#include \"%s\"\n;", lptr->file);
				ifs_off+=strlen(lptr->file)+13;
			}
			if ( write_file(fp,"/* automatically generated from %s */\n\n"
					"int gld_major=%d, gld_minor=%d;\n\n"
					"%s\n\n"
					"#include <gridlabd.h>\n\n"
					"%s"
					"CALLBACKS *callback = NULL;\n"
					"static CLASS *myclass = NULL;\n"
					"static int setup_class(CLASS *);\n\n",
					PACKAGE_NAME,
					REV_MAJOR, REV_MINOR,
					include_file_str,
					global_getvar("use_msvc",tbuf,63)!=NULL
					?
						"int __declspec(dllexport) dllinit() { return 0;};\n"
						"int __declspec(dllexport) dllkill() { return 0;};\n"
					:
						"extern \"C\" int dllinit() __attribute__((constructor));\n"
						"extern \"C\" int dllinit() { return 0;}\n"
						"extern \"C\"  int dllkill() __attribute__((destructor));\n"
						"extern \"C\" int dllkill() { return 0;};\n\n"
					)<0
				|| write_file(fp,"extern \"C\" CLASS *init(CALLBACKS *fntable, MODULE *module, int argc, char *argv[])\n"
					"{\n"
					"\tcallback=fntable;\n"
					"\tmyclass=(CLASS*)((*(callback->class_getname))(\"%s\",NULL));\n"
					"\tif (!myclass) return NULL;\n"
					"\tif (!setup_class(myclass)) return NULL;\n"
					"\treturn myclass;"
					"}\n",oclass->name)<0
				|| write_file(fp,"%s",code_block.c_str())<0 
				|| write_file(fp,"%s",global_block.c_str())<0
				|| write_file(fp,"static int setup_class(CLASS *oclass)\n"
					"{\t\n%s\treturn 1;\n}\n",setup_class(oclass).c_str())<0 
				)
			{
				output_fatal("unable to write to '%s'", cfile);
				/*	TROUBLESHOOT
					The internal compiler cannot write a temporary C or C++ that
					it needs to build your model.  The message indicates where
					the file is.  To remedy the problem you must make sure that
					the system allows full access to the file.
				 */
				return FAILED;
			}
			fclose(fp);
			outfilename = NULL;

			/* compile object file */
			IN_MYCONTEXT output_verbose("compiling inline code from '%s'", cfile);
#define DEFAULT_CXX "g++"
#define DEFAULT_CXXFLAGS ""
#define DEFAULT_LDFLAGS ""
			char execstr[1024];
			char ldstr[1024];
			char mopt[8]="";
			const char *libs = "-lstdc++";

			sprintf(execstr, "%s %s %s %s %s -fPIC -c \"%s\" -o \"%s\"",
					getenv("CXX")?getenv("CXX"):DEFAULT_CXX,
					global_warn_mode?"-w":"",
					global_debug_output?"-g -O0":"-O0",
					mopt,
					getenv("CXXFLAGS")?getenv("CXXFLAGS"):DEFAULT_CXXFLAGS,
					cfile, ofile);
			IN_MYCONTEXT output_verbose("compile command: [%s]", execstr);
			if ( exec("%s",execstr) == FAILED )
			{
				errno = EINVAL;
				return FAILED;
			}
			if ( !global_debug_output )
			{
				unlink(cfile);
			}
			else
			{
				output_verbose("keeping %s for debugging",cfile);
			}

			/* link new runtime module */
			IN_MYCONTEXT output_verbose("linking inline code from '%s'", ofile);
			sprintf(ldstr, "%s %s %s %s -shared -Wl,\"%s\" -o \"%s\" %s",
					getenv("CXX")?getenv("CXX"):DEFAULT_CXX,
					mopt,
					global_debug_output?"-g -O0":"",
					getenv("LDFLAGS")?getenv("LDFLAGS"):DEFAULT_LDFLAGS,
					ofile, afile, libs);
			IN_MYCONTEXT output_verbose("link command: [%s]", ldstr);
			if ( exec("%s",ldstr) == FAILED )
			{
				errno = EINVAL;
				return FAILED;
			}
			/* post linking command (optional) */
			if ( global_getvar("LDPOSTLINK",tbuf,sizeof(tbuf))!=NULL )
			{
				/* SE linux needs the new module marked as relocatable (textrel_shlib_t) */
				exec("%s '%s'", tbuf, afile);
			}

			if ( !global_debug_output )
			{
				unlink(ofile);
			}
		}

		/* load runtime module */
		IN_MYCONTEXT output_verbose("loading dynamic link library %s...", afile);
		mod = module_load(oclass->name,0,NULL);
		if ( mod == NULL )
		{
			output_error("unable to load inline code");
			return FAILED;
		}
		oclass->module = mod;

		/* start debugger if requested */
		if ( global_gdb || global_gdb_window )
		{
			if ( global_debug_mode )
			{
				IN_MYCONTEXT output_debug("using gdb requires GLD debugger be disabled");
			}
			global_debug_output = 1;
			IN_MYCONTEXT output_verbose("attaching debugger to process id %d", getpid());
			if ( debugger(afile) == FAILED )
			{
				output_error("debugger load failed: %s", errno?strerror(errno):"(no details)");
				return FAILED;
			}
		}

		/* provide info so external debugger can be attached */
		else
		{
			IN_MYCONTEXT output_debug("class %s running in process %d", oclass->name, getpid());
		}

		oclass->has_runtime = true;
		strcpy(oclass->runtime,afile);
	}
	else
	{
		oclass->has_runtime = false;
	}

	/* clear buffers */
	code_block.clear();
	global_block.clear();
	init_block.clear();
	code_used = 0;

	return SUCCESS;
}

STATUS GldLoader::load_set_index(OBJECT *obj, OBJECTNUM id)
{
	INDEXITEM item = {obj,0};
	indexmap[id] = item;
	return SUCCESS;
}

OBJECT *GldLoader::load_get_index(OBJECTNUM id)
{
	INDEXITEM &item = indexmap[id];
	item.count++;
	return item.obj;
}

OBJECT *GldLoader::get_next_unlinked(CLASS *oclass)
{
	for ( INDEXMAP::iterator iter = indexmap.begin() ; iter != indexmap.end() ; iter++ )
	{
		INDEXITEM &item = iter->second;
		if ( item.count == 0 && item.obj != NULL && item.obj->oclass == oclass )
		{
			item.count++;
			return item.obj;
		}
	}
	return NULL;
}

void GldLoader::free_index(void)
{
	indexmap.clear();
}

GldLoader::UNRESOLVED *GldLoader::add_unresolved(OBJECT *by, PROPERTYTYPE ptype, void *ref, CLASS *oclass, char *id, char *file, unsigned int line, int flags)
{
	UNRESOLVED *item = (UNRESOLVED*)malloc(sizeof(UNRESOLVED));
	if ( item == NULL ) 
	{ 
		errno = ENOMEM; 
		return NULL; 
	}
	item->by = by;
	item->ptype = ptype;
	item->ref = ref;
	item->oclass = oclass;
	item->id = strdup(id);
	if ( first_unresolved != NULL && strcmp(first_unresolved->file,file) == 0 )
	{
		item->file = first_unresolved->file; // means keep using the same file
		first_unresolved->file = NULL;
	}
	else
	{
		item->file = (char*)malloc(strlen(file)+1);
		item->file = strdup(file);
	}
	item->line = line;
	item->next = first_unresolved;
	item->flags = flags;
	first_unresolved = item;
	return item;
}

int GldLoader::resolve_object(UNRESOLVED *item, const char *filename)
{
	OBJECT *obj;
	char classname[65];
	char propname[65];
	char target[256];
	OBJECTNUM id = 0;
	char op[2];
	char star;

	if ( 0 == strcmp(item->id, "root") )
	{
		obj = NULL;
	}
	else if ( sscanf(item->id,"childless:%[^=]=%s",propname,target) == 2 )
	{
		for ( obj = object_get_first() ; obj != NULL ; obj = object_get_next(obj) )
		{
			char value[1024];
			if ( object_get_child_count(obj)==0 && !object_get_value_by_name(obj,propname,value,sizeof(value)) && strcmp(value,target)==0 )
			{
				object_set_parent(*(OBJECT**)(item->ref),obj);
				break;
			}
		}
		if ( obj == NULL )
		{
			syntax_error(filename,item->line,"no childless objects found in %s=%s (parent unresolved)", propname, target);
			return FAILED;
		}
	}
	else if ( sscanf(item->id,"%64[^.].%64[^:]:",classname,propname) == 2 )
	{
		const char *value = strchr(item->id,':');
		FINDLIST *match;
		if ( value++ == NULL )
		{
			syntax_error(filename,item->line,"%s reference to %s is missing match value",
				format_object(item->by).c_str(), item->id);
			return FAILED;
		}
		match = find_objects(FL_NEW,FT_CLASS,SAME,classname,AND,FT_PROPERTY,propname,SAME,value,FT_END);
		if ( match == NULL || match->hit_count == 0 )
		{
			syntax_error(filename,item->line,"%s reference to %s does not match any existing objects",
				format_object(item->by).c_str(), item->id);
			return FAILED;
		}
		else if ( match->hit_count > 1 )
		{
			syntax_error(filename,item->line,"%s reference to %s matches more than one object",
				format_object(item->by).c_str(), item->id);
			return FAILED;
		}
		obj = find_first(match);
	}
	else if ( sscanf(item->id,"%[^:]:id%[+-]%d",classname,op,&id) == 3 )
	{
		CLASS *oclass = class_get_class_from_classname(classname);
		obj = object_find_by_id(item->by->id + (op[0]=='+'?+1:-1)*id);
		if ( oclass == NULL || obj == NULL )
		{
			obj = object_find_name(item->id);
			if ( obj == NULL )
			{
				syntax_error(filename,item->line,"cannot resolve implicit reference from %s to %s",
					format_object(item->by).c_str(), item->id);
				return FAILED;
			}
		}
	}
	else if ( sscanf(item->id,global_object_scan,classname,&id) == 2 )
	{
		obj = load_get_index(id);
		if ( obj == NULL )
		{
			obj = object_find_name(item->id);
		}
		if ( obj == NULL )
		{
			syntax_error(filename,item->line,"cannot resolve explicit reference from %s to %s",
				format_object(item->by).c_str(), item->id);
			return FAILED;
		}
		if ( strcmp(obj->oclass->name,classname) !=0 && strcmp("id", classname) != 0 )
		{
			syntax_error(filename,item->line,"class of reference from %s to %s mismatched",
				format_object(item->by).c_str(), item->id);
			return FAILED;
		}
	}
	else if ( sscanf(item->id,"%[^:]:%c",classname,&star) == 2 && star == '*' )
	{
		CLASS *oclass = class_get_class_from_classname(classname);
		obj = get_next_unlinked(oclass);
		if ( obj == NULL )
		{
			syntax_error(filename,item->line,"cannot resolve last reference from %s to %s",
				format_object(item->by).c_str(), item->id);
			return FAILED;
		}
	}
	else if ( (obj=object_find_name(item->id)) != NULL )
	{
		/* found it already*/
	}
	else
	{
		syntax_error(filename,item->line,"'%s' not found", item->id);
		return FAILED;
	}
	*(OBJECT**)(item->ref) = obj;
	if ( (item->flags&UR_RANKS) == UR_RANKS )
	{
		object_set_rank(obj,item->by->rank);
	}
	return SUCCESS;
}

int GldLoader::resolve_double(UNRESOLVED *item, const char *context)
{
	char oname[65];
	char pname[65];
	const char *filename = (item->file ? item->file : context);

	if (sscanf(item->id,"%64[^.].%64s",oname,pname)==2)
	{
		OBJECT *obj = NULL;
		PROPERTY *prop = NULL;
		double **ref = NULL;
		TRANSFORM *xform = NULL;

		/* get and check the object */
		obj = object_find_name(oname);
		if (obj==NULL)
		{
			syntax_error(filename,item->line,"object '%s' not found", oname);
			return FAILED;
		}

		/* get and check the property */
		prop = object_get_property(obj,pname,NULL);
		if (prop==NULL)
		{
			syntax_error(filename,item->line,"property '%s' not found", pname);
			return FAILED;
		}

		/* get transform reference */
		if ((item->flags&UR_TRANSFORM)==UR_TRANSFORM)
		{
			/* find transform that uses this target */
			while ((xform=transform_getnext(xform))!=NULL)
			{
				/* the reference is to the schedule's source */
				if (xform==item->ref)
				{
					ref = &(xform->source);
					break;
				}
			}
		}

		/* get the direct reference */
		else
			ref = (double**)(item->ref);
		
		/* extract the reference to the object property */
		switch (prop->ptype) {
		case PT_double:
			*ref = object_get_double(obj,prop);
			if (xform) xform->source_type = XS_DOUBLE;
			break;
		case PT_complex:
			*ref = &(((complex*)object_get_addr(obj,prop->name))->Re());
			if (xform) xform->source_type = XS_COMPLEX;
			break;
		case PT_loadshape:
			*ref = &(((loadshape*)object_get_addr(obj,prop->name))->load);
			if (xform) xform->source_type = XS_LOADSHAPE;
			break;
		case PT_enduse:
			*ref = &(((enduse*)object_get_addr(obj,prop->name))->total.Re());
			if (xform) xform->source_type = XS_ENDUSE;
			break;
		default:
			syntax_error(filename,item->line,"reference '%s' type is not supported", item->id);
			return FAILED;
		}

		IN_MYCONTEXT output_debug("reference '%s' resolved ok", item->id);

		return SUCCESS;
	}
	return FAILED;
}

STATUS GldLoader::resolve_list(UNRESOLVED *item)
{
	UNRESOLVED *next;
	const char *filename = NULL;
	while (item!=NULL)
	{	
		// context file name changes
		if (item->file!=NULL)
		{
			// free last context file name
			if (filename!=NULL){
				free((void*)filename); // last one - not used again
				filename = NULL;
			}

			// get next context file name
			filename = item->file;
		}

		// handle different reference types
		switch (item->ptype) {
		case PT_object:
			if (resolve_object(item, filename)==FAILED)
				return FAILED;
			break;
		case PT_double:
		case PT_complex:
		case PT_loadshape:
		case PT_enduse:
			if (resolve_double(item, filename)==FAILED)
				return FAILED;
			break;
		default:
			syntax_error(filename,item->line,"unresolved reference to property '%s' uses unsupported type (ptype=%d)", item->id, item->ptype);
			break;
		}
		next = item->next;
		free(item);
		item=next;
	}
	if ( filename!=NULL )
		free((void*)filename);
	return SUCCESS;
}

STATUS GldLoader::load_resolve_all(void)
{
	STATUS result = resolve_list(first_unresolved);
	first_unresolved = NULL;
	return result;
}

void GldLoader::start_parse(int &mm, int &m, int &n, int &l, int linenum)
{
	mm = m = n = l = 0;
	l = linenum;
}
#define START int _mm, _m, _n, _l; start_parse(_mm,_m,_n,_l,linenum);
#define ACCEPT { _n+=_m; _p+=_m; _m=0; }
#define HERE (_p+_m)
#define OR {_m=0;}
#define REJECT { linenum=_l; return 0; }
#define WHITE (TERM(white(HERE)))
#define LITERAL(X) (_mm=literal(HERE,(X)),_m+=_mm,_mm>0)
#define PEEK(C) (_p[_m]==(C))
#define TERM(X) (_mm=(X),_m+=_mm,_mm>0)
#define COPY(X) {size--; (X)[_n++]=*_p++;}
#define DONE return _n;
#define BEGIN_REPEAT {const char *__p=_p; int __mm=_mm, __m=_m, __n=_n, __l=_l; int __ln=linenum;
#define REPEAT _p=__p;_m=__m; _mm=__mm; _n=__n; _l=__l; linenum=__ln;
#define END_REPEAT }

void GldLoader::syntax_error_here(const char *p)
{
	char context[16], *nl;
	strncpy(context,p,15);
	nl = strchr(context,'\n');
	if (nl!=NULL) *nl='\0'; else context[15]='\0';
	if (strlen(context)>0)
		syntax_error(filename,linenum,"syntax error at '%s...'", context);
	else
		syntax_error(filename,linenum,"syntax error");
}

int GldLoader::white(PARSER)
{
	int len = 0;
	for(len = 0; *_p != '\0' && isspace((unsigned char)(*_p)); ++_p){
		if (*_p == '\n')
			++linenum;
		++len;
	}
	return len;
}

int GldLoader::pattern(PARSER, const char *pattern, char *result, int size)
{
	char format[64];
	START;
	sprintf(format,"%%%s",pattern);
	if (sscanf(_p,format,result)==1)
		_n = (int)strlen(result);
	DONE;
}

int GldLoader::literal(PARSER, const char *text)
{
	if (strncmp(_p,text,strlen(text))==0)
		return (int)strlen(text);
	return 0;
}

int GldLoader::dashed_name(PARSER, char *result, int size)
{	/* basic name */
	START;
	/* names cannot start with a digit */
	if (isdigit(*_p)) return 0;
	while ( (size>1 && isalpha(*_p)) || isdigit(*_p) || *_p=='_' || *_p=='-') COPY(result);
	result[_n]='\0';
	DONE;
}

int GldLoader::name(PARSER, char *result, int size)
{	/* basic name */
	START;
	/* names cannot start with a digit */
	if (isdigit(*_p)) return 0;
	while ( (size>1 && isalpha(*_p)) || isdigit(*_p) || *_p=='_') COPY(result);
	result[_n]='\0';
	DONE;
}
int GldLoader::namelist(PARSER, char *result, int size)
{	/* basic list of names */
	START;
	/* names cannot start with a digit */
	if (isdigit(*_p)) return 0;
	while ( (size>1 && isalpha(*_p)) || isdigit(*_p) || *_p==',' || *_p=='@' || *_p==' ' || *_p=='_') COPY(result);
	result[_n]='\0';
	DONE;
}
int GldLoader::variable_list(PARSER, char *result, int size)
{	/* basic list of variable names */
	START;
	/* names cannot start with a digit */
	if (isdigit(*_p)) return 0;
	while ( (size>1 && isalpha(*_p)) || isdigit(*_p) || *_p==',' || *_p==' ' || *_p=='.' || *_p=='_') COPY(result);
	result[_n]='\0';
	DONE;
}

int GldLoader::property_list(PARSER, char *result, int size)
{	/* basic list of variable names */
	START;
	/* names cannot start with a digit */
	if (isdigit(*_p)) return 0;
	while ( (size>1 && isalpha(*_p)) || isdigit(*_p) || *_p==',' || *_p==' ' || *_p=='.' || *_p=='_' || *_p==':') COPY(result);
	result[_n]='\0';
	DONE;
}

int GldLoader::unitspec(PARSER, UNIT **unit)
{
	char result[1024];
	size_t size = sizeof(result);
	START;
	while ( (size>1 && isalpha(*_p)) || isdigit(*_p) || *_p=='$' || *_p=='%' || *_p=='*' || *_p=='/' || *_p=='^') COPY(result);
	result[_n]='\0';
	try {
		if ((*unit=unit_find(result))==NULL){
			linenum=_l;
			_n = 0;
		} else {
			_n = (int)strlen(result);
		}
	}
	catch (const char *msg) 
	{
		linenum=_l;
		_n = 0;
	}
	DONE;
}

int GldLoader::unitsuffix(PARSER, UNIT **unit)
{
	START;
	if (LITERAL("["))
	{
		if (!TERM(unitspec(HERE,unit)))
		{
			syntax_error(filename,linenum,"missing valid unit after [");
			REJECT;
		}
		if (!LITERAL("]"))
		{
			syntax_error(filename,linenum,"missing ] after unit '%s'",(*unit)->name);
		}
		ACCEPT;
		DONE;
	}
	REJECT;
	DONE;
}

int GldLoader::nameunit(PARSER,char *result,int size,UNIT **unit)
{
	START;
	if (TERM(name(HERE,result,size)) && TERM(unitsuffix(HERE,unit))) ACCEPT; DONE;
	REJECT;
}

int GldLoader::dotted_name(PARSER, char *result, int size)
{	/* basic name */
	START;
	while ( (size>1 && isalpha(*_p)) || isdigit(*_p) || *_p=='_' || *_p=='.') COPY(result);
	result[_n]='\0';
	DONE;
}

int GldLoader::hostname(PARSER, char *result, int size)
{	/* full path name */
	START;
	while ( (size>1 && isalpha(*_p)) || isdigit(*_p) || *_p=='_' || *_p=='.' || *_p=='-' || *_p==':' ) COPY(result);
	result[_n]='\0';
	DONE;
}

int GldLoader::delim_value(PARSER, char *result, int size, const char *delims)
{
	/* everything to any of delims */
	int quote=0;
	const char *start=_p;
	START;
	if (*_p=='"')
	{
		quote=1;
		_p++;
		size--;
	}
	while (size>1 && *_p!='\0' && ((quote&&*_p!='"') || strchr(delims,*_p)==NULL) && *_p!='\n') 
	{
		if ( _p[0]=='\\' && _p[1]!='\0' ) _p++; 
		COPY(result);
	}
	result[_n]='\0';
	return (int)(_p - start);
}

int GldLoader::structured_value(PARSER, char *result, int size)
{
	int depth=0;
	const char *start=_p;
	START;
	if (*_p!='{') return 0;
	while (size>1 && *_p!='\0' && !(*_p=='}'&&depth==1) ) 
	{
		if ( _p[0]=='\\' && _p[1]!='\0' ) _p++; 
		else if ( *_p=='{' ) depth++; 
		else if ( *_p=='}' ) depth--;
		COPY(result);
	}
	COPY(result);
	result[_n]='\0';
	return (int)(_p - start);
}

int GldLoader::multiline_value(PARSER,char *result,int size)
{
	const char *start = _p;
	const char *end = strstr(_p,"\"\"\"");
	if ( end == NULL )
	{
		output_error_raw("%s(%d): unterminated multi-line value ('\"\"\"' not found)",filename,linenum);
		return 0;
	}

	std::string value("");
	for ( ; _p < end ; _p++)
	{
		const char *esc = strchr(_p,'\\');
		if ( esc == NULL )
		{
			value += std::string(_p,end-_p);
			break;
		}
		if ( esc > _p )
		{
			std::string fragment(_p,esc-_p);
			value = value + fragment;
		}
		switch ( esc[1] ) {
		case 'n':
			value += std::string("\n");
			break;
		case 't':
			value += std::string("\t");
			break;
		case 'b':
			value += std::string("\b");
			break;
		case 'f':
			value += std::string("\f");
			break;
		case 'r':
			value += std::string("\r");
			break;
		// TODO: need \uXXXX
		default:
			break;
		}
		_p = esc+1;
	}
	int len = value.length();
	if ( len < size )
	{
		strcpy(result,value.c_str());
		return (int)(end-start);
	}
	else
	{
		syntax_error(filename,linenum,"multi-line value too long for loader buffer (len %d > size %d)",len,size);
		return 0;
	}
}

int GldLoader::value(PARSER, char *result, int size)
{
	/* everything to a semicolon */
	char delim=';';
	const char *start=_p;
	int quote=0;
	START;
	if ( strncmp(_p,"\"\"\"",3) == 0 )
	{
		int len = multiline_value(_p+3,result,size);
		return len > 0 ? (len+6) : 0;
	}
	else if ( *_p == '{' ) 
	{
		return structured_value(_p,result,size);
	}
	while ( size > 1 && *_p != '\0' && !(*_p==delim && quote == 0) && *_p != '\n' ) 
	{
		if ( _p[0]=='\\' && _p[1]!='\0' )
		{
			_p++; COPY(result);
		}
		else if (*_p=='"')
		{
			_p++;
			size--;
			quote = (1+quote) % 2;
		}
		else
		{
			COPY(result);
		}
	}
	result[_n]='\0';
	if ( quote&1 )
	{
		output_warning("%s(%d): missing closing double quote", filename, linenum);
	}
	return (int)(_p - start);
}

int GldLoader::integer(PARSER, int64 *value)
{
	char result[256];
	int size=sizeof(result);
	START;
	while (size>1 && isdigit(*_p)) COPY(result);
	result[_n]='\0';
	*value=atoi64(result);
	return _n;
}

int GldLoader::unsigned_integer(PARSER, unsigned int64 *value)
{
	char result[256];
	int size=sizeof(result);
	START;
	while (size>1 && isdigit(*_p)) COPY(result);
	result[_n]='\0';
	*value=(unsigned int64)atoi64(result);
	return _n;
}

int GldLoader::integer32(PARSER, int32 *value)
{
	char result[256];
	int size=sizeof(result);
	START;
	while (size>1 && isdigit(*_p)) COPY(result);
	result[_n]='\0';
	*value=atoi(result);
	return _n;
}

int GldLoader::integer16(PARSER, int16 *value)
{
	char result[256];
	int size=sizeof(result);
	START;
	while (size>1 && isdigit(*_p)) COPY(result);
	result[_n]='\0';
	*value=atoi(result);
	return _n;
}

int GldLoader::real_value(PARSER, double *value)
{
	char result[256];
	int ndigits=0;
	int size=sizeof(result);
	START;
	if (*_p=='+' || *_p=='-') COPY(result);
	while (size>1 && isdigit(*_p)) {COPY(result);++ndigits;}
	if (*_p=='.') COPY(result);
	while (size>1 && isdigit(*_p)) {COPY(result);ndigits++;}
	if (ndigits>0 && (*_p=='E' || *_p=='e')) 
	{
		COPY(result);
		if (*_p=='+' || *_p=='-') COPY(result);
		while (size>1 && isdigit(*_p)) COPY(result);
	}
	result[_n]='\0';
	*value=atof(result);
	return _n;
}

int GldLoader::functional(PARSER, double *pValue)
{
	char fname[32];
	START;
	if WHITE ACCEPT;
	if (LITERAL("random.") && TERM(name(HERE,fname,sizeof(fname))))
	{
		RANDOMTYPE rtype = random_type(fname);
		int nargs = random_nargs(fname);
		double a;
		if (rtype==RT_INVALID || nargs==0 || (WHITE,!LITERAL("(")))
		{
			syntax_error(filename,linenum,"%s is not a valid random distribution",fname);
			REJECT;
		}
		if (nargs==-1)
		{
			if (WHITE,TERM(real_value(HERE,&a)))
			{
				double b[1024];
				int maxb = sizeof(b)/sizeof(b[0]);
				int n;
				b[0] = a;
				for (n=1; n<maxb && (WHITE,LITERAL(",")); n++)
				{
					if (WHITE,TERM(real_value(HERE,&b[n])))
						continue;
					else
					{
						// variable arg list
						syntax_error(filename,linenum,"expected a %s distribution term after ,", fname);
						REJECT;
					}
				}
				if (WHITE,LITERAL(")"))
				{
					*pValue = random_value(rtype,n,b);
					ACCEPT;
				}
				else
				{
					syntax_error(filename,linenum,"missing ) after %s distribution terms", fname);
					REJECT;
				}
			}
			else
			{
				syntax_error(filename,linenum,"expected first term of %s distribution", fname);
				REJECT;
			}
		}
		else 
		{
			if (WHITE,TERM(real_value(HERE,&a)))
			{
				// fixed arg list
				double b,c;
				if (nargs==1)
				{
					if (WHITE,LITERAL(")"))
					{
						*pValue = random_value(rtype,a);
						ACCEPT;
					}
					else
					{
						syntax_error(filename,linenum,"expected ) after %s distribution term", fname);
						REJECT;
					}
				}
				else if (nargs==2)
				{
					if ( (WHITE,LITERAL(",")) && (WHITE,TERM(real_value(HERE,&b))) && (WHITE,LITERAL(")")))
					{
						*pValue = random_value(rtype,a,b);
						ACCEPT;
					}
					else
					{
						syntax_error(filename,linenum,"missing second %s distribution term and/or )", fname);
						REJECT;
					}
				}
				else if (nargs==3)
				{
					if ( (WHITE,LITERAL(",")) && (WHITE,TERM(real_value(HERE,&b))) && (WHITE,LITERAL(",")) && (WHITE,TERM(real_value(HERE,&c))) && (WHITE,LITERAL(")")))
					{
						*pValue = random_value(rtype,a,b,c);
						ACCEPT;
					}
					else
					{
						syntax_error(filename,linenum,"missing terms and/or ) in %s distribution ", fname);
						REJECT;
					}
				}
				else
				{
					syntax_error(filename,linenum,"%d terms is not supported", nargs);
					REJECT;
				}
			}
			else
			{
				syntax_error(filename,linenum,"expected first term of %s distribution", fname);
				REJECT;
			}
		}
	} else if TERM(real_value(HERE,pValue)){
		ACCEPT;
	} else
	{
		/* possibly valid through expression() -MH */
		//output_message("%s(%d): expected property or functional value", filename,linenum);
		REJECT;
	}
	DONE;
}

struct s_rpn 
{
	int op;
	double val; // if op = 0, check val
};

<<<<<<< HEAD
struct s_rpn_func {
=======
static double pos(double a)
{
	return a > 0.0 ? a : 0.0;
}

static double neg(double a)
{
	return a < 0.0 ? -a : 0.0;
}

static double nonzero(double a)
{
	return a != 0.0;
}

static double sign(double a)
{
	return a < 0.0 ? -1.0 : ( a > 0 ? +1.0 : 0.0);
}

struct s_rpn_func 
{
>>>>>>> b8a01ffd
	const char *name;
	int args; /* use a mode instead? else assume only doubles */
	int index;
	double (*fptr)(double);
	/* fptr? for now, just to recognize */
} rpn_map[] = 
{
	{"sin", 1, -1, sin},
	{"cos", 1, -2, cos},
	{"tan", 1, -3, tan},
	{"abs", 1, -4, fabs},
	{"sqrt", 1, -5, sqrt},
	{"acos", 1, -6, acos},
	{"asin", 1, -7, asin},
	{"atan", 1, -8, atan},
//	{"atan2", 2},	/* only one with two inputs? */
	{"log", 1, -10, log},
	{"log10", 1, -11, log10},
	{"floor", 1, -12, floor},
<<<<<<< HEAD
	{"ceil", 1, -13, ceil}
=======
	{"ceil", 1, -13, ceil},
	{"pos", 1, -14, pos}, // clamp positive
	{"neg", 1, -15, neg}, // clamp negative
	{"nonzero", 1, -16, nonzero}, // returns 1 if nonzero
	{"sign",1,-17,sign},
	{"exp",1,-18,exp},
>>>>>>> b8a01ffd
};

int GldLoader::rpnfunc(PARSER, int *val)
{
	int i = 0, count = 0;
	START;
	count = (sizeof(rpn_map)/sizeof(rpn_map[0]));
	for(i = 0; i < count; ++i){
		if(strncmp(rpn_map[i].name, HERE, strlen(rpn_map[i].name)) == 0){
			*val = rpn_map[i].index;
			return (int)strlen(rpn_map[i].name);
		}
	}
	return 0;
}

#define OP_END 0
#define OP_OPEN 1
#define OP_CLOSE 2
#define OP_POW 3
#define OP_MULT 4
#define OP_MOD 5
#define OP_DIV 6
#define OP_ADD 7
#define OP_SUB 8
#define OP_SIN -1
#define OP_COS -2
#define OP_TAN -3
#define OP_ABS -4

static int op_prec[] = {0, 0, 0, 3, 2, 2, 2, 1, 1};

#define PASS_OP(T) \
	while(op_prec[(T)] <= op_prec[op_stk[op_i]]){	\
		rpn_stk[rpn_i].op = op_stk[op_i];				\
		rpn_stk[rpn_i].val = 0;							\
		++rpn_i;										\
		--op_i;											\
	}													\
	op_stk[++op_i] = (T);							\
	++rpn_sz;							
	
int GldLoader::expression(PARSER, double *pValue, UNIT **unit, OBJECT *obj)
{
	double val_q[128], tVal;
	char tname[128]; /* type name for this.prop */
	char oname[128], pname[128];
	struct s_rpn rpn_stk[256];
	int op_stk[128], val_i = 0, op_i = 1, rpn_i = 0, depth = 0, rfname = 0, rpn_sz = 0;
	int i = 0;
	
	START;
	/* RPN-ify */
	if LITERAL("("){
		ACCEPT;
		if WHITE ACCEPT;
		depth = 1;
		op_stk[0] = OP_OPEN;
		op_i = 0;
	} else {
		REJECT; /* all expressions must be contained within a () block */
	}
	while(depth > 0){ /* grab tokens*/
		if LITERAL(";"){ /* says we're done */
			ACCEPT;
			break;
		} else if LITERAL("("){ /* parantheses */
			ACCEPT;
			op_stk[++op_i] = OP_OPEN;
			//++op_i;
			++depth;
			if WHITE ACCEPT;
		} else if LITERAL(")"){
			ACCEPT;
			if WHITE ACCEPT;
			--depth;
			/* consume operations until OP_OPEN found */
			while((op_i >= 0) && (op_stk[op_i] != OP_OPEN)){
				rpn_stk[rpn_i].op = op_stk[op_i--];
				rpn_stk[rpn_i].val = 0.0;
				++rpn_i;
			}
			/* consume OP_OPEN too */
			op_i--;
			/* rpnfunc lookahead */
			if(op_stk[op_i] < 0){ /* push rpnfunc */
				rpn_stk[rpn_i].op = op_stk[op_i--];
				rpn_stk[rpn_i].val = 0.0;
				++rpn_i;
			}
			/* op_stk[op_i] == OP_CLOSE */
		} else if LITERAL("^"){ /* operators */
			ACCEPT;
			if WHITE ACCEPT;
			op_stk[++op_i] = OP_POW; /* nothing but () and functions hold higher precedence */
			++rpn_sz;
		} else if LITERAL("*"){ /* prec = 4 */
			ACCEPT;
			if WHITE ACCEPT;
			PASS_OP(OP_MULT);
		} else if LITERAL("/"){
			ACCEPT;
			if WHITE ACCEPT;
			PASS_OP(OP_DIV);
		} else if LITERAL("%"){
			ACCEPT;
			if WHITE ACCEPT;
			PASS_OP(OP_MOD);
		} else if LITERAL("+"){ /* prec = 6 */
			ACCEPT;
			if WHITE ACCEPT;
			PASS_OP(OP_ADD);
		} else if LITERAL("-"){
			ACCEPT;
			if WHITE ACCEPT;
			PASS_OP(OP_SUB);
		} else if(TERM(rpnfunc(HERE, &rfname))){
			ACCEPT;
			if WHITE ACCEPT;
			op_stk[++op_i] = rfname;
			if LITERAL("("){
				ACCEPT;
				if WHITE ACCEPT;
				op_stk[++op_i] = OP_OPEN;
				++depth;
				++rpn_sz;
			} else {
				REJECT;
			}
		} else if ( TERM(name(HERE,oname,sizeof(oname))) && LITERAL(".") && TERM(name(HERE,tname,sizeof(tname))))
		{
			OBJECT *nobj = object_find_name(oname);
			if ( nobj == NULL )
			{
				syntax_error(filename,linenum,"object not found (object must already exist): %s.%s", oname, tname);
				REJECT;
			}
			double *valptr = object_get_double_by_name(nobj, tname);
			if ( strcmp(tname,"latitude")==0 )
			{
				valptr = &(obj->latitude);
			}
			else if ( strcmp(tname,"longitude")==0 )
			{
				valptr = &(obj->longitude);
			}
			else if (valptr == NULL)
			{
				syntax_error(filename,linenum,"invalid property: %s.%s", oname, tname);
				REJECT;
			}
			ACCEPT;
			if WHITE ACCEPT;
			rpn_stk[rpn_i].op = 0;
			rpn_stk[rpn_i].val = *valptr;
			++rpn_sz;
			++rpn_i;
		} else if ((LITERAL("$") || LITERAL("this.")) && TERM(name(HERE,tname,sizeof(tname)))){
			double *valptr = object_get_double_by_name(obj, tname);
			if(valptr == NULL){
				syntax_error(filename,linenum,"invalid property: %s.%s", obj->oclass->name, tname);
				REJECT;
			}
			ACCEPT;
			if WHITE ACCEPT;
			rpn_stk[rpn_i].op = 0;
			rpn_stk[rpn_i].val = *valptr;
			++rpn_sz;
			++rpn_i;
		} else if (TERM(functional(HERE, &tVal))){ /* captures reals too */
			ACCEPT;
			if WHITE ACCEPT;
			rpn_stk[rpn_i].op = 0;

			rpn_stk[rpn_i].val = tVal;
			++rpn_i;
			++rpn_sz;
		} else if(TERM(name(HERE,oname,sizeof(oname))) && LITERAL(".") && TERM(name(HERE,pname,sizeof(pname)))){
			/* obj.prop*/
			OBJECT *otarg = NULL;
			ACCEPT;
			if WHITE ACCEPT;
			if(0 == strcmp(oname, "parent")){
				otarg = obj->parent;
			} else {
				otarg = object_find_name(oname);
			}
			if(otarg == NULL){ // delayed checking
				// disabled for now
				syntax_error(filename,linenum,"unknown reference: %s.%s", oname, pname);
				output_error("may be an order issue, delayed reference checking is a todo");
				REJECT;
			} else {
				double *valptr = object_get_double_by_name(otarg, pname);
				if(valptr == NULL){
					syntax_error(filename,linenum,"invalid property: %s.%s", oname, pname);
					REJECT;
				}
				rpn_stk[rpn_i].op = 0;
				rpn_stk[rpn_i].val = *valptr;
				++rpn_sz;
				++rpn_i;
			}
		} else { /* oops */
			syntax_error(filename,linenum,"unrecognized token within: %s9", HERE-2);
			REJECT;
			/* It looked like an expression.  Give fair warning. */
		}
	}

	/* depth == 0 ~ pop the op stack to the rpn queue */
	while(op_i >= 0){
		if(op_stk[op_i] != OP_OPEN){
			rpn_stk[rpn_i].op = op_stk[op_i];
			rpn_stk[rpn_i].val = 0.0;
			++rpn_i;
		}
		--op_i;
	}
	/* if no semicolon, there's a bigger error, so we don't check that here */
	
	/* postfix algorithm */
	/*	- while there are input tokens left,
	 *		- read the next input token
	 *		- if the token is a value
	 *			- push the token onto a stack
	 *		- if the token is an operator
	 *			- it is known a priori that the operator takes N arguments
	 *			- if there are fewer than N values on the stack, error.
	 *			- else pop the top n values from the stack
	 *			- evaluate the operator with with the values as arguments
	 *			- push the returned value back onto the stack
	 *	- iff one value remains on the stack, return that value
	 *	- if more values exist on the stack, error
	 */

	rpn_i = 0;

	for(i = 0; i < rpn_sz; ++i){
		if(rpn_stk[i].op == 0){ /* push value */
			val_q[val_i++] = rpn_stk[i].val;
		} else if(rpn_stk[i].op > 0){ /* binary operator */
			double popval = val_q[--val_i];
			if(val_i < 0){
				syntax_error(filename,linenum,"insufficient arguments in equation", rpn_stk[i].op);
				REJECT;
			}
			switch(rpn_stk[i].op){
				case OP_POW:
					val_q[val_i-1] = pow(val_q[val_i-1], popval);
					break;
				case OP_MULT:
					val_q[val_i-1] *= popval;
					break;
				case OP_MOD:
					val_q[val_i-1] = fmod(val_q[val_i-1], popval);
					break;
				case OP_DIV:
					val_q[val_i-1] /= popval;
					break;
				case OP_ADD:
					val_q[val_i-1] += popval;
					break;
				case OP_SUB:
					val_q[val_i-1] -= popval;
					break;
				default:
					syntax_error(filename,linenum,"unrecognized operator index %i (bug!)", rpn_stk[i].op);
					REJECT;
			}
		} else if(rpn_stk[i].op < 0){ /* rpn_func */
			int j;
			int count = (sizeof(rpn_map)/sizeof(rpn_map[0]));
			for(j = 0; j < count; ++j){
				if(rpn_map[j].index == rpn_stk[i].op){
					double popval = val_q[--val_i];
					if(val_i < 0){
						syntax_error(filename,linenum,"insufficient arguments in equation", rpn_stk[i].op);
						REJECT;
					}
					val_q[val_i++] = (*rpn_map[j].fptr)(popval);
					break;
				}
			}
			if(j == count){ /* missed */
				syntax_error(filename,linenum,"unrecognized function index %i (bug!)", rpn_stk[i].op);
				REJECT;
			}

		}
	}
	if((val_i > 1)){
		syntax_error(filename,linenum,"too many values in equation!");
		REJECT;
	}
	*pValue = val_q[0];
	DONE;
}

int GldLoader::functional_unit(PARSER,double *pValue,UNIT **unit)
{
	START;
	if TERM(functional(HERE,pValue))
	{
		*unit = NULL;
		if WHITE ACCEPT;
		if TERM(unitspec(HERE,unit)) ACCEPT;
		ACCEPT;
		DONE;
	}
	REJECT;
}

int GldLoader::complex_value(PARSER, complex *pValue)
{
	double r, i, m, a;
	START;
	if ((WHITE,TERM(real_value(HERE,&r))) && (WHITE,TERM(real_value(HERE,&i))) && LITERAL("i"))
	{
		pValue->Re() = r;
		pValue->Im() = i;
		pValue->Notation() = I;
		ACCEPT;
		DONE;
	}
	OR
	if ((WHITE,TERM(real_value(HERE,&r))) && (WHITE,TERM(real_value(HERE,&i))) && LITERAL("j"))
	{
		pValue->Re() = r;
		pValue->Im() = i;
		pValue->Notation() = J;
		ACCEPT;
		DONE;
	}
	OR
	if ((WHITE,TERM(real_value(HERE,&m))) && (WHITE,TERM(real_value(HERE,&a))) && LITERAL("d"))
	{
		pValue->Re() = m*cos(a*PI/180);
		pValue->Im() = m*sin(a*PI/180);
		pValue->Notation() = A;
		ACCEPT;
		DONE;
	}
	OR
	if ((WHITE,TERM(real_value(HERE,&m))) && (WHITE,TERM(real_value(HERE,&a))) && LITERAL("r"))
	{
		pValue->Re() = m*cos(a);
		pValue->Im() = m*sin(a);
		pValue->Notation() = R;
		ACCEPT;
		DONE;
	} 
	OR
	if ((WHITE,TERM(real_value(HERE,&m))))
	{
		pValue->Re() = m;
		pValue->Im() = 0.0;
		pValue->Notation() = I;
		ACCEPT;
		DONE;
	}

	REJECT;
}

int GldLoader::complex_unit(PARSER,complex *pValue,UNIT **unit)
{
	START;
	if TERM(complex_value(HERE,pValue))
	{
		*unit = NULL;
		if WHITE ACCEPT;
		if TERM(unitspec(HERE,unit)) ACCEPT;
		ACCEPT;
		DONE;
	}
	REJECT;
}

int GldLoader::time_value_seconds(PARSER, TIMESTAMP *t)
{
	START;
	if WHITE ACCEPT;
	if (TERM(integer(HERE,t)) && LITERAL("s")) { *t *= TS_SECOND; ACCEPT; DONE;}
	OR
	if (TERM(integer(HERE,t)) && LITERAL("S")) { *t *= TS_SECOND; ACCEPT; DONE;}
	REJECT;
}

int GldLoader::time_value_minutes(PARSER, TIMESTAMP *t)
{
	START;
	if WHITE ACCEPT;
	if (TERM(integer(HERE,t)) && LITERAL("m")) { *t *= 60*TS_SECOND; ACCEPT; DONE;}
	OR
	if (TERM(integer(HERE,t)) && LITERAL("M")) { *t *= 60*TS_SECOND; ACCEPT; DONE;}
	REJECT;
}

int GldLoader::time_value_hours(PARSER, TIMESTAMP *t)
{
	START;
	if WHITE ACCEPT;
	if (TERM(integer(HERE,t)) && LITERAL("h")) { *t *= 3600*TS_SECOND; ACCEPT; DONE;}
	OR
	if (TERM(integer(HERE,t)) && LITERAL("H")) { *t *= 3600*TS_SECOND; ACCEPT; DONE;}
	REJECT;
}

int GldLoader::time_value_days(PARSER, TIMESTAMP *t)
{
	START;
	if WHITE ACCEPT;
	if (TERM(integer(HERE,t)) && LITERAL("d")) { *t *= 86400*TS_SECOND; ACCEPT; DONE;}
	OR
	if (TERM(integer(HERE,t)) && LITERAL("D")) { *t *= 86400*TS_SECOND; ACCEPT; DONE;}
	REJECT;
}

int GldLoader::time_value_datetime(PARSER, TIMESTAMP *t)
{
	DATETIME dt;
	START;
	if WHITE ACCEPT;
	if ( LITERAL("'") || LITERAL("\"") ) ACCEPT;
	if (TERM(integer16(HERE,(short*)&dt.year)) && LITERAL("-")
		&& TERM(integer16(HERE,(short*)&dt.month)) && LITERAL("-")
		&& TERM(integer16(HERE,(short*)&dt.day)) && LITERAL(" ")
		&& TERM(integer16(HERE,(short*)&dt.hour)) && LITERAL(":")
		&& TERM(integer16(HERE,(short*)&dt.minute)) && LITERAL(":")
		&& TERM(integer16(HERE,(short*)&dt.second)) && ( LITERAL("'") || LITERAL("\"") ))
	{
		dt.nanosecond = 0;
		dt.weekday = -1;
		dt.is_dst = -1;
		strcpy(dt.tz,"");
		*t = mkdatetime(&dt);
		if (*t!=-1) 
		{
			ACCEPT;
		}
		else
			REJECT;
	}
	else
		REJECT;
	DONE;
}

int GldLoader::time_value_datetimezone(PARSER, TIMESTAMP *t)
{
	DATETIME dt;
	START;
	if WHITE ACCEPT;
	if (LITERAL("'")||LITERAL("\"")) ACCEPT;
	if (TERM(integer16(HERE,(short*)&dt.year)) && LITERAL("-")
		&& TERM(integer16(HERE,(short*)&dt.month)) && LITERAL("-")
		&& TERM(integer16(HERE,(short*)&dt.day)) && LITERAL(" ")
		&& TERM(integer16(HERE,(short*)&dt.hour)) && LITERAL(":")
		&& TERM(integer16(HERE,(short*)&dt.minute)) && LITERAL(":")
		&& TERM(integer16(HERE,(short*)&dt.second)) && LITERAL(" ")
		&& TERM(name(HERE,dt.tz,sizeof(dt.tz))) && (LITERAL("'")||LITERAL("\"")))
	{
		dt.nanosecond = 0;
		dt.weekday = -1;
		dt.is_dst = -1;
		*t = mkdatetime(&dt);
		if (*t!=-1) 
		{
			ACCEPT;
		}
		else
			REJECT;
	}
	else
		REJECT;
	DONE;
}

int GldLoader::time_value_isodatetime(PARSER, TIMESTAMP *t)
{
	START;
	if WHITE ACCEPT;
	char timevalue[1024];
	if (LITERAL("\"") && TERM(delim_value(HERE,timevalue,sizeof(timevalue),"\"")) && LITERAL("\"") )
	{
		*t = convert_to_timestamp(timevalue);
		if (*t!=-1) 
		{
			ACCEPT;
		}
		else
			REJECT;
	}
	else
		REJECT;
	DONE;
}

int GldLoader::time_value(PARSER, TIMESTAMP *t)
{
	START;
	if WHITE ACCEPT;
	if (TERM(time_value_seconds(HERE,t)) && (WHITE,LITERAL(";"))) {ACCEPT; DONE; }
	OR
	if (TERM(time_value_minutes(HERE,t)) && (WHITE,LITERAL(";"))) {ACCEPT; DONE; }
	OR
	if (TERM(time_value_hours(HERE,t)) && (WHITE,LITERAL(";"))) {ACCEPT; DONE; }
	OR
	if (TERM(time_value_days(HERE,t)) && (WHITE,LITERAL(";"))) {ACCEPT; DONE; }
	OR
	if (TERM(time_value_datetime(HERE,t)) && (WHITE,LITERAL(";"))) {ACCEPT; DONE; }
	OR
	if (TERM(time_value_datetimezone(HERE,t)) && (WHITE,LITERAL(";"))) {ACCEPT; DONE; }
	OR
	if (TERM(time_value_isodatetime(HERE,t)) && (WHITE,LITERAL(";"))) {ACCEPT; DONE; }
	OR
	if (TERM(integer(HERE,t)) && (WHITE,LITERAL(";"))) {ACCEPT; DONE; }
	else 
	{
		REJECT;
	}
	DONE;
}

double GldLoader::load_latitude(char *buffer)
{
	char oname[128], pname[128];
	double v = convert_to_latitude(buffer);
	if ( sscanf(buffer,"(%[^.].%[^)])",oname,pname)==2 && strcmp(pname,"latitude")==0 )
	{
		OBJECT *obj = object_find_name(oname);
		if ( obj==NULL )
			syntax_error(filename,linenum,"'%s' does not refer to an existing object",buffer);
		return obj->latitude;
	}
	else if ( isnan(v) && ( strcmp(buffer,"")!=0 || stricmp(buffer, "none")!=0 ) )
	{
		syntax_error(filename,linenum,"'%s' is not a valid latitude",buffer);
	}
	else
	{
		IN_MYCONTEXT output_debug("%s(%d): latitude is converted to %lf", filename, linenum, v);
	}
	return v;
}

double GldLoader::load_longitude(char *buffer)
{
	char oname[128], pname[128];
	double v = convert_to_longitude(buffer);
	if ( sscanf(buffer,"(%[^.].%[^)])",oname,pname)==2 && strcmp(pname,"longitude")==0 )
	{
		OBJECT *obj = object_find_name(oname);
		if ( obj==NULL )
			syntax_error(filename,linenum,"'%s' does not refer to an existing object",buffer);
		return obj->longitude;
	}
	else if ( isnan(v) && ( strcmp(buffer,"")!=0 || stricmp(buffer, "none")!=0 ) )
	{
		syntax_error(filename,linenum,"'%s' is not a valid longitude",buffer);
	}
	else
	{
		IN_MYCONTEXT output_debug("%s(%d): longitude is convert to %lf", filename, linenum, v);
	}
	return v;
}

int GldLoader::clock_properties(PARSER)
{
	TIMESTAMP tsval;
	char timezone[64];
	double realval;
	START;
	if WHITE ACCEPT;
	if (LITERAL("tick") && WHITE)
	{
		if (TERM(real_value(HERE,&realval)) && (WHITE,LITERAL(";")))
		{
			if (realval!=TS_RESOLUTION)
			{
				syntax_error(filename,linenum,"timestamp resolution %g does not match system resolution %g, this version does not support variable tick", realval, TS_RESOLUTION);
				REJECT;
			}
			ACCEPT;
			goto Next;
		}
		syntax_error(filename,linenum,"expected tick value");
		REJECT;
	}
	OR if (LITERAL("timestamp") && WHITE)
	{
		if (TERM(time_value(HERE,&tsval)))
		{
			//global_clock = tsval;
			global_starttime = tsval; // used to affect start time, before with 
			ACCEPT;
			goto Next;
		}
		syntax_error(filename,linenum,"expected time value");
		REJECT;
	}
	OR if (LITERAL("starttime") && WHITE)
	{
		if (TERM(time_value(HERE,&tsval)))
		{
			global_starttime = tsval;
			ACCEPT;
			goto Next;
		}
		syntax_error(filename,linenum,"expected time value");
		REJECT;
	}
	OR if (LITERAL("stoptime") && WHITE)
	{
		if (TERM(time_value(HERE,&tsval)))
		{
			global_stoptime = tsval;
			ACCEPT;
			goto Next;
		}
		syntax_error(filename,linenum,"expected time value");
		REJECT;
	}
	OR if (LITERAL("timezone") && WHITE)
	{
		if (TERM(value(HERE,timezone,sizeof(timezone))) && (WHITE,LITERAL(";")) && strlen(timezone)>0)
		{
			if (timestamp_set_tz(timezone)==NULL)
				output_warning("%s(%d): timezone %s is not defined",filename,linenum,timezone);
				/* TROUBLESHOOT
					The specified timezone is not defined in the timezone file <code>.../etc/tzinfo.txt</code>.  
					Try using an known timezone, or add the desired timezone to the timezome file and try again.
				 */
			ACCEPT;
			goto Next;
		}
		syntax_error(filename,linenum,"expected time zone specification");
		REJECT;
	}
	OR if (WHITE,LITERAL("}")) {/* don't accept yet */ DONE;}
	OR { syntax_error_here(HERE); REJECT; }
	/* may be repeated */
Next:
	if TERM(clock_properties(HERE)) ACCEPT;
	DONE;
}

int GldLoader::pathname(PARSER, char *path, int size)
{
	START;
	if TERM(pattern(HERE,"[-A-Za-z0-9/\\:_,. ]",path,size)) {ACCEPT;}
	else REJECT;
	DONE;
}

/** Expanded values support in-place expansion of special context sensitive variables.
	Expanded values are enclosed in backquotes. The variables are specified using the 
	{varname} syntax.  The following variables are supported:

	{file} embeds the current file (full path,name,extension)
	{filename} embeds the name of the file (no path, no extension)
	{fileext} embeds the extension of the file (no path, no name)
	{filepath} embeds the path of the file (no name, no extension)
	{line} embeds the current line number
	{namespace} embeds the name of the current namespace
	{class}	embeds the classname of the current object
	{id} embeds the id of the current object
	{var} embeds the current value of the current object's variable <var>

 **/
int GldLoader::expanded_value(const char *text, char *result, int size, const char *delims)
{
	int n=0;
	if (text[n] == '`')
	{
		n++;
		memset(result,0,size--); /* preserve the string terminator even when buffer is full */
		for ( ; text[n]!='`'; n++)
		{
			if (size==0)
			{
				syntax_error(filename,linenum,"string expansion buffer overrun");
				return 0;
			}
			if (text[n]=='{')
			{
				char varname[256];
				char value[1024];
				char path[1024], name[1024], ext[1024];
				filename_parts(filename,path,name,ext);

				if (sscanf(text+n+1,"%255[a-zA-Z0-9_:]",varname)==0)
				{
					syntax_error(filename,linenum,"expanded string variable syntax error");
					return 0;
				}
				n+=(int)strlen(varname)+1;
				if (text[n]!='}')
				{
					syntax_error(filename,linenum,"expanded string variable missing closing }");
					return 0;
				}

				/* expanded specials variables */
				if (strcmp(varname,"file")==0)
					strcpy(value,filename);
				else if (strcmp(varname,"filename")==0)
					strcpy(value,name);
				else if (strcmp(varname,"filepath")==0)
					strcpy(value,path); 
				else if (strcmp(varname,"fileext")==0)
					strcpy(value,ext);
				else if (strcmp(varname,"namespace")==0)
					object_namespace(value,sizeof(value));
				else if (strcmp(varname,"class")==0)
					strcpy(value,current_object?current_object->oclass->name:"");
				else if (strcmp(varname,PACKAGE)==0)
					strcpy(value,global_execdir);
				else if (strcmp(varname,"hostname")==0)
					strcpy(value,global_hostname); 
				else if (strcmp(varname,"hostaddr")==0)
					strcpy(value,global_hostaddr); 
				else if (strcmp(varname,"cpu")==0)
					sprintf(value,"%d",sched_get_cpuid(0)); 
				else if (strcmp(varname,"pid")==0)
					sprintf(value,"%d",sched_get_procid()); 
				else if (strcmp(varname,"port")==0)
					sprintf(value,"%d",global_server_portnum);
				else if (strcmp(varname,"mastername")==0)
					strcpy(value,"localhost"); /* @todo copy actual master name */
				else if (strcmp(varname,"masteraddr")==0)
					strcpy(value,"127.0.0.1"); /* @todo copy actual master addr */
				else if (strcmp(varname,"masterport")==0)
					strcpy(value,"6267"); /* @todo copy actual master port */
				else if (strcmp(varname,"id")==0)
				{
					if (current_object)
						sprintf(value,"%d",current_object->id);
					else
						strcpy(value,"");
				}
				else if ( object_get_value_by_name(current_object,varname,value,sizeof(value)))
				{
					/* value is ok */
				}
				else if ( global_getvar(varname,value,sizeof(value)) )
				{
					/* value is ok */
				}
				else
				{
					syntax_error(filename,linenum,"variable '%s' not found in this context", varname);
					return 0;
				}

				/* accept the value */
				if ((int)strlen(value)>=size)
				{
					syntax_error(filename,linenum,"string expansion buffer overrun");
					return 0;
				}
				strcat(result,value);
				size -= (int)strlen(value);
				result += strlen(value);
			}
			else
			{
				*result++ = text[n];
				size--;
			}
		}
		if (text[n+1]==';')
			return n+1;
		else
		{
			syntax_error(filename,linenum,"missing terminating ;");
			return 0;
		}
	}
	else if (delims==NULL)
		return value(text,result,size);
	else
		return delim_value(text,result,size,delims);
}

/** alternate_value allows the use of ternary operations, e.g.,

		 property (expression) ? negzero_value : positive_value ;

 **/

int GldLoader::alternate_value(PARSER, char *value, int size)
{
	double test;
	char value1[1024];
	char value2[1024];
	START;
	if (WHITE) ACCEPT;
	if (TERM(expression(HERE,&test,NULL,current_object)) && (WHITE,LITERAL("?")))
	{
		if ((WHITE,TERM(expanded_value(HERE,value1,sizeof(value1)," \t\n:"))) && (WHITE,LITERAL(":")) && (WHITE,TERM(expanded_value(HERE,value2,sizeof(value2)," \n\t;"))))
		{
			ACCEPT;
			if (test>0)
			{
				if ((int)strlen(value1)>size)
				{
					syntax_error(filename,linenum,"alternate value 1 is too large ;");
					REJECT;
				}
				else
				{
					strcpy(value,value1);
					ACCEPT;
				}
			}
			else
			{
				if ((int)strlen(value2)>size)
				{
					syntax_error(filename,linenum,"alternate value 2 is too large ;");
					REJECT;
				}
				else
				{
					strcpy(value,value2);
					ACCEPT;
				}
			}
		}
		else
		{
			syntax_error(filename,linenum,"missing or invalid alternate values;");
			REJECT;
		}
		DONE;
	}
	OR if (TERM(expanded_value(HERE,value,size,NULL)))
	{
		ACCEPT;
		DONE
	}
	REJECT;
	DONE;
}

/** Line specs are generated internally to maintain proper filename and line number context. 
	Line specs are always alone on a line and take the form @pathname;linenum
 **/
int GldLoader::line_spec(PARSER)
{
	char fname[1024];
	int32 lnum;
	START;
	if LITERAL("@") 
	{
		if (TERM(pathname(HERE,fname,sizeof(fname))) && LITERAL(";") && TERM(integer32(HERE,&lnum)))
		{
			strcpy(filename,fname);
			linenum = lnum;
			ACCEPT; DONE;
		}
		else
		{
			syntax_error(filename,linenum,"@ syntax error");
			REJECT; DONE;
		}
	}
	else
		REJECT;
	DONE;
}

int GldLoader::clock_block(PARSER)
{
	START;
	if WHITE ACCEPT;
	if LITERAL("clock") ACCEPT else REJECT;
	if WHITE ACCEPT;
	if LITERAL("{") ACCEPT
	else
	{
		syntax_error(filename,linenum,"expected clock block opening {");
		REJECT;
	}
	if WHITE ACCEPT;
	// cache timestamp for delayed timestamp offsets
	if TERM(clock_properties(HERE)) ACCEPT;
	if WHITE ACCEPT;
	if LITERAL("}") ACCEPT else
	{
		syntax_error(filename,linenum,"expected clock block closing }");
		REJECT;
	}
	DONE;
}

int GldLoader::module_properties(PARSER, MODULE *mod)
{
	int64 val;
	char classname[MAXCLASSNAMELEN];
	char propname[MAXPROPNAMELEN];
	char propvalue[MAXPROPERTYVALUELEN];
	START;
	if WHITE ACCEPT;
	if (LITERAL("major") && (WHITE))
	{
		if (TERM(integer(HERE,&val)))
		{
			if WHITE ACCEPT;
			if LITERAL(";")
			{
				if (val!=mod->major)
				{
					syntax_error(filename,linenum,"%s has an incompatible module major version",mod->name);
					REJECT;
				}
				ACCEPT;
				goto Next;
			}
			else
			{
				syntax_error(filename,linenum,"expected ; after %s module major number", mod->name);
				REJECT;
			}
		}
		else
		{
			syntax_error(filename,linenum,"expected %s module major number", mod->name);
			REJECT;
		}
	}
	OR if (LITERAL("minor") && (WHITE))
	{
		if (TERM(integer(HERE,&val)))
		{
			if WHITE ACCEPT;
			if LITERAL(";")
			{
				if (val!=mod->minor)
				{
					syntax_error(filename,linenum,"%s has an incompatible module minor version",mod->name);
					REJECT;
				}
				ACCEPT;
				goto Next;
			}
			else
			{
				syntax_error(filename,linenum,"expected ; after %s module minor number", mod->name);
				REJECT;
			}
		}
		else
		{
			syntax_error(filename,linenum,"expected %s module minor number", mod->name);
			REJECT;
		}
	}
	OR if (LITERAL("class") && WHITE)
	{
		if TERM(name(HERE,classname,sizeof(classname)))
		{
			if WHITE ACCEPT;
			if LITERAL(";")
			{
				CLASS *oclass = class_get_class_from_classname(classname);
				if (oclass==NULL || oclass->module!=mod)
				{
					syntax_error(filename,linenum,"module '%s' does not implement class '%s'", mod->name, classname);
					REJECT;
				}
				ACCEPT;
				goto Next;
			}
			else
			{
				syntax_error(filename,linenum,"expected ; after module %s class %s declaration", mod->name, classname);
				REJECT;
			}
		}
		else
		{
			syntax_error(filename,linenum,"missing class name in module %s class declaration", mod->name);
			REJECT;
		}
	}
	OR if (TERM(name(HERE,propname,sizeof(propname))) && (WHITE))
	{
		current_object = NULL; /* object context */
		current_module = mod; /* module context */
		if TERM(alternate_value(HERE,propvalue,sizeof(propvalue)))
		{
			if WHITE ACCEPT;
			if LITERAL(";")
			{
				if (module_setvar(mod,propname,(const char*)propvalue)>0)
				{
					ACCEPT;
					goto Next;
				}
				else
				{
					syntax_error(filename,linenum,"invalid module %s property '%s'", mod->name, propname);
					REJECT;
				}
			}
			else
			{
				syntax_error(filename,linenum,"expected ; after module %s property specification", mod->name);
				REJECT;
			}
		}
		else
		{
			syntax_error(filename,linenum,"missing module %s property %s value", mod->name, propname);
			REJECT;
		}
	}
	OR if LITERAL("}") {/* don't accept yet */ DONE;}
	OR { syntax_error_here(HERE); REJECT; }
	/* may be repeated */
Next:
	if TERM(module_properties(HERE,mod)) ACCEPT;
	DONE;
}

int GldLoader::module_block(PARSER)
{
	char module_name[64];
	char fmod[8],mod[54];
	MODULE *module;
	START;
	if WHITE ACCEPT;
	if (LITERAL("module") && WHITE) ACCEPT else REJECT;
	//if WHITE ACCEPT;
	/* load options should go here and get converted to argc/argv */

	/* foreign module */
	if (TERM(name(HERE,fmod,sizeof(fmod))) && LITERAL("::") && TERM(name(HERE,mod,sizeof(mod))))
	{
		sprintf(module_name,"%s::%s",fmod,mod);
		if ((module=module_load(module_name,0,NULL))!=NULL)
		{
			ACCEPT;
		}
		else
		{
			syntax_error(filename,linenum,"%s module '%s' load failed, %s", fmod, mod,errno?strerror(errno):"(no details)");
			REJECT;
		}
	}

	OR
	/* native C/C++ module */
	if (TERM(name(HERE,module_name,sizeof(module_name))))
	{
		if ((module=module_load(module_name,0,NULL))!=NULL)
		{
			ACCEPT;
		}
		else
		{
			syntax_error(filename,linenum,"module '%s' load failed, %s", module_name,errno?strerror(errno):"(no details)");
			REJECT;
		}
	}
	if WHITE ACCEPT;
	if LITERAL(";") {ACCEPT;DONE;}
	OR
	if LITERAL("{") ACCEPT
	else
	{
		syntax_error(filename,linenum,"expected module %s block opening {", module_name);
		REJECT;
	}
	if TERM(module_properties(HERE,module)) ACCEPT else REJECT;
	if WHITE ACCEPT;
	if LITERAL("}") ACCEPT
	else
	{
		syntax_error(filename,linenum,"expected module %s block closing }", module_name);
		REJECT;
	}
	DONE;
}

int GldLoader::property_specs(PARSER, KEYWORD **keys)
{
	char keyname[32];
	int32 keyvalue;
	START;
	if WHITE ACCEPT;
	if ( TERM(name(HERE,keyname,sizeof(keyname))) && (WHITE,LITERAL("=")) && TERM(integer32(HERE,&keyvalue)))
	{
		*keys = (KEYWORD*)malloc(sizeof(KEYWORD));
		(*keys)->next = NULL;
		if WHITE ACCEPT;
		if LITERAL(",") ACCEPT;
		if WHITE ACCEPT;
		if TERM(property_specs(HERE, &((*keys)->next))) {}
		ACCEPT;
		strcpy((*keys)->name,keyname);
		(*keys)->value = keyvalue;
	}
	else
		REJECT;
	DONE;
}

int GldLoader::property_type(PARSER, PROPERTYTYPE *ptype, KEYWORD **keys)
{
	char type[32];
	START;
	if WHITE ACCEPT;
	if TERM(name(HERE,type,sizeof(type)))
	{
		*ptype = class_get_propertytype_from_typename(type);
		if (*ptype==PT_void)
		{
			syntax_error(filename,linenum,"class member %s is not recognized", type);
			REJECT;
		}
		if (WHITE,LITERAL("{"))
		{
			if (TERM(property_specs(HERE,keys)) && (WHITE,LITERAL("}")))
			{
				ACCEPT;}
			else
			{	REJECT;}
		}
		ACCEPT;
	}
	else REJECT;
	DONE;
}

int GldLoader::class_intrinsic_function_name(PARSER, CLASS *oclass, int64 *function, const char **ftype, const char **fname)
{
	char buffer[1024];
	START;
	if WHITE ACCEPT;
	if LITERAL("create")
	{
		*ftype = "int64";
		*fname = "create";
		*function |= FN_CREATE;
		ACCEPT;
	}
	else if LITERAL("init")
	{
		*ftype = "int64";
		*fname = "init";
		*function |= FN_INIT;
		ACCEPT;
	}
	else if LITERAL("precommit")
	{
		*ftype = "int64";
		*fname = "precommit";
		*function |= FN_PRECOMMIT;
		ACCEPT;
	}
	else if LITERAL("presync")
	{
		*ftype = "TIMESTAMP";
		*fname = "presync";
		oclass->passconfig = PASSCONFIG(oclass->passconfig|PC_PRETOPDOWN);
		*function |= FN_PRESYNC;
		ACCEPT;
	}
	else if LITERAL("sync")
	{
		*ftype = "TIMESTAMP";
		*fname = "sync";
		oclass->passconfig = PASSCONFIG(oclass->passconfig|PC_BOTTOMUP);
		*function |= FN_SYNC;
		ACCEPT;
	}
	else if LITERAL("postsync")
	{
		*ftype = "TIMESTAMP";
		*fname = "postsync";
		oclass->passconfig = PASSCONFIG(oclass->passconfig|PC_POSTTOPDOWN);
		*function |= FN_POSTSYNC;
		ACCEPT;
	}
	else if LITERAL("recalc")
	{
		*ftype = "int64";
		*fname = "recalc";
		*function |= FN_RECALC;
		ACCEPT;
	}
	else if LITERAL("notify")
	{
		*ftype = "int64";
		*fname = "notify";
		*function |= FN_NOTIFY;
		ACCEPT;
	}
	else if LITERAL("plc")
	{
		*ftype = "TIMESTAMP";
		*fname = "plc";
		*function |= FN_PLC;
		ACCEPT;
	}
	else if LITERAL("isa")
	{
		*ftype = "int64";
		*fname = "isa";
		*function |= FN_ISA;
		ACCEPT;
	}
	else if LITERAL("commit")
	{
		*ftype = "TIMESTAMP";
		*fname = "commit";
		*function |= FN_COMMIT;
		ACCEPT;
	}
	else if LITERAL("finalize")
	{
		*ftype = "int64";
		*fname = "finalize";
		*function |= FN_FINALIZE;
		ACCEPT;
	}
	else if TERM(name(HERE,buffer,sizeof(buffer)))
	{
		syntax_error(filename,linenum,"'%s' is not a recognized intrinsic function",buffer);
		REJECT;
	}
	DONE;
}

int GldLoader::argument_list(PARSER, char *args, int size)
{
	START;
	if WHITE ACCEPT;
	strcpy(args,"");
	if (LITERAL("("))
	{
		if (WHITE,TERM(pattern(HERE,"[^)]",args,size)))
		{
			ACCEPT;
		}
		if (WHITE,LITERAL(")"))
		{
			ACCEPT;
		}
		else
		{
			syntax_error(filename,linenum,"unterminated argument list");
			REJECT;
		}
	}
	else
		REJECT;
	DONE;
}

int GldLoader::source_code(PARSER, char *code, int size)
{
	int _n = 0;
	int nest = 0;
	char buffer[64];
	enum {CODE,COMMENTBLOCK,COMMENTLINE,STRING,CHAR} state=CODE;
	while (*_p!='\0')
	{
		char c1 = _p[0];
		char c2 = _p[1];
		if (c1=='\n')
			linenum++;
		if (size==0)
		{
			syntax_error(filename,linenum,"insufficient buffer space to load code");
			return 0;
		}
		switch(state) {
		case CODE:
			if (c1==';' && nest==0)
			{
					code[_n]='\0';
					return _n;
			}
			else if (c1=='{')
			{
				nest++;
				COPY(code);
			}
			else if (c1=='}')
			{
				if (nest>0)
				{
					nest--;
					COPY(code);
				}
				else
				{
					syntax_error(filename,linenum,"unmatched }");
					return 0;
				}
			}
			else if (c1=='/' && c2=='*')
				state = COMMENTBLOCK;
			else if (c1=='/' && c2=='/')
				state = COMMENTLINE;
			else if (c1=='"')
			{
				state = STRING;
				COPY(code);
			}
			else if (c1=='\'')
			{
				state = CHAR;
				COPY(code);
			}
			else
				COPY(code);
			break;
		case COMMENTBLOCK:
			if (c1=='*' && c2=='/')
			{
				if (!global_debug_output && global_getvar("noglmrefs",buffer,63)==NULL)
					sprintf(code+strlen(code),"#line %d \"%s\"\n", linenum,forward_slashes(filename).c_str());
				state = CODE;
			}
			break;
		case COMMENTLINE:
			if (c1=='\n')
				state = CODE;
			break;
		case STRING:
			if (c1=='"')
				state = CODE;
			else if (c1=='\n')
			{
				syntax_error(filename,linenum,"unterminated string constant");
				return 0;
			}
			COPY(code);
			break;
		case CHAR:
			if (c1=='\'')
				state = CODE;
			else if (c1=='\n')
			{
				syntax_error(filename,linenum,"unterminated char constant");
				return 0;
			}
			COPY(code);
			break;
		default:
			COPY(code);
			break;
		}
	}
	syntax_error(filename,linenum,"unterminated code block");
	return 0;
}

int GldLoader::class_intrinsic_function(PARSER, CLASS *oclass, int64 *functions, char *code, int size)
{
	const char *fname = NULL;
	const char *ftype = NULL;
	char arglist[1024];
	char source[65536];
	int startline;
	START;
	if WHITE ACCEPT;
	if (LITERAL("intrinsic") && WHITE && TERM(class_intrinsic_function_name(HERE,oclass,functions,&ftype,&fname)) && (WHITE,TERM(argument_list(HERE,arglist,sizeof(arglist)))) && (startline=linenum,(WHITE,TERM(source_code(HERE,source,sizeof(source))))) && (WHITE,LITERAL(";")))
	{
		if (oclass->module==NULL)
		{
			mark_linex(filename,startline);
			append_code("\t%s %s (%s) {\n\tOBJECT*my=((OBJECT*)this)-1; ",ftype,fname,arglist);
			append_code("\n#ifdef GLAPI3\n\tgl_core gl(my);\n#endif");
			append_code("\n\ttry %s ",source);
			append_code("catch (char *msg) {callback->output_error(\"%%s[%%s:%%d] exception - %%s\",my->name?my->name:\"(unnamed)\",my->oclass->name,my->id,msg); return 0;} ");
			append_code("catch (const char *msg) {callback->output_error(\"%%s[%%s:%%d] exception - %%s\",my->name?my->name:\"(unnamed)\",my->oclass->name,my->id,msg); return 0;} ");
			append_code("catch (...) {callback->output_error(\"%%s[%%s:%%d] unhandled exception\",my->name?my->name:\"(unnamed)\",my->oclass->name,my->id); return 0;} ");
			append_code("callback->output_error(\"%s::%s(%s) not all paths return a value\"); return 0;}\n",oclass->name,fname,arglist);
			append_code("/*RESETLINE*/\n");
			ACCEPT;
		}
		else
		{
			syntax_error(filename,linenum,"intrinsic functions not permitted in static classes");
			REJECT;
		}
	}
	else
		REJECT;
	DONE;
}

int GldLoader::class_export_function(PARSER, CLASS *oclass, char *fname, int fsize, char *arglist, int asize, char *code, int csize)
{
	int startline;
	char buffer[64];
	START;
	if WHITE ACCEPT;
	if (LITERAL("export") 
		&& (WHITE,TERM(name(HERE,fname,fsize)))
		&& (WHITE,TERM(argument_list(HERE,arglist,asize))) 
		&& (startline=linenum,(WHITE,TERM(source_code(HERE,code,csize)))) && (WHITE,LITERAL(";")))
	{
		if (oclass->module==NULL)
		{
			mark_linex(filename,startline);
			append_code("\tstatic int64 %s (%s) %s;\n/*RESETLINE*/\n",fname,arglist,code);

			if (global_getvar("noglmrefs",buffer,63)==NULL)
				append_init("#line %d \"%s\"\n"
					"\tif ((*(callback->function.define))(oclass,\"%s\",(FUNCTIONADDR)&%s::%s)==NULL) return 0;\n"
					"/*RESETLINE*/\n", startline, forward_slashes(filename).c_str(),
					fname,oclass->name,fname);

			ACCEPT;
		}
		else
		{
			syntax_error(filename,linenum,"export functions not permitted in static classes");
			REJECT;
		}
	}
	else
		REJECT;
	DONE;
}

int GldLoader::class_explicit_declaration(PARSER, char *type, int size)//, bool *is_static)
{
	START;
	if WHITE ACCEPT;
	if LITERAL("private")
	{
		strcpy(type,"private");
		ACCEPT;
	}
	else if LITERAL("protected")
	{
		strcpy(type,"protected");
		ACCEPT;
	}
	else if LITERAL("public")
	{
		strcpy(type,"public");
		ACCEPT;
	}
	else if LITERAL("static")
	{
		strcpy(type,"static");
		ACCEPT;
	}
	else 
		REJECT;
	WHITE;
/*	if LITERAL("static")
	{
		//strcpy(type,"static");
		*is_static = true;
	} else {
		*is_static = false;
	}
*/
	DONE;
}

int GldLoader::class_explicit_definition(PARSER, CLASS *oclass)
{
	int startline;
	char type[64];
	char code[4096];
//	bool is_static;
	START;
	if WHITE ACCEPT;
	if (TERM(class_explicit_declaration(HERE,type,sizeof(type)/*,&is_static*/)))
	{
		if (oclass->module==NULL)
		{
			startline=linenum;
			if WHITE ACCEPT;
			if TERM(source_code(HERE,code,sizeof(code)))
			{
				if WHITE ACCEPT;
				if LITERAL(";")
				{
					mark_linex(filename,startline);
					append_code("\t%s: %s;\n",type,code);
					append_code("/*RESETLINE*/\n");
					ACCEPT;
				}
				else
				{
					syntax_error(filename,linenum,"missing ; after code block");
					REJECT;
				}
			}
			else 
			{
				syntax_error(filename,linenum,"syntax error in code block");
				REJECT;
			}
		}
		else
		{
			syntax_error(filename,linenum,"explicit definitions not permitted in static classes");
			REJECT;
		}
	}
	else
		REJECT;
	DONE;
}

int GldLoader::class_external_function(PARSER, CLASS *oclass, CLASS **eclass,char *fname, int fsize)
{
	char classname[MAXCLASSNAMELEN+1];
	START;
	if (LITERAL("function") 
		&& WHITE 
		&& TERM(name(HERE,classname,sizeof(classname))) 
		&& LITERAL("::") 
		&& TERM(name(HERE,fname,fsize)) && (WHITE,LITERAL(";")))
	{
		if (oclass->module==NULL)
		{
			CLASS *oclass = class_get_class_from_classname(classname);
			if (oclass==NULL) 
			{
				syntax_error(filename,linenum,"class '%s' does not exist", classname);
				REJECT;
			}
			else
			{
				if (class_get_function(classname,fname))
				{
					*eclass = oclass;
					ACCEPT;
				}
				else
				{
					syntax_error(filename,linenum,"class '%s' does not define function '%s'", classname, fname);
					REJECT;
				}
			}
		}
		else
		{
			syntax_error(filename,linenum,"external functions not permitted in static classes");
			REJECT;
		}
	}
	else
		REJECT;
	DONE;
}

int GldLoader::class_properties(PARSER, CLASS *oclass, int64 *functions, char *initcode, int initsize)
{
	static char code[65536];
	char arglist[1024];
	char fname[64];
	char buffer[64];
	CLASS *eclass;
	PROPERTYTYPE type;
	char propname[64];
	KEYWORD *keys = NULL;
	UNIT *pUnit=NULL;
	START;
	if WHITE ACCEPT;
	if TERM(class_intrinsic_function(HERE,oclass,functions,code,sizeof(code)))
	{
		ACCEPT;
	}
	else if TERM(class_external_function(HERE,oclass,&eclass,fname,sizeof(fname)))
	{
		append_global("FUNCTIONADDR %s::%s = NULL;\n",oclass->name,fname);
		if (global_getvar("noglmrefs",buffer,63)==NULL)
			append_init("#line %d \"%s\"\n\tif ((%s::%s=gl_get_function(\"%s\",\"%s\"))==NULL) throw \"%s::%s not defined\";\n", 
				linenum, forward_slashes(filename).c_str(), oclass->name, fname, 
				eclass->name, fname, eclass->name, fname);
		append_code("\tstatic FUNCTIONADDR %s;\n",fname);
		ACCEPT;
	}
	else if TERM(class_explicit_definition(HERE, oclass))
	{
		ACCEPT;
	}
	else if TERM(class_export_function(HERE, oclass,fname,sizeof(fname),arglist,sizeof(arglist),code,sizeof(code)))
	{
		*functions |= FN_EXPORT;
		ACCEPT;
	}
	else if (TERM(property_type(HERE,&type,&keys)) && (WHITE,(TERM(nameunit(HERE,propname,sizeof(propname),&pUnit))||TERM(name(HERE,propname,sizeof(propname))))) && (WHITE,LITERAL(";")) )
	{
		PROPERTY *prop = class_find_property(oclass,propname);
		if (prop==NULL)
		{
			if (type==PT_void)
			{
				syntax_error(filename,linenum,"property type %s is not recognized", type);
				REJECT;
			}
			else
			{
				if (pUnit != NULL)
				{
					if (type==PT_double || type==PT_complex || type==PT_random)
						prop = class_add_extended_property(oclass,propname,type,pUnit->name);
					else
					{
						syntax_error(filename,linenum,"units not permitted for type %s", class_get_property_typename(type));
						REJECT;
					}
				}
				else if (keys!=NULL)
				{
					if (type==PT_enumeration || type==PT_set)
					{
						prop = class_add_extended_property(oclass,propname,type,NULL);
						prop->keywords = keys;
					}
					else
					{
						syntax_error(filename,linenum,"keys not permitted for type %s", class_get_property_typename(prop->ptype));
						REJECT;
					}
				}
				else
					prop = class_add_extended_property(oclass,propname,type,NULL);
				if (oclass->module==NULL)
				{
					mark_line();
					if (keys!=NULL)
					{
						KEYWORD *key;
						for (key=prop->keywords; key!=NULL; key=key->next)
							append_code("#define %s (0x%x)\n", key->name, key->value);
					}
					append_code("\t%s %s;\n", class_get_property_typename(prop->ptype), prop->name);
					append_code("/*RESETLINE*/\n");
				}
			}
		}
		else if (prop->ptype!=type)
		{
			syntax_error(filename,linenum,"property %s is defined in class %s as type %s", propname, oclass->name, class_get_property_typename(prop->ptype));
			REJECT;
		}
		ACCEPT;
	}
	else if LITERAL("}") {/* don't accept yet */ DONE;}
	else { syntax_error_here(HERE); REJECT; }
	/* may be repeated */
	if TERM(class_properties(HERE,oclass,functions,initcode,initsize)) ACCEPT;
	DONE;
}

int GldLoader::class_block(PARSER)
{
	char classname[MAXCLASSNAMELEN+1];
	CLASS *oclass;
	int64 functions = 0;
	char initcode[65536]="";
	char parent[64];
	enum {NONE, PRIVATE, PROTECTED, PUBLIC, EXTERNAL} inherit = NONE;
	START;
	if WHITE ACCEPT;
	if (LITERAL("class") && WHITE) /* enforced whitespace */
	{
		// startline = linenum;
		if TERM(name(HERE,classname,sizeof(classname)))
		{
			if (WHITE,LITERAL(":"))
			{
				if WHITE ACCEPT;
				if (LITERAL("public") && WHITE && TERM(name(HERE,parent,sizeof(parent))) )
				{
					inherit = PUBLIC;
					ACCEPT;
				}
				else if (LITERAL("protected") && WHITE && TERM(name(HERE,parent,sizeof(parent))) )
				{
					inherit = PROTECTED;
					ACCEPT;
				}
				else if (LITERAL("private") && WHITE && TERM(name(HERE,parent,sizeof(parent))) )
				{
					inherit = PRIVATE;
					ACCEPT;
				}
				else
				{
					syntax_error(filename,linenum,"missing inheritance qualifier");
					REJECT;
					DONE;
				}
				if (class_get_class_from_classname(parent)==NULL)
				{
					syntax_error(filename,linenum,"class %s inherits from undefined class %s", classname, parent);
					REJECT;
					DONE;
				}
			}
			if WHITE ACCEPT;
			if LITERAL("{")
			{
				oclass = class_get_class_from_classname(classname);
				if (oclass==NULL)
				{
					oclass = class_register(NULL,classname,0,PC_NOSYNC);
					mark_line();
					switch (inherit) {
					case NONE:
						append_code("class %s {\npublic:\n\t%s(MODULE*mod) {};\n", oclass->name, oclass->name);
						break;
					case PRIVATE:
						append_code("class %s : private %s {\npublic:\n\t%s(MODULE*mod) : %s(mod) {};\n", oclass->name, parent, oclass->name, parent);
						oclass->parent = class_get_class_from_classname(parent);
						break;
					case PROTECTED:
						append_code("class %s : protected %s {\npublic:\n\t%s(MODULE*mod) : %s(mod) {};\n", oclass->name, parent, oclass->name, parent);
						oclass->parent = class_get_class_from_classname(parent);
						break;
					case PUBLIC:
						append_code("class %s : public %s {\npublic:\n\t%s(MODULE*mod) : %s(mod) {};\n", oclass->name, parent, oclass->name, parent);
						oclass->parent = class_get_class_from_classname(parent);
						break;
					default:
						output_error("class_block inherit status is invalid (inherit=%d)", inherit);
						REJECT;
						DONE;
						break;
					}
					mark_line();
				}
				ACCEPT;
			}
			else
			{
				syntax_error(filename,linenum,"expected class %s block opening {",classname);
				REJECT;
			}
		}
		else
		{
			syntax_error(filename,linenum,"expected class name");
			REJECT;
		}
		if (TERM(class_properties(HERE,oclass,&functions,initcode,sizeof(initcode)))) ACCEPT;
		if WHITE ACCEPT;
		if LITERAL("}")
		{
			if ( oclass->module==NULL && functions!=0 )
			{
				append_code("};\n");
#define ENTERING(OBJ,X) if (strstr(global_trace,#X)!=NULL) append_code("trace(\"call %s::%s\",("#OBJ"));",oclass->name,#X)
#define EXITING(OBJ,X) if (strstr(global_trace,#X)!=NULL) append_code("trace(\"exit %s::%s\",("#OBJ"));",oclass->name,#X)

				append_code("/*RESETLINE*/\n");
				append_code("/*RESETLINE*/\n");
				append_code("extern \"C\" int64 create_%s(OBJECT **obj, OBJECT *parent)\n{\n",oclass->name);
				append_code(
						"\tif ((*obj=gl_create_object(myclass))==NULL)\n\t\treturn 0;\n"
						"\tif ( parent ) gl_set_parent(*obj,parent);\n", oclass->name,oclass->name);
					if (functions&FN_CREATE) 
					{
						ENTERING(*obj,create);
						append_code("\tint64 ret = ((%s*)((*obj)+1))->create(parent);\n",oclass->name);
						EXITING(*obj,create);
						append_code("\treturn ret;\n}\n");
					}
					else
						append_code("\treturn 1;\n}\n");
				if (functions&FN_INIT) {
					append_code("/*RESETLINE*/\n");
					append_code("extern \"C\" int64 init_%s(OBJECT *obj, OBJECT *parent)\n{\n",oclass->name);
					ENTERING(*obj,init);
					append_code("\tint64 ret = ((%s*)(obj+1))->init(parent);\n",oclass->name);
					EXITING(*obj,init);
					append_code("\treturn ret;\n}\n");
				}
				if (functions&FN_PRECOMMIT) {
					append_code("/*RESETLINE*/\n");
					append_code("extern \"C\" int64 precommit_%s(OBJECT *obj, TIMESTAMP t1)\n{\n",oclass->name);
					ENTERING(*obj,precommit);
					append_code("\tint64 ret = ((%s*)(obj+1))->precommit(t1);\n",oclass->name);
					EXITING(*obj,precommit);
					append_code("\treturn ret;\n}\n");
				}
				if (functions&FN_SYNC || functions&FN_PRESYNC || functions&FN_POSTSYNC) {
					append_code("/*RESETLINE*/\n");
					append_code("extern \"C\" int64 sync_%s(OBJECT *obj, TIMESTAMP t1, PASSCONFIG pass)\n{\n",oclass->name);
					append_code("\tint64 t2 = TS_NEVER;\n\tswitch (pass) {\n");
					if (functions&FN_PRESYNC)
					{
						append_code("\tcase PC_PRETOPDOWN:\n");
						ENTERING(obj,presync);
						append_code("\t\tt2=((%s*)(obj+1))->presync(obj->clock,t1);\n",oclass->name);
						EXITING(obj,presync);
						if ((functions&(FN_SYNC|FN_POSTSYNC))==0)
							append_code("\t\tobj->clock = t1;\n");
						append_code("\t\tbreak;\n");
					}
					if (functions&FN_SYNC)
					{
						append_code("\tcase PC_BOTTOMUP:\n");
						ENTERING(obj,sync);
						append_code("\t\tt2=((%s*)(obj+1))->sync(obj->clock,t1);\n",oclass->name);
						EXITING(obj,sync);
						if ((functions&FN_POSTSYNC)==0)
							append_code("\t\tobj->clock = t1;\n");
						append_code("\t\tbreak;\n");
					}
					if (functions&FN_POSTSYNC)
					{
						append_code("\tcase PC_POSTTOPDOWN:\n");
						ENTERING(obj,postsync);
						append_code("\t\tt2=((%s*)(obj+1))->postsync(obj->clock,t1);\n",oclass->name);
						EXITING(obj,postsync);
						append_code("\t\tobj->clock = t1;\n");
						append_code("\t\tbreak;\n");
					}
					append_code("\tdefault:\n\t\tbreak;\n\t}\n\treturn t2;\n}\n");
				}
				if (functions&FN_PLC) {
					append_code("/*RESETLINE*/\n");
					append_code("extern \"C\" int64 plc_%s(OBJECT *obj, TIMESTAMP t1)\n{\n",oclass->name);
					ENTERING(obj,plc);
					append_code("\tint64 t2 = ((%s*)(obj+1))->plc(obj->clock,t1);\n",oclass->name);
					EXITING(obj,plc);
					append_code("\treturn t2;\n}\n");
				}
				if (functions&FN_COMMIT) {
					append_code("/*RESETLINE*/\n");
					append_code("extern \"C\" TIMESTAMP commit_%s(OBJECT *obj, TIMESTAMP t1, TIMESTAMP t2)\n{\n",oclass->name);
					ENTERING(obj,commit);
					append_code("\tTIMESTAMP ret = ((%s*)(obj+1))->commit(t1, t2);\n",oclass->name);
					EXITING(obj,commit);
					append_code("\treturn ret;\n}\n");
				}
				if (functions&FN_ISA) {
					append_code("/*RESETLINE*/\n");
					append_code("extern \"C\" int64 isa_%s(OBJECT *obj, char *type)\n{\n",oclass->name);
					ENTERING(obj,isa);
					append_code("\tint64 ret = ((%s*)(obj+1))->isa(type);\n",oclass->name);
					EXITING(obj,isa);
					append_code("\treturn ret;\n}\n");
				}
				if (functions&FN_NOTIFY) {
					append_code("/*RESETLINE*/\n");
					append_code("extern \"C\" int64 notify_%s(OBJECT *obj, NOTIFYMODULE msg)\n{\n",oclass->name);
					ENTERING(obj,notify);
					append_code("\tint ret64 = ((%s*)(obj+1))->isa(type);\n",oclass->name);
					EXITING(obj,notify);
					append_code("\treturn ret;\n}\n");
				}
				if (functions&FN_RECALC) {
					append_code("/*RESETLINE*/\n");
					append_code("extern \"C\" int64 recalc_%s(OBJECT *obj)\n{\n",oclass->name);
					ENTERING(obj,recalc);
					append_code("\tint ret64 = ((%s*)(obj+1))->recalc();\n",oclass->name);
					EXITING(obj,recalc);
					append_code("\treturn ret;\n}\n");
				}
				if (functions&FN_FINALIZE) {
					append_code("/*RESETLINE*/\n");
					append_code("extern \"C\" int64 finalize_%s(OBJECT *obj)\n{\n",oclass->name);
					ENTERING(*obj,create);
					append_code("\tint64 ret = ((%s*)(obj+1))->finalize();\n",oclass->name);
					EXITING(*obj,create);
					append_code("\treturn ret;\n}\n");
				}

				/* TODO add other intrinsics (notify, recalc, isa) */
				if (!compile_code(oclass,functions)) REJECT;
			} else if ( functions!=0 ) { // if module != NULL
				if(code_used){
					syntax_error(filename,linenum,"intrinsic functions found for compiled class");
					REJECT;
				}
			}				
			ACCEPT;
		}
		else
		{
			syntax_error(filename,linenum,"expected closing } after class block");
			REJECT;
		}
	}
	else REJECT;
	DONE;
}

int GldLoader::set_flags(OBJECT *obj, char *propval)
{
	if (convert_to_set(propval,&(obj->flags),object_flag_property())<=0)
	{
		syntax_error(filename,linenum,"flags of %s:%d %s could not be set to %s", obj->oclass->name, obj->id, obj->name, propval);
		return 0;
	};
	return 1;
}

int GldLoader::is_int(PROPERTYTYPE pt)
{
	if(pt == PT_int16 || pt == PT_int32 || pt == PT_int64){
		return (int)pt;
	} else {
		return 0;
	}
}

int GldLoader::schedule_ref(PARSER, SCHEDULE **sch)
{
	char name[64];
	START;
	if WHITE ACCEPT;
	if (TERM(dashed_name(HERE,name,sizeof(name))))
	{
		ACCEPT;
		if (((*sch)=schedule_find_byname(name))==NULL)
			REJECT;
	}
	else
		REJECT;
	DONE;
}

int GldLoader::property_ref(PARSER, TRANSFORMSOURCE *xstype, void **ref, OBJECT *from)
{
	FULLNAME oname;
	char pname[64];
	START;
	if WHITE ACCEPT;
	if (TERM(name(HERE,oname,sizeof(oname))) && LITERAL(".") && TERM(dotted_name(HERE,pname,sizeof(pname))))
	{
		OBJECT *obj = (strcmp(oname,"this")==0 ? from : object_find_name(oname));

		// object isn't defined yet
		if (obj==NULL)
		{
			// add to unresolved list
			char id[1024];
			sprintf(id,"%s.%s",oname,pname);
			*ref = (void*)add_unresolved(from,PT_double,NULL,from->oclass,id,filename,linenum,UR_TRANSFORM);
			ACCEPT;
		}
		else 
		{
			PROPERTY *prop = object_get_property(obj,pname,NULL);
			if (prop==NULL)
			{
				syntax_error(filename,linenum,"property '%s' of object '%s' not found", oname,pname);
				REJECT;
			}
			else if (prop->ptype==PT_double)
			{
				*ref = (void*)object_get_addr(obj,pname); 
				*xstype = XS_DOUBLE;
				ACCEPT;
			}
			else if (prop->ptype==PT_complex)
			{
				// TODO support R,I parts
				*ref = (void*)object_get_addr(obj,pname); // get R part only
				*xstype = XS_COMPLEX;
				ACCEPT;
			}
			else if (prop->ptype==PT_loadshape)
			{
				loadshape *ls = (loadshape*)object_get_addr(obj,pname);
				*ref = &(ls->load);
				*xstype = XS_LOADSHAPE;
				ACCEPT;
			}
			else if (prop->ptype==PT_enduse)
			{
				enduse *eu = (enduse*)object_get_addr(obj,pname);
				*ref = &(eu->total.Re());
				*xstype = XS_ENDUSE;
				ACCEPT;
			}
			else if ( prop->ptype==PT_random )
			{
				randomvar *rv = (randomvar*)object_get_addr(obj,pname);
				*ref = &(rv->value);
				*xstype = XS_RANDOMVAR;
				ACCEPT;
			}
			else
			{
				syntax_error(filename,linenum,"transform '%s.%s' does not reference a double or a double container like a loadshape", oname,pname);
				REJECT;
			}
		}
	}
	else
	{	REJECT;	}
	DONE;
}

int GldLoader::transform_source(PARSER, TRANSFORMSOURCE *xstype, void **source, OBJECT *from)
{
	SCHEDULE *sch;
	START;
	if WHITE ACCEPT;
	if (TERM(schedule_ref(HERE,&sch)))
	{
		*source = (void*)&(sch->value);
		*xstype = XS_SCHEDULE;
		ACCEPT;
	}
	else if (TERM(property_ref(HERE,xstype,source,from)))
	{	ACCEPT; }
	else
	{	REJECT; }
	DONE;
}

int GldLoader::filter_transform(PARSER, TRANSFORMSOURCE *xstype, char *sources, size_t srcsize, char *filtername, size_t namesize, OBJECT *from)
{
	char fncname[1024];
	char varlist[4096];
	START;
	if ( TERM(name(HERE,fncname,sizeof(fncname))) && (WHITE,LITERAL("(")) && (WHITE,TERM(property_list(HERE,varlist,sizeof(varlist)))) && LITERAL(")") )
	{
		if ( strlen(fncname)<namesize && strlen(varlist)<srcsize )
		{
			strcpy(filtername,fncname);
			strcpy(sources,varlist);
			ACCEPT;
		}
		else
		{
			syntax_error(filename,linenum,"filter name/input too long");
			REJECT;
		}
	}
	else
	{
		REJECT;
	}
	DONE;
}

int GldLoader::external_transform(PARSER, TRANSFORMSOURCE *xstype, char *sources, size_t srcsize, char *functionname, size_t namesize, OBJECT *from)
{
	char fncname[1024];
	char varlist[4096];
	START;
	if ( TERM(name(HERE,fncname,sizeof(fncname))) && (WHITE,LITERAL("(")) && (WHITE,TERM(variable_list(HERE,varlist,sizeof(varlist)))) && LITERAL(")") )
	{
		if ( strlen(fncname)<namesize && strlen(varlist)<srcsize )
		{
			strcpy(functionname,fncname);
			strcpy(sources,varlist);
			ACCEPT;
			DONE
		}
	}
	REJECT;
	DONE;
}
int GldLoader::linear_transform(PARSER, TRANSFORMSOURCE *xstype, void **source, double *scale, double *bias, OBJECT *from)
{
	START;
	if WHITE ACCEPT;
	/* scale * schedule_name [+ bias]  */
	if (TERM(functional(HERE,scale)) && (WHITE,LITERAL("*")) && (WHITE,TERM(transform_source(HERE, xstype, source, from))))
	{	
		if ((WHITE,LITERAL("+")) && (WHITE,TERM(functional(HERE,bias)))) { ACCEPT; }
		else { *bias = 0;	ACCEPT;}
		DONE;
	}
	OR
	/* scale * schedule_name [- bias]  */
	if (TERM(functional(HERE,scale)) &&( WHITE,LITERAL("*")) && (WHITE,TERM(transform_source(HERE,xstype, source,from))))
	{
		if ((WHITE,LITERAL("-")) && (WHITE,TERM(functional(HERE,bias)))) { *bias *= -1; ACCEPT; }
		else { *bias = 0;	ACCEPT;}
		DONE;
	}
	OR
	/* schedule_name [* scale] [+ bias]  */
	if (TERM(transform_source(HERE,xstype,source,from)))
	{
		if ((WHITE,LITERAL("*")) && (WHITE,TERM(functional(HERE,scale)))) { ACCEPT; }
		else { ACCEPT; *scale = 1;}
		if ((WHITE,LITERAL("+")) && (WHITE,TERM(functional(HERE,bias)))) { ACCEPT; DONE; }
	 	OR if ((WHITE,LITERAL("-")) && (WHITE,TERM(functional(HERE,bias)))) { *bias *= -1; ACCEPT; DONE}
		else { *bias = 0;	ACCEPT;}
		DONE;
	}
	OR
	/* bias + scale * schedule_name  */
	if (TERM(functional(HERE,bias)) && (WHITE,LITERAL("+")) && (WHITE,TERM(functional(HERE,scale))) && (WHITE,LITERAL("*")) && (WHITE,TERM(transform_source(HERE,xstype, source,from))))
	{
		ACCEPT;
		DONE;
	}
	OR
	/* bias - scale * schedule_name  */
	if (TERM(functional(HERE,bias)) && (WHITE,LITERAL("-")) && (WHITE,TERM(functional(HERE,scale))) && (WHITE,LITERAL("*")) && (WHITE,TERM(transform_source(HERE,xstype, source,from))))
	{
		*scale *= -1;
		ACCEPT;
		DONE;
	}
	OR
	/* bias + schedule_name [* scale] */
	if (TERM(functional(HERE,bias)) && (WHITE,LITERAL("+")) && (WHITE,TERM(transform_source(HERE,xstype, source,from))))
	{
		if ((WHITE,LITERAL("*")) && (WHITE,TERM(functional(HERE,scale)))) { ACCEPT; }
		else { ACCEPT; *scale = 1;}
		DONE;
	}
	OR
	/* bias - schedule_name [* scale] */
	if (TERM(functional(HERE,bias)) && (WHITE,LITERAL("-")) && (WHITE,TERM(transform_source(HERE,xstype, source,from))))
	{
		if ((WHITE,LITERAL("*")) && (WHITE,TERM(functional(HERE,scale)))) { ACCEPT; *scale *= -1; }
		else { ACCEPT; *scale = 1;}
		DONE;
	}
	REJECT;
	DONE;
}

void GldLoader::json_free(JSONDATA **data)
{
	if ( data==NULL || *data == NULL )
		return;
	json_free(&((*data)->next));
	free((void*)(*data)->name);
	free((void*)(*data)->value);
	free((void*)(*data));
	*data = NULL;
}
bool GldLoader::json_append(JSONDATA **data, const char *name, size_t namelen, const char *value, size_t valuelen)
{
	JSONDATA *next = (JSONDATA*)malloc(sizeof(JSONDATA));
	if ( next == NULL )
	{
		output_error("json_append() memory allocation failed");
		return false;
	}
	next->next = *data;
	next->name = strndup(name,namelen);
	if ( next->name == NULL )
	{
		output_error("json_append() memory allocation failed");
		free(next);
		return false;
	}
	next->value = strndup(value,valuelen);
	if ( next->value == NULL )
	{
		output_error("json_append() memory allocation failed");
		free((void*)(next->name));
		free(next);
		return false;
	}
	*data = next;
	IN_MYCONTEXT output_debug("json_append(name='%s',value='%s')",next->name,next->value);
	return true;
}
int GldLoader::json_data(PARSER,JSONDATA **data)
{
	// this parser is for simple json "dict" data only
	// and will not accept json lists or nested data
	enum {BEGIN, OPEN, NAME, BNAME, QNAME, COLON, VALUE, BVALUE, QVALUE, CLOSE, END, ERROR} state;
	const char *name = NULL, *value = NULL;
	size_t namelen = 0, valuelen = 0;
	START;
	WHITE;
	if ( PEEK('{') )
	{
		for ( state = BEGIN ; state != END ; _m++ )
		{
			char c = *HERE;
			if ( state == BEGIN )
			{
				if ( isspace(c) ) { continue; }
				if ( c == '{' ) { state = OPEN; continue; }
				state = ERROR; break;
			}
			else if ( state == OPEN )
			{
				if ( isspace(c) ) { continue; }
				if ( c == '"' ) { name = HERE + 1; namelen = 0; state = QNAME; continue; }
				if ( c == '}' ) { state = END; continue; }
				name = HERE; namelen = 1; state = BNAME; continue;
			}
			else if ( state == BNAME )
			{
				if ( isspace(c) ) { state = COLON; continue; }
				if ( c == ':' ) {state = VALUE; continue; }
				namelen++;
				continue;
			}
			else if ( state == QNAME )
			{
				// TODO: handle escape
				if ( c == '"' ) { state = COLON; continue; }
				namelen++;
				continue;
			}
			else if ( state == COLON )
			{
				if ( isspace(c) ) { continue; }
				if ( c == ':' ) { state = VALUE; continue; }
				state = ERROR; break;
			}
			else if ( state == VALUE )
			{
				if ( isspace(c) ) { continue; }
				if ( c == '"' ) { value = HERE+1; valuelen = 0; state = QVALUE; continue; }
				state = BVALUE; value = HERE; valuelen = 1; continue;
			}
			else if ( state == BVALUE )
			{ 
				if ( isspace(c) ) { if ( !json_append(data,name,namelen,value,valuelen) ) break; state = CLOSE; continue; }
				if ( c == ';' || c == ',' ) { if ( !json_append(data,name,namelen,value,valuelen) ) break; state = OPEN; continue; }
				if ( c == '}' ) { if ( !json_append(data,name,namelen,value,valuelen) ) break; state = END; continue; }
				valuelen++;
				continue;
			}
			else if ( state == QVALUE )
			{
				// TODO: handle escape
				if ( c == '"') { if ( !json_append(data,name,namelen,value,valuelen) ) break; state = CLOSE; continue; }
				valuelen++;
				continue;
			}
			else if ( state == CLOSE )
			{
				if ( isspace(c) ) { continue; }
				if ( c == ';' ) { state = OPEN; continue; }
				if ( c == '}' ) { state = END; continue; }
			}
			else
			{
				// state is invalid
				break;
			}
		}
		if ( state == END ) 
		{
			ACCEPT;
		}
		else 
		{
			syntax_error(filename,linenum,"JSON parse error at or near '%20s...'",HERE);
			json_free(data);
			REJECT;
		}
	}
	else
	{
		REJECT;
	}
	DONE;
}

int GldLoader::json_block(PARSER, OBJECT *obj, const char *propname)
{
	JSONDATA *data = NULL;
	START;
	if ( TERM(json_data(HERE,&data)) )
	{
		if ( object_set_json(obj,propname,data) )
		{
			ACCEPT;
		}
		else
		{
			syntax_error(filename,linenum,"JSON set failed");
			REJECT;
		}
	}
	else
	{
		REJECT;
	}
	DONE;
}

int GldLoader::object_properties(PARSER, CLASS *oclass, OBJECT *obj)
{
	char propname[64];
	static char propval[65536*10];
	double dval;
	complex cval;
	void *source=NULL;
	TRANSFORMSOURCE xstype = XS_UNKNOWN;
	char transformname[1024];
	char sources[4096];
	double scale=1,bias=0;
	UNIT *unit=NULL;
	OBJECT *subobj=NULL;
	START;
	if WHITE ACCEPT;
	if TERM(line_spec(HERE)) {ACCEPT;}
	if WHITE ACCEPT;
	if TERM(object_block(HERE,obj,&subobj)) 
	{		
		if (WHITE,LITERAL(";"))
		{	ACCEPT;}
		else
		{
			syntax_error(filename,linenum,"missing ; at end of nested object block",propname);
			REJECT;
		}
			
	}
	else if (TERM(dotted_name(HERE,propname,sizeof(propname))) && WHITE)
	{
		LOADMETHOD *method = class_get_loadmethod(obj->oclass,propname);
		if ( method!=NULL )
		{
			if ( TERM(value(HERE,propval,sizeof(propval))) )
			{
				if ( method->call(obj,propval)==1 )
				{
					ACCEPT;
				}
				else
				{
					syntax_error(filename,linenum,"load method '%s/%s::%s' failed on value '%s'", obj->oclass->module->name,obj->oclass->name,propname,propval);
					REJECT;
				}
			}
			else
			{
				syntax_error(filename,linenum,"unable to parse value for load method '%s/%s::%s'", obj->oclass->module->name,obj->oclass->name,propname);
				REJECT;
			}
		}
		else if (TERM(json_block(HERE,obj,propname)))
		{
			ACCEPT;
		}
		else {
			PROPERTY *prop = class_find_property(oclass,propname);
			OBJECT *subobj=NULL;
			current_object = obj; /* object context */
			current_module = obj->oclass->module; /* module context */
			char targetprop[1024];
			char targetvalue[1024];
			if (prop!=NULL && prop->ptype==PT_object && TERM(object_block(HERE,NULL,&subobj)))
			{
				char objname[64];
				if (subobj->name) strcpy(objname,subobj->name); else sprintf(objname,"%s:%d", subobj->oclass->name,subobj->id);
				if (object_set_value_by_name(obj,propname,objname))
					ACCEPT
				else
				{
					syntax_error(filename,linenum,"unable to link subobject to property '%s'",propname);
					REJECT;
				}
			}
			else if ( prop==NULL && strcmp(propname,"parent")==0
					&& (WHITE,LITERAL("childless")) && (WHITE,LITERAL(":"))
					&& (WHITE,TERM(name(HERE,targetprop,sizeof(targetprop))))
					&& (WHITE,LITERAL("="))
					&& (WHITE,TERM(dashed_name(HERE,targetvalue,sizeof(targetvalue)))) )
			{
				OBJECT *target;
				for ( target = object_get_first() ; target != NULL ; target = object_get_next(target) )
				{
					char value[1024];
					if ( object_get_child_count(target)==0 && !object_get_value_by_name(target,targetprop,value,sizeof(value)) && strcmp(value,targetvalue)==0 )
					{
						object_set_parent(obj,target);
						break;
					}
				}
				if ( obj==NULL )
				{
					syntax_error(filename,linenum,"no childless objects found in %s=%s (immediate)", targetprop, targetvalue);
					REJECT;
				}
				else
				{
					ACCEPT;
				}
			}
			else if (prop!=NULL && LITERAL("inherit"))
			{
				char value[1024];
				if ( obj->parent==NULL )
				{
					syntax_error(filename,linenum,"cannot inherit from an parent that hasn't been resolved yet or isn't specified");
					REJECT;
				}
				else if ( ! object_get_value_by_name(obj->parent,propname,value,sizeof(value)) )
				{
					syntax_error(filename,linenum,"unable to get value of inherit property '%s'", propname);
					REJECT;
				}
				if ( object_set_value_by_name(obj,propname,value)<=0 )
				{
					syntax_error(filename,linenum,"unable to set value of inherit property '%s'", propname);
					REJECT;
				}
			}
			else if (prop!=NULL && prop->ptype==PT_complex && TERM(complex_unit(HERE,&cval,&unit)))
			{
				if (unit!=NULL && prop->unit!=NULL && strcmp((char *)unit, "") != 0 && unit_convert_complex(unit,prop->unit,&cval)==0)
				{
					syntax_error(filename,linenum,"units of value are incompatible with units of property, cannot convert from %s to %s", unit->name,prop->unit->name);
					REJECT;
				}
				else if (object_set_complex_by_name(obj,propname,cval)==0)
				{
<<<<<<< HEAD
					output_error_raw("%s(%d): property %s of %s %s could not be set to complex value '%g%+gi'", filename, linenum, propname, format_object(obj), cval.Re(), cval.Im());
=======
					syntax_error(filename,linenum,"complex property %s of %s %s could not be set to complex value '%g%+gi'", propname, format_object(obj).c_str(), cval.Re(), cval.Im());
>>>>>>> b8a01ffd
					REJECT;
				}
				else
					ACCEPT;
			}
			else if (prop!=NULL && prop->ptype==PT_double && TERM(expression(HERE, &dval, &unit, obj)))
			{
				if (unit!=NULL && prop->unit!=NULL && strcmp((char *)unit, "") != 0 && unit_convert_ex(unit,prop->unit,&dval)==0)
				{
					syntax_error(filename,linenum,"units of value are incompatible with units of property, cannot convert from %s to %s", unit->name,prop->unit->name);
					REJECT;
				}
				else if (object_set_double_by_name(obj,propname,dval)==0)
				{
<<<<<<< HEAD
					output_error_raw("%s(%d): property %s of %s %s could not be set to expression evaluating to '%g'", filename, linenum, propname, format_object(obj), dval);
=======
					syntax_error(filename,linenum,"double property %s of %s %s could not be set to expression evaluating to '%g'", propname, format_object(obj).c_str(), dval);
					REJECT;
				}
				else
					ACCEPT;
			}
			else if (prop!=NULL && prop->ptype==PT_bool && TERM(expression(HERE, &dval, &unit, obj)))
			{
				if (unit!=NULL && prop->unit!=NULL && strcmp((char *)unit, "") != 0 && unit_convert_ex(unit,prop->unit,&dval)==0)
				{
					syntax_error(filename,linenum,"units of value are incompatible with units of property, cannot convert from %s to %s", unit->name,prop->unit->name);
					REJECT;
				}
				else if (object_set_value_by_name(obj,propname,dval>0?"TRUE":"FALSE")==0)
				{
					syntax_error(filename,linenum,"double property %s of %s %s could not be set to expression evaluating to '%g'", propname, format_object(obj).c_str(), dval);
>>>>>>> b8a01ffd
					REJECT;
				}
				else
					ACCEPT;
			}
			else if (prop!=NULL && prop->ptype==PT_double && TERM(functional_unit(HERE,&dval,&unit)))
			{
				if (unit!=NULL && prop->unit!=NULL && strcmp((char *)unit, "") != 0 && unit_convert_ex(unit,prop->unit,&dval)==0)
				{
					syntax_error(filename,linenum,"units of value are incompatible with units of property, cannot convert from %s to %s", unit->name,prop->unit->name);
					REJECT;
				}
				else if (object_set_double_by_name(obj,propname,dval)==0)
				{
<<<<<<< HEAD
					output_error_raw("%s(%d): property %s of %s %s could not be set to double value '%g' having unit '%s'", filename, linenum, propname, format_object(obj), dval, unit->name);
=======
					syntax_error(filename,linenum,"double property %s of %s %s could not be set to double value '%g' having unit '%s'", propname, format_object(obj).c_str(), dval, unit->name);
>>>>>>> b8a01ffd
					REJECT;
				}
				else
					ACCEPT;
			}
			else if(prop != NULL && is_int(prop->ptype) && TERM(functional_unit(HERE, &dval, &unit))){
				int64 ival = 0;
				int16 ival16 = 0;
				int32 ival32 = 0;
				int64 ival64 = 0;
				int rv = 0;

				if(unit != NULL && prop->unit != NULL && strcmp((char *)(unit), "") != 0 && unit_convert_ex(unit, prop->unit, &dval) == 0){
					syntax_error(filename,linenum,"units of value are incompatible with units of property, cannot convert from %s to %s", unit->name,prop->unit->name);
					REJECT;
				} else {
					switch(prop->ptype){
						case PT_int16:
							ival = ival16 = (int16)dval;
							rv = object_set_int16_by_name(obj, propname, ival16);
							break;
						case PT_int32:
							ival = ival32 = (int32)dval;
							rv = object_set_int32_by_name(obj, propname, ival32);
							break;
						case PT_int64:
							ival = ival64 = (int64)dval;
							rv = object_set_int64_by_name(obj, propname, ival64);
							break;
						default:
							output_error("function_int operating on a non-integer (we shouldn't be here)");
							REJECT;
					} /* end switch */
					if(rv == 0){
<<<<<<< HEAD
						output_error_raw("%s(%d): property %s of %s %s could not be set to integer '%lld'", filename, linenum, propname, format_object(obj), ival);
=======
						syntax_error(filename,linenum,"int property %s of %s %s could not be set to integer '%lld'", propname, format_object(obj).c_str(), ival);
>>>>>>> b8a01ffd
						REJECT;
					} else {
						ACCEPT;
					}
				} /* end unit_convert_ex else */
			}
			else if (prop!=NULL
				&& ( ( prop->ptype>=PT_double && prop->ptype<=PT_int64 ) || ( prop->ptype>=PT_bool && prop->ptype<=PT_timestamp ) || ( prop->ptype>=PT_float && prop->ptype<=PT_enduse ) )
				&& TERM(linear_transform(HERE, &xstype, &source,&scale,&bias,obj)))
			{
				void *target = (void*)((char*)(obj+1) + (int64)prop->addr);

				/* add the transform list */
				if (!transform_add_linear(xstype,(double*)source,target,scale,bias,obj,prop,(xstype == XS_SCHEDULE ? (SCHEDULE*)source : 0)))
				{
					syntax_error(filename,linenum,"schedule transform could not be created - %s", errno?strerror(errno):"(no details)");
					REJECT;
				}
				else if ( source!=NULL )
				{
					/* a transform is unresolved */
					if (first_unresolved==source)

						/* source was the unresolved entry, for now it will be the transform itself */
						first_unresolved->ref = (void*)transform_getnext(NULL);

					ACCEPT;
				}
			}
			else if (prop!=NULL && prop->ptype==PT_double && TERM(external_transform(HERE, &xstype, sources, sizeof(sources), transformname, sizeof(transformname), obj)))
			{
				// TODO handle more than one source
				char sobj[64], sprop[64];
				int n = sscanf(sources,"%[^:,]:%[^,]",sobj,sprop);
				OBJECT *source_obj;
				PROPERTY *source_prop;

				/* get source object */
				source_obj = (n==1||strcmp(sobj,"this")==0) ? obj : object_find_name(sobj);
				if ( !source_obj )
				{
<<<<<<< HEAD
					output_error_raw("%s(%d): transform source object '%s' not found", filename, linenum, n==1?"this":sobj);
=======
					syntax_error(filename,linenum,"filter source object '%s' not found", n==1?"this":sobj);
>>>>>>> b8a01ffd
					REJECT;
					DONE;
				}

				/* get source property */
				source_prop = object_get_property(source_obj, n==1?sobj:sprop,NULL);
				if ( !source_prop )
				{
<<<<<<< HEAD
					output_error_raw("%s(%d): transform source property '%s' of object '%s' not found", filename, linenum, n==1?sobj:sprop, n==1?"this":sobj);
=======
					syntax_error(filename,linenum,"filter source property '%s' of object '%s' not found", n==1?sobj:sprop, n==1?"this":sobj);
>>>>>>> b8a01ffd
					REJECT;
					DONE;
				}

				/* add to external transform list */
				if ( !transform_add_external(obj,prop,transformname,source_obj,source_prop) )
				{
<<<<<<< HEAD
					output_error_raw("%s(%d): external transform could not be created - %s", filename, linenum, errno?strerror(errno):"(no details)");
=======
					syntax_error(filename,linenum,"filter transform could not be created - %s", errno?strerror(errno):"(no details)");
>>>>>>> b8a01ffd
					REJECT;
					DONE;
				}
				else if ( source!=NULL )
				{
					/* a transform is unresolved */
					if (first_unresolved==source)

						/* source was the unresolved entry, for now it will be the transform itself */
						first_unresolved->ref = (void*)transform_getnext(NULL);

					ACCEPT;
				}
			}
			else if (prop!=NULL && prop->ptype==PT_double && TERM(filter_transform(HERE, &xstype, sources, sizeof(sources), transformname, sizeof(transformname), obj)))
			{
				// TODO handle more than one source
				char sobj[64], sprop[64];
				int n = sscanf(sources,"%[^:]:%[^,]",sobj,sprop);
				OBJECT *source_obj;
				PROPERTY *source_prop;

				/* get source object */
				source_obj = (n==1||strcmp(sobj,"this")==0) ? obj : object_find_name(sobj);
				if ( !source_obj )
				{
<<<<<<< HEAD
					output_error_raw("%s(%d): filter source object '%s' not found", filename, linenum, n==1?"this":sobj);
=======
					syntax_error(filename,linenum,"transform source object '%s' not found", n==1?"this":sobj);
>>>>>>> b8a01ffd
					REJECT;
					DONE;
				}

				/* get source property */
				source_prop = object_get_property(source_obj, n==1?sobj:sprop,NULL);
				if ( !source_prop )
				{
<<<<<<< HEAD
					output_error_raw("%s(%d): filter source property '%s' of object '%s' not found", filename, linenum, n==1?sobj:sprop, n==1?"this":sobj);
=======
					syntax_error(filename,linenum,"transform source property '%s' of object '%s' not found", n==1?sobj:sprop, n==1?"this":sobj);
>>>>>>> b8a01ffd
					REJECT;
					DONE;
				}

				/* add to external transform list */
				if ( !transform_add_filter(obj,prop,transformname,source_obj,source_prop) )
				{
<<<<<<< HEAD
					output_error_raw("%s(%d): filter transform could not be created - %s", filename, linenum, errno?strerror(errno):"(no details)");
=======
					syntax_error(filename,linenum,"external transform could not be created - %s", errno?strerror(errno):"(no details)");
>>>>>>> b8a01ffd
					REJECT;
					DONE;
				}
				else if ( source!=NULL )
				{
					/* a transform is unresolved */
					if (first_unresolved==source)

						/* source was the unresolved entry, for now it will be the transform itself */
						first_unresolved->ref = (void*)transform_getnext(NULL);

					ACCEPT;
				}
			}
			else if TERM(alternate_value(HERE,propval,sizeof(propval)))
			{
				if (prop==NULL)
				{
					/* check for special properties */
					if (strcmp(propname,"root")==0)
						obj->parent = NULL;
					else if (strcmp(propname,"parent")==0)
					{
						if (add_unresolved(obj,PT_object,(void*)&obj->parent,oclass,propval,filename,linenum,UR_RANKS)==NULL)
						{
							syntax_error(filename,linenum,"unable to add unresolved reference to parent %s", propval);
							REJECT;
						}
						else
							ACCEPT;
					}
					else if (strcmp(propname,"rank")==0)
					{
						if ((obj->rank = atoi(propval))<0)
						{
							syntax_error(filename,linenum,"unable to set rank to %s", propval);
							REJECT;
						}
						else
							ACCEPT;
					}
					else if (strcmp(propname,"clock")==0)
					{
						obj->clock = atoi64(propval); // @todo convert_to_timestamp should be used
						ACCEPT;
					}
					else if (strcmp(propname,"valid_to")==0)
					{
						obj->valid_to = atoi64(propval); // @todo convert_to_timestamp should be used
						ACCEPT;
					}
					else if (strcmp(propname,"schedule_skew")==0)
					{
						obj->schedule_skew = atoi64(propval);
						ACCEPT;
					}
					else if (strcmp(propname,"latitude")==0)
					{
						obj->latitude = load_latitude(propval);
						ACCEPT;
					}
					else if (strcmp(propname,"longitude")==0)
					{
						obj->longitude = load_longitude(propval);
						ACCEPT;
					}
					else if (strcmp(propname,"in")==0 || strcmp(propname,"in_svc")==0)
					{
						obj->in_svc = convert_to_timestamp_delta(propval,&obj->in_svc_micro,&obj->in_svc_double);
						ACCEPT;
					}
					else if (strcmp(propname,"out")==0 || strcmp(propname,"out_svc")==0)
					{
						obj->out_svc = convert_to_timestamp_delta(propval,&obj->out_svc_micro,&obj->out_svc_double);
						ACCEPT;
					}
					else if (strcmp(propname,"on_init")==0 )
					{
						obj->events.init = strdup(propval);
					}
					else if (strcmp(propname,"on_precommit")==0 )
					{
						obj->events.precommit = strdup(propval);
					}
					else if (strcmp(propname,"on_presync")==0 )
					{
						obj->events.presync = strdup(propval);
					}
					else if (strcmp(propname,"on_sync")==0 )
					{
						obj->events.sync = strdup(propval);
					}
					else if (strcmp(propname,"on_postsync")==0 )
					{
						obj->events.postsync = strdup(propval);
					}
					else if (strcmp(propname,"on_commit")==0 )
					{
						obj->events.commit = strdup(propval);
					}
					else if (strcmp(propname,"on_finalize")==0 )
					{
						obj->events.finalize = strdup(propval);
					}
					else if (strcmp(propname,"name")==0)
					{
						if (object_set_name(obj,propval)==NULL)
						{
							syntax_error(filename,linenum,"property name %s could not be used", propval);
							REJECT;
						}
						else
							ACCEPT;
					}
					else if ( strcmp(propname,"heartbeat")==0 )
					{
						obj->heartbeat = convert_to_timestamp(propval);
						ACCEPT;
					}
					else if (strcmp(propname,"groupid")==0){
						strncpy(obj->groupid, propval, sizeof(obj->groupid));
					}
					else if (strcmp(propname,"flags")==0)
					{
						if(set_flags(obj,propval) == 0)
						{
							REJECT;
						}
						else
							ACCEPT;
					}
					else if (strcmp(propname,"library")==0)
					{
						output_warning("%s(%d): libraries not yet supported", filename, linenum);
						/* TROUBLESHOOT
							An attempt to use the <b>library</b> GLM directive was made.  Library directives
							are not supported yet.
						 */
						ACCEPT;
						DONE;
					}
					else if ( strcmp(propname,"module")==0 )
					{
						if ( strcmp(propval,obj->oclass->module->name)!=0 )
						{
							output_error("%s(%d): module '%s' does not match module of class '%s.%s'",filename,linenum,propval,obj->oclass->module->name,obj->oclass->name);
							REJECT;
							DONE;
						}
						else
						{
							ACCEPT;
						}
					}
					else if ( strcmp(propname,"guid")==0 )
					{
						if ( sscanf(propval,"%08llX%08llX",obj->guid,obj->guid+1) != 2 )
						{
							output_error("%s(%d): guid '%s' is not valid",filename,linenum,propval);
							REJECT;
							DONE;
						}
						else
						{
							ACCEPT;
						}
					}
					else
					{
						syntax_error(filename,linenum,"property %s is not defined in class %s", propname, oclass->name);
						REJECT;
					}
				}
				else if (prop->ptype==PT_object)
				{	void *addr = object_get_addr(obj,propname);
					if (addr==NULL)
					{
						syntax_error(filename,linenum,"unable to get %s member %s", format_object(obj).c_str(), propname);
						REJECT;
					}
					else
					{
						add_unresolved(obj,PT_object,addr,oclass,propval,filename,linenum,UR_NONE);
						ACCEPT;
					}
				}
				else if ( prop->ptype >= PT_char8 && prop->ptype <= PT_char1024 )
				{
					int len = object_set_value_by_name(obj,propname,propval);
					if ( len < (int)strlen(propval) )
					{
						syntax_error(filename,linenum,"property %s of %s could not be set to value '%s' (only %d bytes read)", propname, format_object(obj).c_str(), propval, len);
						REJECT;
					}
					else
					{
						ACCEPT;
					}
				}
				else if ( object_set_value_by_name(obj,propname,propval) == 0 )
				{
					syntax_error(filename,linenum,"property %s of %s could not be set to value '%s'", propname, format_object(obj).c_str(), propval);
					REJECT;
				}
				else
					ACCEPT; // @todo shouldn't this be REJECT?
			}
		}
		if WHITE ACCEPT;
		if LITERAL(";") {ACCEPT;}
		else
		{
			syntax_error(filename,linenum,"expected ';' at end of property specification");
			REJECT;
		}
	}
	else if LITERAL("}") {/* don't accept yet */ DONE;}
	else { syntax_error_here(HERE); REJECT; }
	/* may be repeated */
	if TERM(object_properties(HERE,oclass,obj))
	{
		ACCEPT;
	}
	else
	{
		REJECT;
	}
	DONE;
}

int GldLoader::object_name_id(PARSER,char *classname, int64 *id)
{
	START;
	if WHITE ACCEPT;
	if TERM(dotted_name(HERE,classname,MAXCLASSNAMELEN))
	{
		*id = -1; /* anonymous object */
		if LITERAL(":")
		{
			TERM(integer(HERE,id));
		}
		ACCEPT;
		DONE;
	}
	else if TERM(name(HERE,classname,MAXCLASSNAMELEN))
	{
		*id = -1; /* anonymous object */
		if LITERAL(":")
		{
			TERM(integer(HERE,id));
		}
		ACCEPT;
		DONE;
	}
	else
		REJECT;
}

int GldLoader::object_name_id_range(PARSER,char *classname, int64 *from, int64 *to)
{
	START;
	if WHITE ACCEPT;
	if (TERM(dotted_name(HERE,classname,MAXCLASSNAMELEN)) && LITERAL(":") && TERM(integer(HERE,from)) && LITERAL("..")) ACCEPT
	else if (TERM(name(HERE,classname,MAXCLASSNAMELEN)) && LITERAL(":") && TERM(integer(HERE,from)) && LITERAL("..")) ACCEPT
	else REJECT;
	if (TERM(integer(HERE,to))) ACCEPT else
	{
		syntax_error(filename,linenum,"expected id range end value");
		REJECT;
	}
	DONE;
}

int GldLoader::object_name_id_count(PARSER,char *classname, int64 *count)
{
	START;
	if WHITE ACCEPT;
	if (TERM(dotted_name(HERE,classname,MAXCLASSNAMELEN)) && LITERAL(":") && LITERAL("..")) ACCEPT
	else if (TERM(name(HERE,classname,MAXCLASSNAMELEN)) && LITERAL(":") && LITERAL("..")) ACCEPT
	else REJECT;
	if (TERM(integer(HERE,count))) ACCEPT else
	{
		syntax_error(filename,linenum,"expected id count");
		REJECT;
	}
	DONE;
}

int GldLoader::object_block(PARSER, OBJECT *parent, OBJECT **subobj)
{
#define NAMEOBJ  /* DPC: not sure what this does, but it doesn't seem to be harmful */
#ifdef NAMEOBJ
	static OBJECT nameobj;
#endif
	FULLNAME space;
	char classname[MAXCLASSNAMELEN+1];
	CLASS *oclass;
	OBJECT *obj=NULL;
	int64 id=-1, id2=-1;
	START;

	// @TODO push context here

	if WHITE ACCEPT;
	if (LITERAL("namespace") && (WHITE,TERM(name(HERE,space,sizeof(space)))) && (WHITE,LITERAL("{")))
	{
		if (!object_open_namespace(space))
		{
			syntax_error(filename,linenum,"namespace %s could not be opened", space);
			REJECT;
		}

		while (TERM(object_block(HERE,parent,subobj))) {LITERAL(";");}
		while (WHITE);
		if (LITERAL("}"))
		{	object_close_namespace();
			ACCEPT;
			DONE;
		}
		else
		{
			syntax_error(filename,linenum,"namespace %s missing closing }", space);
			REJECT;
		}
	}

	if WHITE ACCEPT;
	if (LITERAL("object") && WHITE) ACCEPT else REJECT /* enforced whitespace */

	/* objects should not be started until all deferred schedules are done */
	if ( global_threadcount>1 )
	{
		if ( schedule_createwait()==FAILED )
		{
			syntax_error(filename,linenum,"object create cannot proceed when a schedule error persists");
			REJECT;
		}
	}

	//if WHITE ACCEPT;
	if TERM(object_name_id_range(HERE,classname,&id,&id2))
	{
		oclass = class_get_class_from_classname(classname);
		if (oclass==NULL) 
		{
			syntax_error(filename,linenum,"class '%s' is not known", classname);
			REJECT;
		}
		id2++;
		ACCEPT;
	}
	else if TERM(object_name_id_count(HERE,classname,&id2))
	{
		id=-1; id2--;  /* count down to zero inclusive */
		oclass = class_get_class_from_classname(classname);
		if (oclass==NULL) 
		{
			syntax_error(filename,linenum,"class '%s' is not known", classname);
			REJECT;
		}
		ACCEPT;
	}
	else if TERM(object_name_id(HERE,classname,&id))
	{
		oclass = class_get_class_from_classname(classname);
		if (oclass==NULL)
		{
			syntax_error(filename,linenum,"class '%s' is not known", classname);
			REJECT;
		}
		CLASS *aclass = class_get_class_from_classname(classname,oclass);
		if ( aclass != NULL )
		{
			syntax_error(filename,linenum,"class '%s' module reference is ambiguous (using '%s' instead of '%s')", classname,oclass->module ? oclass->module->name : "runtime", aclass->module ? aclass->module->name : "runtime");
		}
		ACCEPT;
	}
	else
	{
		syntax_error(filename,linenum,"expected object id or range");
		REJECT;
	}
	if WHITE ACCEPT;
	if (LITERAL("{")) ACCEPT else
	{
		syntax_error(filename,linenum,"expected object block starting {");
		REJECT;
	}

	/* id(s) is/are valid */
#ifdef NAMEOBJ
	nameobj.name = classname;
#endif
	if (id2==-1) id2=id+1; /* create singleton */
	BEGIN_REPEAT;
	while (id<id2)
	{
		REPEAT;
		if (oclass->create!=NULL)
		{
#ifdef NAMEOBJ
			obj = &nameobj;
#endif
			if ((*oclass->create)(&obj,parent)==0) 
			{
				syntax_error(filename,linenum,"create failed for object %s:%d", classname, id);
				REJECT;
			}
			else if (obj==NULL
#ifdef NAMEOBJ
				|| obj==&nameobj
#endif
				) 
			{
				syntax_error(filename,linenum,"create failed name object %s:%d", classname, id);
				REJECT;
			}
		}
		else // need to create object here because class has no create function 
		{
			obj = object_create_single(oclass);
			if ( obj==NULL )
			{
				syntax_error(filename,linenum,"create failed for object %s:%d", classname, id);
				REJECT;
			}
			object_set_parent(obj,parent);
		}
		if (id!=-1 && load_set_index(obj,(OBJECTNUM)id)==FAILED)
		{
			syntax_error(filename,linenum,"unable to index object id number for %s:%d", classname, id);
			REJECT;
		}
		else if TERM(object_properties(HERE,oclass,obj))
		{
			ACCEPT;
		} 
		else REJECT;
		if (id==-1) id2--; else id++;
	}
	END_REPEAT;
	if WHITE ACCEPT;
	if LITERAL("}") ACCEPT else
	{
		syntax_error(filename,linenum,"expected object block closing }");
		REJECT;
	}
	if (subobj) *subobj = obj;
	
	// @TODO pop context here

	DONE;
}

int GldLoader::import(PARSER)
{
	char modname[32];
	char fname[1024];
	START;
	if WHITE ACCEPT;
	if (LITERAL("import") && WHITE) /* enforced whitespace */
	{
		if (TERM(name(HERE,modname,sizeof(modname))) && WHITE) /* enforced whitespace */
		{
			current_object = NULL; /* object context */
			current_module = NULL; /* module context */
			if TERM(alternate_value(HERE,fname,sizeof(fname)))
			{
				if LITERAL(";")
				{
					int result;
					MODULE *module = module_find(modname);
					if (module==NULL)
					{
						syntax_error(filename,linenum,"module %s not loaded", modname);
						REJECT;
					}
					result = module_import(module,fname);
					if (result < 0)
					{
						syntax_error(filename,linenum,"%d errors loading importing %s into %s module", -result, fname, modname);
						REJECT;
					}
					else if (result==0)
					{
						syntax_error(filename,linenum,"module %s load of %s failed; %s", modname, fname, errno?strerror(errno):"(no details)");
						REJECT;
					}
					else
					{
						IN_MYCONTEXT output_verbose("%d objects loaded to %s from %s", result, modname, fname);
						ACCEPT;
					}
				}
				else
				{
					syntax_error(filename,linenum,"expected ; after module %s import from %s statement", modname, fname);
					REJECT;
				}
			}
			else
			{
				syntax_error(filename,linenum,"expected filename after module %s import statement", modname);
				REJECT;
			}
		}
		else
		{
			syntax_error(filename,linenum,"expected module name after import statement");
			REJECT;
		}
	}
	DONE
}

int GldLoader::export_model(PARSER)
{
	char modname[32];
	char fname[1024];
	START;
	if WHITE ACCEPT;
	if (LITERAL("export") && WHITE) /* enforced whitespace */
	{
		if (TERM(name(HERE,modname,sizeof(modname))) && WHITE) /* enforced whitespace */
		{
			current_object = NULL; /* object context */
			current_module = NULL; /* module context */
			if TERM(alternate_value(HERE,fname,sizeof(fname)))
			{
				if LITERAL(";")
				{
					int result;
					MODULE *module = module_find(modname);
					if (module==NULL)
					{
						syntax_error(filename,linenum,"module %s not loaded", modname);
						REJECT;
					}
					if ( !load_resolve_all() )
						syntax_error(filename,linenum,"module export encountered before all object names were resolved", modname);
					result = module_export(module,fname);
					if (result < 0)
					{
						syntax_error(filename,linenum,"%d errors export %s from %s module", -result, fname, modname);
						REJECT;
					}
					else if (result==0)
					{
						syntax_error(filename,linenum,"module %s export of %s failed; %s", modname, fname, errno?strerror(errno):"(no details)");
						REJECT;
					}
					else
					{
						IN_MYCONTEXT output_verbose("%d objects export from %s to %s", result, modname, fname);
						ACCEPT;
					}
				}
				else
				{
					syntax_error(filename,linenum,"expected ; after module %s export from %s statement", modname, fname);
					REJECT;
				}
			}
			else
			{
				syntax_error(filename,linenum,"expected export specification after module %s export statement", modname);
				REJECT;
			}
		}
		else
		{
			syntax_error(filename,linenum,"expected module name after import statement");
			REJECT;
		}
	}
	DONE
}

int GldLoader::library(PARSER)
{
	START;
	if WHITE ACCEPT;
	if (LITERAL("library") && WHITE) /* enforced whitespace */
	{
		char libname[1024];
		if ( TERM(dotted_name(HERE,libname,sizeof(libname))) && (WHITE,LITERAL(";")))
		{
			output_warning("%s(%d): libraries not yet supported", filename, linenum);
			/* TROUBLESHOOT
				An attempt to parse a <b>library</b> GLM directive was made.  Library directives
				are not supported yet.
			 */
			ACCEPT;
			DONE;
		}
		else
		{
			syntax_error(filename,linenum,"library syntax error");
			REJECT;
		}
	}
	REJECT;
}

int GldLoader::schedule(PARSER)
{
	int startline = linenum;
	char schedname[64];
	START;
	if WHITE ACCEPT;
	if (LITERAL("schedule") && WHITE && TERM(name(HERE,schedname,sizeof(schedname))) && (WHITE,LITERAL("{")))
	{
		char buffer[65536], *p=buffer;
		int nest=0;
		for (nest=0; nest>=0; _m++)
		{
			char c = *HERE;
			if (c=='\0') break;
			switch (c) {
			case '{': nest++; *p++ = c; break;
			case '}': if (nest-->0) *p++ = c; break; 
			case '\n': *p++ = c; ++linenum; break;
			//case '\r': *p++ = c; ++linenum; break;
			default: *p++ = c; break;
			}
			*p = '\0';
		}
		if (schedule_create(schedname, buffer))
		{
			ACCEPT;
		}
		else
		{
			syntax_error(filename,startline,"schedule '%s' is not valid", schedname);
			REJECT;
		}
	}
	else
		REJECT;
	DONE;
}

int GldLoader::linkage_term(PARSER,::instance *inst)
{
	int startline = linenum;
	char fromobj[64];
	char fromvar[64];
	char toobj[64];
	char tovar[64];
	START;
	if WHITE ACCEPT;
	if ( TERM(name(HERE,fromobj,sizeof(fromobj))) && LITERAL(":") && TERM(name(HERE,fromvar,sizeof(fromvar))) 
		&& (WHITE,LITERAL("->")) && (WHITE,TERM(name(HERE,toobj,sizeof(toobj)))) && LITERAL(":") && TERM(name(HERE,tovar,sizeof(tovar)))
		&& LITERAL(";"))
	{
		if ( linkage_create_writer(inst,fromobj,fromvar,toobj,tovar) ) ACCEPT 
		else {
			syntax_error(filename,startline,"linkage to write '%s:%s' to '%s:%s' is not valid", fromobj, fromvar, toobj, tovar);
			REJECT;
		}
		DONE;
	}
	OR if ( TERM(name(HERE,toobj,sizeof(toobj))) && LITERAL(":") && TERM(name(HERE,tovar,sizeof(tovar))) 
		&& (WHITE,LITERAL("<-")) && (WHITE,TERM(name(HERE,fromobj,sizeof(fromobj)))) && LITERAL(":") && TERM(name(HERE,fromvar,sizeof(fromvar)))
		&& LITERAL(";"))
	{
		if ( linkage_create_reader(inst,fromobj,fromvar,toobj,tovar) ) ACCEPT 
		else {
			syntax_error(filename,startline,"linkage to read '%s:%s' from '%s:%s' is not valid", fromobj, fromvar, toobj, tovar);
			REJECT;
		}
		DONE;
	}
	OR if ( LITERAL("model") && WHITE && TERM(value(HERE,inst->model,sizeof(inst->model))) && (WHITE,LITERAL(";")))
	{
		ACCEPT;
		DONE;
	}
	OR if ( LITERAL("cacheid") && WHITE && TERM(integer(HERE,(long long*)&(inst->cacheid))) && (WHITE,LITERAL(";")))
	{
		ACCEPT;
		DONE;
	}
	OR if ( LITERAL("mode") && WHITE && TERM(value(HERE,inst->cnxtypestr,sizeof(inst->cnxtypestr))) && (WHITE, LITERAL(";")))
	{
		ACCEPT;
		DONE;
	}
	OR if ( LITERAL("execdir") && WHITE && TERM(value(HERE,inst->execdir,sizeof(inst->execdir))) && (WHITE, LITERAL(";")))
	{
		ACCEPT;
		DONE;
	}
	OR if ( LITERAL("return_port") && WHITE && TERM(integer16(HERE,(short*)&(inst->return_port))) && (WHITE, LITERAL(";")))
	{
		IN_MYCONTEXT output_debug("linkage_term(): return_port = %d", inst->return_port);
		ACCEPT;
		DONE;
	}
	OR if ( LITERAL("}") )
	{
		REJECT;
	}
	OR
	{
		syntax_error(filename,startline,"unrecognized instance term at or after '%.10s...'", HERE);
		REJECT;
	}
	DONE;
	
}
int GldLoader::instance_block(PARSER)
{
	int startline = linenum;
	char instance_host[256];
	START;
	if WHITE ACCEPT;
	if ( LITERAL("instance") && WHITE && TERM(hostname(HERE,instance_host,sizeof(instance_host))) && (WHITE,LITERAL("{")))
	{
		::instance *inst = instance_create(instance_host);
		if ( !inst ) 
		{ 
			syntax_error(filename,startline,"unable to define an instance on %s", instance_host);
			REJECT; 
			DONE; 
		}
		ACCEPT;
		while ( TERM(linkage_term(HERE,inst)) ) ACCEPT;
		if ( (WHITE,LITERAL("}")) ) { ACCEPT; DONE }
		else REJECT;
	}
	else
		REJECT;
	DONE;
}

int GldLoader::gnuplot(PARSER, GUIENTITY *entity)
{
	char *p = entity->gnuplot;
	int _n = 0;
	while ( _p[_n]!='}' )
	{
		if (_p[_n]=='\n') linenum++;
		*p++ = _p[_n++];
		if ( p>entity->gnuplot+sizeof(entity->gnuplot) )
		{
			syntax_error(filename,linenum,"gnuplot script too long");
			return _n;
		}
	}
	return _n;
}

int GldLoader::gui_entity_parameter(PARSER, GUIENTITY *entity)
{
	char buffer[1024];
	char varname[64];
	char modname[64];
	char objname[64];
	char propname[64];
	START;
	if WHITE ACCEPT;
	if LITERAL("global")
	{
		ACCEPT;
		if WHITE ACCEPT;
		if (TERM(name(HERE,modname,sizeof(modname))) && LITERAL("::") && TERM(name(HERE,varname,sizeof(varname))) && (WHITE,LITERAL(";")))
		{
			char fullname[256];
			ACCEPT;
			sprintf(fullname,"%s::%s",modname,varname);
			gui_set_variablename(entity,fullname);
			DONE;
		}
		OR if (TERM(name(HERE,varname,sizeof(varname))) && (WHITE,LITERAL(";")))
		{
			ACCEPT;
			gui_set_variablename(entity,varname);
			if (gui_get_variable(entity) || gui_get_environment(entity))
			{
				DONE;
			}
			else
			{
				syntax_error(filename,linenum,"invalid gui global variable '%s'",varname);
				REJECT;
			}
		}
		else
		{
			syntax_error(filename,linenum,"invalid gui global variable specification");
			REJECT;
		}
	}
	OR if LITERAL("link") 
	{
		ACCEPT;
		if WHITE ACCEPT;
		if (TERM(name(HERE,objname,sizeof(objname))) && LITERAL(":") && TERM(name(HERE,propname,sizeof(propname))) && (WHITE,LITERAL(";")))
		{
			gui_set_objectname(entity,objname);
			gui_set_propertyname(entity,propname);
			ACCEPT; 
			DONE;
		}
		else
		{
			syntax_error(filename,linenum,"invalid gui link object:property specification");
			REJECT;
		}
	}
	OR if LITERAL("value") 
	{ 
		ACCEPT;
		if WHITE ACCEPT;
		if (TERM(value(HERE,buffer,sizeof(buffer))) && (WHITE,LITERAL(";")))
		{
			gui_set_value(entity,buffer);
			ACCEPT; 
			DONE;
		}
		else
		{
			syntax_error(filename,linenum,"invalid gui value specification");
			REJECT;
		}
	}
	OR if LITERAL("source") 
	{ 
		ACCEPT;
		if WHITE ACCEPT;
		if (TERM(value(HERE,buffer,sizeof(buffer))) && (WHITE,LITERAL(";")))
		{
			gui_set_source(entity,buffer);
			ACCEPT; 
			DONE;
		}
		else
		{
			syntax_error(filename,linenum,"invalid gui value specification");
			REJECT;
		}
	}
	OR if LITERAL("options") 
	{ 
		ACCEPT;
		if WHITE ACCEPT;
		if (TERM(value(HERE,buffer,sizeof(buffer))) && (WHITE,LITERAL(";")))
		{
			gui_set_options(entity,buffer);
			ACCEPT; 
			DONE;
		}
		else
		{
			syntax_error(filename,linenum,"invalid gui options specification");
			REJECT;
		}
	}	OR if LITERAL("unit") 
	{ 
		ACCEPT;
		if WHITE ACCEPT;
		if (TERM(value(HERE,buffer,sizeof(buffer))) && (WHITE,LITERAL(";")))
		{
			gui_set_unit(entity,buffer);
			if (gui_get_unit(entity))
			{
				ACCEPT; 
				DONE;
			}
			else
			{
				syntax_error(filename,linenum,"invalid gui unit '%s'", buffer);
				REJECT;
			}
		}
		else
		{
			syntax_error(filename,linenum,"invalid gui unit specification");
			REJECT;
		}
		ACCEPT;  
		DONE;
	}
	OR if LITERAL("size") 
	{ 
		ACCEPT;
		if WHITE ACCEPT;
		if (TERM(integer32(HERE,&entity->size)) && (WHITE,LITERAL(";")))
		{
			ACCEPT; 
			DONE;
		}
		else
		{
			syntax_error(filename,linenum,"invalid gui size specification");
			REJECT;
		}
		ACCEPT;  
		DONE;
	}
	OR if LITERAL("height") 
	{ 
		ACCEPT;
		if WHITE ACCEPT;
		if (TERM(integer32(HERE,&entity->height)) && (WHITE,LITERAL(";")))
		{
			ACCEPT; 
			DONE;
		}
		else
		{
			syntax_error(filename,linenum,"invalid gui height specification");
			REJECT;
		}
		ACCEPT;  
		DONE;
	}	
	OR if LITERAL("width") 
	{ 
		ACCEPT;
		if WHITE ACCEPT;
		if (TERM(integer32(HERE,&entity->width)) && (WHITE,LITERAL(";")))
		{
			ACCEPT; 
			DONE;
		}
		else
		{
			syntax_error(filename,linenum,"invalid gui width specification");
			REJECT;
		}
		ACCEPT;  
		DONE;
	}
	OR if ( LITERAL("gnuplot") && (WHITE,LITERAL("{")) )
	{
		ACCEPT;
		if ( TERM(gnuplot(HERE,entity)) )
		{
			ACCEPT;
			if ( LITERAL("}") )
			{
				ACCEPT;
				DONE;
			}
			else
			{
				syntax_error(filename,linenum,"missing closing } after gnuplot script");
				REJECT;
			}
		}
		else
		{
			syntax_error(filename,linenum,"invalid gnuplot script");
			REJECT;
		}
	}
	OR if ( LITERAL("wait") && (WHITE,TERM(value(HERE,entity->wait_for,sizeof(entity->wait_for)))) && (WHITE,LITERAL(";"))  )
	{
		ACCEPT;
		DONE;
	}
	OR if ( LITERAL("hold") && (WHITE,LITERAL(";")) )
	{
		ACCEPT;
		entity->hold = 1;
		DONE;
	}
	REJECT;
}

int GldLoader::gui_entity_action(PARSER, GUIENTITY *parent)
{
	START;
	if WHITE ACCEPT;
	if LITERAL("action")
	{
		GUIENTITY *entity = gui_create_entity();
		gui_set_type(entity,GUI_ACTION);
		gui_set_srcref(entity,filename,linenum);
		entity->parent = parent;
		ACCEPT;
		if WHITE ACCEPT;
		if (TERM(value(HERE,entity->action,sizeof(entity->action))) && (WHITE,LITERAL(";")))
		{
			ACCEPT;
			DONE;
		}
		else {
			syntax_error(filename,linenum,"invalid gui action specification");
			REJECT;
		}
	}
	REJECT;
}

int GldLoader::gui_entity_type(PARSER, GUIENTITYTYPE *type)
{
	START;
	if WHITE ACCEPT;
	// labeling entities
	if LITERAL("title") { ACCEPT; *type = GUI_TITLE; DONE; };
	if LITERAL("status") { ACCEPT; *type = GUI_STATUS; DONE; };
	if LITERAL("text") { ACCEPT; *type = GUI_TEXT; DONE; };
	// input entities
	if LITERAL("input") { ACCEPT; *type = GUI_INPUT; DONE; };
	if LITERAL("check") { ACCEPT; *type = GUI_CHECK; DONE; };
	if LITERAL("radio") { ACCEPT; *type = GUI_RADIO; DONE; };
	if LITERAL("select") { ACCEPT; *type = GUI_SELECT; DONE; };
	// output entities
	if LITERAL("browse") { ACCEPT; *type = GUI_BROWSE; DONE; };
	if LITERAL("table") { ACCEPT; *type = GUI_TABLE; DONE; };
	if LITERAL("graph") { ACCEPT; *type = GUI_GRAPH; DONE; };
	// grouping entities
	if LITERAL("row") { ACCEPT; *type = GUI_ROW; DONE; };
	if LITERAL("tab") { ACCEPT; *type = GUI_TAB; DONE; }; // beware not to put this before "table"
	if LITERAL("page") { ACCEPT; *type = GUI_PAGE; DONE; };
	if LITERAL("group") { ACCEPT; *type = GUI_GROUP; DONE; };
	if LITERAL("span") { ACCEPT; *type = GUI_SPAN; DONE; };
	REJECT;
}

int GldLoader::gui_entity(PARSER, GUIENTITY *parent)
{
	//char buffer[1024];
	GUIENTITYTYPE type;
	START;
	if WHITE ACCEPT;
	if TERM(gui_entity_type(HERE,&type))
	{ 
		GUIENTITY *entity = gui_create_entity();
		gui_set_type(entity,type);
		gui_set_srcref(entity,filename,linenum);
		gui_set_parent(entity,parent);
		if WHITE ACCEPT;
		if LITERAL("{")
		{
			ACCEPT;
			while (true) {
				if WHITE ACCEPT;
				if (gui_is_grouping(entity) && TERM(gui_entity(HERE,entity))) 
				{
					ACCEPT; 
					continue; 
				}
				if (TERM(gui_entity_parameter(HERE,entity))) { ACCEPT; continue; }
				if (TERM(gui_entity_action(HERE,entity))) { ACCEPT; continue; }
				if LITERAL("}") { ACCEPT; break; }
				syntax_error(filename,linenum,"unknown gui entity");
				REJECT;
			} 
			DONE;
		}
		if TERM(gui_entity_parameter(HERE,entity)) { ACCEPT; DONE; }
		if (TERM(gui_entity_action(HERE,entity))) { ACCEPT; DONE; }
		if ( LITERAL(";" ) ) { ACCEPT; DONE; }
		REJECT;
	}
	REJECT;
}

int GldLoader::gui(PARSER)
{
	START;
	if WHITE ACCEPT;
	if (LITERAL("gui") && (WHITE,LITERAL("{")))
	{
		while TERM(gui_entity(HERE,NULL)) ACCEPT;
		if (WHITE,LITERAL("}")) 
		{
			if (gui_wait()==0)
			{
				syntax_error(filename,linenum,"quit requested by user");
				REJECT;
			}
			ACCEPT;
		}
	}
	else REJECT;
	DONE;
}

int GldLoader::C_code_block(PARSER, char *buffer, int size)
{
	int n_curly = 0;
	int in_quotes = 0;
	int in_quote = 0;
	int in_comment = 0;
	int in_linecomment = 0;
	char *d = buffer;
	START;
	do 
	{
		char c = *_p;
		int skip=0;
		int ignore_curly = in_quotes || in_quote || in_comment || in_linecomment;
		switch (c) {
		case '{': if (!ignore_curly) n_curly++; break;
		case '}': if (!ignore_curly) n_curly--; break;
		case '/': if (_p[1]=='*') skip=1, in_comment=1; else if (_p[1]=='/') skip=1, in_linecomment=1; break;
		case '*': if (_p[1]=='/' && in_comment) skip=1, in_comment=0; break;
		case '\n': in_linecomment=0; linenum++; break;
		default: break;
		}
		*d++ = *_p;
		if (skip) _n++,*d++=*++_p;
	} while ( *++_p!='\0' && _n++<size && n_curly>=0 );
	*--d='\0'; _n--; // don't include the last curly
	DONE;
}

int GldLoader::filter_name(PARSER, char *result, int size)
{
	START;
	/* names cannot start with a digit */
	if (isdigit(*_p)) return 0;
	while ((size>1 && isalpha(*_p)) || isdigit(*_p) || *_p=='_') COPY(result);
	result[_n]='\0';
	DONE;
}
int GldLoader::double_timestep(PARSER,double *step)
{
	START;
	if ( WHITE,TERM(real_value(HERE,step)) )
	{
		UNIT *from = NULL;
		if ( WHITE,TERM(unitspec(HERE,&from)) )
		{
			// convert to seconds
			UNIT *to = unit_find("s");
			if ( unit_convert_ex(from,to,step)==0)
			{
				REJECT;
			}
			else
			{
				ACCEPT;
			}
		}
		else
		{
			ACCEPT;
		}
	}
	else
	{
		REJECT;
	}
	DONE;
}
int GldLoader::filter_mononomial(PARSER,char *domain,double *a, unsigned int *n)
{
	double x[64];
	double m = -1;
	double sign = 1;
	double coeff = 1;
	int64 power = 0;
	int first = 1;
	START;
	memset(x,0,sizeof(x));
	if ( WHITE,(first||LITERAL("+")||(LITERAL("-")&&(sign=-1,true)))
		&& (WHITE,TERM(real_value(HERE,&coeff))||(coeff=1,true))
		&& ((WHITE,LITERAL(domain)&&(power=1,true) && (LITERAL("^") && TERM(integer(HERE,&power))))||true) )
	{
		first = 0;
		if ( power > 63 )
		{
			syntax_error(filename,linenum,"filter polynomial order cannot be higher than 63");
			REJECT;
		}
		else
		{
			ACCEPT;
			x[power] = sign*coeff;
			if ( power > m )
				m = power;
		}
	}
	if ( m==-1 )
	{
		syntax_error(filename,linenum,"invalid polynomial");
		REJECT;
	}
	else
	{
		// copy to result buffers
		*n = (m+1);
		memcpy(a,x,sizeof(double)*(m+1));
	}
	DONE;
}

int GldLoader::filter_polynomial(PARSER,char *domain,double *a,unsigned int *n)
{
	double x[64]; // maximum 64th order polynomial
	int m = -1; // order of polynomial
	int first = 1;
	START;
	memset(x,0,sizeof(x));
	if ( WHITE,LITERAL("(") )
	{
		ACCEPT;
		while ( !(WHITE,LITERAL(")")) )
		{
			double sign = 1;
			double coeff = 1;
			int64 power = 0;
			if ( WHITE,(first||LITERAL("+")||(LITERAL("-")&&(sign=-1,true)))
				&& (WHITE,TERM(real_value(HERE,&coeff))||(coeff=1,true))
				&& ((WHITE,LITERAL(domain)&&(power=1,true) && (LITERAL("^") && TERM(integer(HERE,&power))))||true) )
			{
				first = 0;
				if ( power > 63 )
				{
					syntax_error(filename,linenum,"filter polynomial order cannot be higher than 63");
					REJECT;
					break;
				}
				else
				{
					ACCEPT;
					x[power] = sign*coeff;
					if ( power > m )
						m = power;
				}
			}
		}
		ACCEPT;
		if ( m==-1 )
		{
			syntax_error(filename,linenum,"invalid polynomial");
			REJECT;
		}
		else
		{
			// copy to result buffers
			*n = (m+1);
			memcpy(a,x,sizeof(double)*(m+1));
		}
	}
	else if ( TERM(filter_mononomial(HERE,domain,a,n)) )
	{
		ACCEPT;
	}
	else
	{
		REJECT;
	}
	DONE;
}

int GldLoader::filter_option(PARSER, unsigned int64 *flags, unsigned int64 *resolution, double *minimum, double *maximum)
{
	START;
	if WHITE ACCEPT;
	if ( LITERAL("resolution") && (WHITE,LITERAL("=")) && (WHITE,TERM(unsigned_integer(HERE,resolution))) )
	{
		*flags |= FC_RESOLUTION;
		ACCEPT;
	}
	else if ( LITERAL("minimum") && (WHITE,LITERAL("=")) && (WHITE,TERM(real_value(HERE,minimum))) )
	{
		*flags |= FC_MINIMUM;
		ACCEPT;
	}
	else if ( LITERAL("maximum") && (WHITE,LITERAL("=")) && (WHITE,TERM(real_value(HERE,maximum))) )
	{
		*flags |= FC_MAXIMUM;
		ACCEPT;
	}
	else
	{
		syntax_error(filename,linenum,"filter option at or near '%-10.10s' is not recognized", HERE);
		REJECT;
	}
	DONE;
}

int GldLoader::filter_block(PARSER)
{
	char tfname[1024];
	START;
	if WHITE ACCEPT;
	if ( LITERAL("filter") && (WHITE,TERM(filter_name(HERE,tfname,sizeof(tfname)))) )
	{
		char domain[64];
		double timestep=1;
		double timeskew=0;
		unsigned int64 flags = 0;
 		unsigned int64 resolution = 0;
 		double minimum = 0.0;
 		double maximum = 1.0;
		if ( (WHITE,LITERAL("(")) && (WHITE,TERM(name(HERE,domain,sizeof(domain)))) )
		{
			if ( strcmp(domain,"z")==0 )
			{
				double a[64],b[64]; // polynomial coefficients
				unsigned int n,m; // polynomial orders

				// parse z-domain filter parameters
				ACCEPT;
				if ( (WHITE,LITERAL(",")) && (WHITE,TERM(double_timestep(HERE,&timestep))) ) { ACCEPT; }
				if ( (WHITE,LITERAL(",")) && (WHITE,TERM(double_timestep(HERE,&timeskew))) ) { ACCEPT; }
				while ( (WHITE,LITERAL(",")) && (WHITE,TERM(filter_option(HERE,&flags,&resolution,&minimum,&maximum))) ) { ACCEPT; }
				if ( WHITE,LITERAL(")") ) { ACCEPT; }
				else
				{
					syntax_error(filename,linenum,"filter '%s' arguments are not valid at or near '%-10.10s'", tfname, HERE);
					REJECT;
				}

				// parse z-domain filter numerator and denominator
				if ( (WHITE,LITERAL("=")) && (WHITE,TERM(filter_polynomial(HERE,domain,b,&m))) && (WHITE,LITERAL("/"))
					&& (WHITE,TERM(filter_polynomial(HERE,domain,a,&n))) )
				{
					if ( transfer_function_add(tfname,domain,timestep,timeskew,n,a,m,b)==0 )
					{
						syntax_error(filename,linenum,"unable to create transfer function'%s(%s)",tfname,domain);
						REJECT;
					}
					else if ( transfer_function_constrain(tfname,flags,resolution,minimum,maximum)==0 )
 					{
 						syntax_error(filename,linenum,"unable to constrain transfer function'%s(%s)",tfname,domain);
 						REJECT;
 					}
					else
					{
						ACCEPT;
					}
				}
				else
				{
					syntax_error(filename,linenum,"filter transfer function is not valid");
					REJECT;
				}
			}
			else {
				syntax_error(filename,linenum,"only z-domain filters are supported");
				REJECT;
			}
		}
		else
		REJECT;
	}
	else
		REJECT;
	DONE;
}

int GldLoader::extern_block(PARSER)
{
	char code[65536];
	char libname[1024];
	char fnclist[4096];

	START;
	if WHITE ACCEPT;
	if ( LITERAL("extern") && (WHITE,LITERAL("\"C\"") ))
	{
		int startline=0;
		if WHITE ACCEPT;
		if ( TERM(name(HERE,libname,sizeof(libname))) && (WHITE,LITERAL(":")) && (WHITE,TERM(namelist(HERE,fnclist,sizeof(fnclist)))) )
		{
			ACCEPT;
		}
		else
		{
			syntax_error(filename,linenum,"missing library name and/or external function list");
			REJECT;
		}
		if ( WHITE,LITERAL("{") && (WHITE,(startline=linenum),TERM(C_code_block(HERE,code,sizeof(code)))) && LITERAL("}") ) // C-code block
		{
			int rc = module_compile(libname,code,global_module_compiler_flags,
				"typedef struct { void *data, *info;} GLXDATA;\n"
				"#define GLXdouble(X) (*((double*)(X.data)))\n"
				/* TODO add external interface code before this line */,
				filename,startline-1);
			if ( rc==0 )
			{	
				if ( module_load_function_list(libname,fnclist) )
				{
					ACCEPT;
				}
				else
				{
					syntax_error(filename,linenum,"unable to load inline functions '%s' from library '%s'", fnclist, libname);
					REJECT;
				}
			}
			else
			{
				syntax_error(filename,linenum,"module_compile error encountered (rc=%d)", rc);
				REJECT;
			}
		}
		else if ( WHITE,LITERAL(";")	)
		{
			if ( module_load_function_list(libname,fnclist) )
			{
				ACCEPT;
			}
			else
			{
				syntax_error(filename,linenum,"unable to load external functions '%s' from library '%s'", fnclist, libname);
				REJECT;
			}
		}
		else
		{
			REJECT;
		}
	}
	DONE;
}

int GldLoader::global_declaration(PARSER)
{
	START;
	if ( WHITE,LITERAL("global") )
	{
		char proptype[256];
		char varname[256];
		char pvalue[1024];
		if ( (WHITE,TERM(name(HERE,proptype,sizeof(proptype)))) 
			&& (WHITE,TERM(name(HERE,varname,sizeof(varname))))
			)
		{
			UNIT *pUnit = NULL;
			if ( (WHITE,LITERAL("[")) && (WHITE,TERM(unitspec(HERE,&pUnit))) && (WHITE,LITERAL("]")) )
			{
			}
			else
				pUnit = NULL;
			if ( (WHITE,TERM(value(HERE,pvalue,sizeof(pvalue)))) )
			{
				PROPERTYTYPE ptype = property_get_type(proptype);
				GLOBALVAR *var = global_create(varname,ptype,NULL,PT_SIZE,1,PT_ACCESS,PA_PUBLIC,NULL);
				if ( var==NULL )
				{
					syntax_error(filename,linenum,"global '%s %s' cannot be defined", proptype, varname);
					REJECT;
				}
				var->prop->unit = pUnit;
				if ( class_string_to_property(var->prop, var->prop->addr,pvalue)==0 )
				{
					syntax_error(filename,linenum,"global '%s %s' cannot be set to '%s'", proptype, varname, pvalue);
					REJECT;
				}
			}
		}
		ACCEPT;
		DONE;
	}
	else
		REJECT;
}

int GldLoader::link_declaration(PARSER)
{
	START;
	if ( WHITE,LITERAL("link") )
	{
		char path[1024];
		if ( (WHITE,TERM(value(HERE,path,sizeof(path)))) && LITERAL(";") )
		{
			if ( !link_create(path) )
			{
				syntax_error(filename,linenum,"unable to link '%s'",path);
				REJECT;
			}
		}
		ACCEPT;
		DONE;
	}
	else
		REJECT;
}

int GldLoader::script_directive(PARSER)
{
	START;
	if ( WHITE,LITERAL("script") )
	{
		char command[1024];
		if WHITE { ACCEPT; }
		if ( LITERAL("on_create") )
		{	if ( WHITE,TERM(value(HERE,command,sizeof(command))) && (WHITE,LITERAL(";")) )
			{
				if ( exec_add_createscript(command)==0 )
				{
					syntax_error(filename,linenum,"unable to add on_create script '%s'",command);
					REJECT;
				}
				else
				{
					ACCEPT; DONE;
				}
			}
			else
				REJECT;
		}
		if ( LITERAL("on_init") )
		{	
			if ( WHITE,TERM(value(HERE,command,sizeof(command))) && (WHITE,LITERAL(";")) )
			{
				if ( exec_add_initscript(command)==0 )
				{
					syntax_error(filename,linenum,"unable to add on_init script '%s'",command);
					REJECT;
				}
				else
				{
					ACCEPT; DONE;
				}
			}
			else
				REJECT;
		}
		if ( LITERAL("on_sync") )
		{	
			if ( WHITE,TERM(value(HERE,command,sizeof(command))) && (WHITE,LITERAL(";")) )
			{
				if ( exec_add_syncscript(command)==0 )
				{
					syntax_error(filename,linenum,"unable to add on_sync script '%s'",command);
					REJECT;
				}
				else
				{
					ACCEPT; DONE;
				}
			}
			else
				REJECT;
		}
		if ( LITERAL("on_precommit") )
		{
			if ( WHITE,TERM(value(HERE,command,sizeof(command))) && (WHITE,LITERAL(";")) )
			{
				if ( exec_add_precommitscript(command)==0 )
				{
					syntax_error(filename,linenum,"unable to add on_precommit script '%s'",command);
					REJECT;
				}
				else
				{
					ACCEPT; DONE;
				}
			}
			else
				REJECT;
		}
		if ( LITERAL("on_commit") )
		{
			if ( WHITE,TERM(value(HERE,command,sizeof(command))) && (WHITE,LITERAL(";")) )
			{
				if ( exec_add_commitscript(command)==0 )
				{
					syntax_error(filename,linenum,"unable to add on_commit script '%s'",command);
					REJECT;
				}
				else
				{
					ACCEPT; DONE;
				}
			}
			else
				REJECT;
		}
		if ( LITERAL("on_term") )
		{
			if ( WHITE,TERM(value(HERE,command,sizeof(command))) && (WHITE,LITERAL(";")) )
			{
				if ( exec_add_termscript(command)==0 )
				{
					syntax_error(filename,linenum,"unable to add on_term script '%s'",command);
					REJECT;
				}
				else
				{
					ACCEPT; DONE;
				}
			}
			else
				REJECT;
		}
		if ( LITERAL("export") )
		{
			if ( WHITE,TERM(name(HERE,command,sizeof(command))) && (WHITE,LITERAL(";")) )
			{
				if ( exec_add_scriptexport(command)==0 )
				{
					syntax_error(filename,linenum,"unable to export '%s'",command);
					REJECT;
				}
				else
				{
					ACCEPT; DONE;
				}
			}
			else
				REJECT;
		}
		if ( TERM(value(HERE,command,sizeof(command))) && (WHITE,LITERAL(";")) )
		{
			int rc;
			IN_MYCONTEXT output_verbose("running command [%s]", command);
			rc = system(command);
			if ( rc!=0 )
			{
				syntax_error(filename,linenum,"script failed - return code %d", rc);
				REJECT;
			}
			else
			{
				ACCEPT; DONE;
			}
		}
		else
		{
			REJECT;
		}
	}
	else
		REJECT;
}

int GldLoader::dump_directive(PARSER)
{
	START;
	if ( WHITE,LITERAL("dump") )
	{
		TIMESTAMP interval;
		char dumpfile[1024];
		if ( (WHITE,TERM(integer(HERE,&interval)) )
			&& (WHITE,TERM(value(HERE,dumpfile,sizeof(dumpfile))) )
			&& (WHITE,LITERAL(";")) )
		{
			if ( exec_schedule_dump(interval,dumpfile)==0 )
			{
				syntax_error(filename,linenum,"unable to schedule dump %s at interval %d second",dumpfile,interval);
				REJECT;
			}
			else
			{
				ACCEPT; DONE;
			}
		}
		else
		{
			REJECT;
		}
	}
	else
		REJECT;
}

int GldLoader::modify_directive(PARSER)
{
	START;
	if ( WHITE,LITERAL("modify") )
	{
		char oname[64], pname[64], ovalue[1024];
		if ( (WHITE,TERM(name(HERE,oname,sizeof(oname)))) && LITERAL(".") && TERM(name(HERE,pname,sizeof(pname))) && (WHITE,TERM(value(HERE,ovalue,sizeof(ovalue)))) && LITERAL(";") )
		{
			OBJECT *obj = object_find_name(oname);
			if ( obj )
			{
				if ( object_set_value_by_name(obj,pname,ovalue)<0 )
				{
					syntax_error(filename,linenum,"modify property '%s' of object '%s' couldn't not be set to '%' ", pname, oname, ovalue);
					REJECT;
				}
				else
				{
					ACCEPT;
				}
			}
			else
			{
				syntax_error(filename,linenum,"modify object '%s' not found", oname);
				REJECT;
			}
		}
	}
	else
		REJECT;
	DONE;
}


void GldLoader::loader_addhook(PARSERCALL call)
{
	LOADERHOOK *hook = new LOADERHOOK;
	if ( hook == NULL )
	{
		throw "loader_addhook(): memory allocation failed";
	}
	hook->call = call;
	hook->next = loaderhooks;
	loaderhooks = hook;
}

int GldLoader::loader_hook(PARSER)
{
	char libname[1024];
	START;
	if ( WHITE ) ACCEPT;
	if ( LITERAL("extension") && WHITE && name(HERE,libname,sizeof(libname)) )
	{
		// find the library
		char pathname[1024];
		snprintf(pathname, sizeof(pathname), "%s" DLEXT, libname);
		if ( find_file(pathname, NULL, X_OK|R_OK, pathname,sizeof(pathname)) == NULL )
		{
			syntax_error(filename,linenum,"unable to locate %s in GLPATH=%s", pathname,getenv("GLPATH")?getenv("GLPATH"):"");
			REJECT;
		}
		IN_MYCONTEXT output_debug("loader extension '%s' is using library '%s", libname, pathname);

		// load the library
		void *lib = dlopen(pathname,RTLD_LAZY);
		if ( lib == NULL )
		{
			syntax_error(filename,linenum,"extension library '%s' load failed", pathname);
			syntax_error(filename,linenum,"%s", dlerror());
			REJECT;
		}
		IN_MYCONTEXT output_debug("loader extension '%s' loaded ok", pathname);

		// access and call the initialization function
		LOADERINIT init = (LOADERINIT) dlsym(lib,"init");
		if ( init )
		{
			int rc = init();
			if ( rc != 0 )
			{
				syntax_error(filename,linenum,"extension library '%s' init() failed, return code %d", pathname, rc);
				REJECT;
			}
		}
		IN_MYCONTEXT output_debug("loader extension '%s' init ok", libname);

		// find and link the parser
		void *parser = dlsym(lib,"parser");
	 	if ( parser == NULL )
	 	{
			syntax_error(filename,linenum,"extension library '%s' does not export a parser function", pathname);
			REJECT;
	 	}
		IN_MYCONTEXT output_debug("loader extension '%s' parser linked", libname);	

		loader_addhook((PARSERCALL)parser);

		// add init callback
		INITCALL initcall = (INITCALL) dlsym(lib,"on_init");
		if ( initcall )
		{
			my_instance->get_exec()->add_initcall(initcall);
		}

		// add term callback
		TERMCALL termcall = (TERMCALL) dlsym(lib,"on_term");
		if ( termcall )
		{
			my_instance->get_exec()->add_termcall(termcall);
		}

		// add exit callback
		EXITCALL exitcall = (EXITCALL) dlsym(lib,"term");
		if ( exitcall )
		{
			my_instance->add_on_exit(exitcall);
		}

		ACCEPT;
		DONE;
	}
	else 
	{
		for ( LOADERHOOK *hook = loaderhooks ; hook != NULL ; hook = hook->next )
		{
			if ( TERM(hook->call(HERE)) )
			{
				ACCEPT;
				DONE;
			}
		}
		REJECT;
	}
}

int GldLoader::gridlabd_file(PARSER)
{
	START;
	if WHITE {ACCEPT; DONE;}
	OR if LITERAL(";") {ACCEPT; DONE;}
	OR if TERM(line_spec(HERE)) { ACCEPT; DONE; }
	OR if TERM(object_block(HERE,NULL,NULL)) {ACCEPT; DONE;}
	OR if TERM(class_block(HERE)) {ACCEPT; DONE;}
	OR if TERM(module_block(HERE)) {ACCEPT; DONE;}
	OR if TERM(clock_block(HERE)) {ACCEPT; DONE;}
	OR if TERM(import(HERE)) {ACCEPT; DONE; }
	OR if TERM(export_model(HERE)) {ACCEPT; DONE; }
	OR if TERM(library(HERE)) {ACCEPT; DONE; }
	OR if TERM(schedule(HERE)) {ACCEPT; DONE; }
	OR if TERM(instance_block(HERE)) {ACCEPT; DONE; }
	OR if TERM(gui(HERE)) {ACCEPT; DONE;}
	OR if TERM(extern_block(HERE)) {ACCEPT; DONE; }
	OR if TERM(filter_block(HERE)) {ACCEPT; DONE; }
	OR if TERM(global_declaration(HERE)) {ACCEPT; DONE; }
	OR if TERM(link_declaration(HERE)) { ACCEPT; DONE; }
	OR if TERM(script_directive(HERE)) { ACCEPT; DONE; }
	OR if TERM(dump_directive(HERE)) { ACCEPT; DONE; }
	OR if TERM(modify_directive(HERE)) { ACCEPT; DONE; }
	OR if TERM(loader_hook(HERE)) { ACCEPT; DONE; }
	OR if (*(HERE)=='\0') {ACCEPT; DONE;}
	else
	{
		syntax_error_here(HERE);
		REJECT;
	}
	DONE;
}

int GldLoader::replace_variables(char *to,char *from,int len,int warn)
{
	char *p, *e=from;
	int n = 0;
	while ((p=strstr(e,"${"))!=NULL)
	{
		char varname[1024];
		if (sscanf(p+2,"%1024[^}]",varname)==1)
		{
			char *env = getenv(varname);
			const char *var;
			int m = (int)(p-e);
			strncpy(to+n,e,m);
			n += m;
			var =  global_getvar(varname,to+n,len-n);
			if (var!=NULL)
				n+=(int)strlen(var);
			else if (env!=NULL)
			{
				strncpy(to+n,env,len-n);
				n+=(int)strlen(env);
			}
			else if ( warn )
			{
				/* this must be benign because otherwise macros that are inactive fail when they shouldn't */
				output_warning("%s(%d): variable '%s' not found", filename, linenum, varname);
				/* TROUBLESHOOT
					A macro refers to a variable that is not defined.  Correct the variable reference, or
					define the variable before using it and try again.
				 */
			}
			e = strchr(p,'}');
			if (e==NULL)
				goto Unterminated;
			e++;
		}
		else
		{
Unterminated:
			syntax_error(filename,linenum,"unterminated variable name %.10p...", p);
			return 1;
		}
	}

	if ((int)strlen(e)<len-n)
	{
		strcpy(to+n,e);
		return (int)strlen(to);
	}
	else
	{
		syntax_error(filename,linenum,"insufficient buffer space to continue");
		return -1;
	}
}

int GldLoader::buffer_read(FILE *fp, char *buffer, char *filename, int size)
{
	char line[65536];
	int n=0;
	int linenum=0;
	int startnest = nesting;
	while ( fgets(line,sizeof(line),fp) != NULL )
	{
		int len;
		char subst[65536];

		/* comments must have preceding whitespace in macros */
		char *c = ( ( line[0] != '#' ) ? strstr(line,"//") : strstr(line, " " "//") );
		linenum++;
		if ( c != NULL ) 
		{
			/* truncate at comment */
			strcpy(c,"\n");
		}
		len = (int)strlen(line);
		if ( len >= size-1 )
		{
			return 0;
		}

		/* expand variables */
		if ( (len=replace_variables(subst,line,sizeof(subst),suppress==0)) >= 0 )
		{
			strcpy(line,subst);
		}
		else
		{
			syntax_error(filename,linenum,"unable to continue");
			return -1;
		}

		/* expand macros */
		if ( line[0] == '#' )
		{
			/* macro disables reading */
			if ( process_macro(line,sizeof(line),filename,linenum) == FALSE )
			{
				return 0;
			}
			len = (int)strlen(line);
			strcat(buffer,line);
			buffer += len;
			size -= len;
			n += len;
		}

		/* if reading is enabled */
		else if ( suppress == 0 )
		{
			strcpy(buffer,subst);
			buffer+=len;
			size -= len;
			n+=len;
		}
	}
	if ( nesting != startnest )
	{
		syntax_error(filename,linenum,"Unbalanced #if/#endif at %s(%d) ~ started with nestlevel %i, ending %i",filename,macro_line[nesting-1], startnest, nesting);
		return -1;
	}
	return n;
}

GldLoader::FORLOOPSTATE GldLoader::for_set_state(GldLoader::FORLOOPSTATE n)
{
	const char *str[] = {"FOR_NONE","FOR_BODY","FOR_REPLAY"};
	FORLOOPSTATE m = forloopstate;
	forloopstate = n;
	if ( forloop_verbose ) output_verbose("forloop state changed from '%s' to '%s'",str[(int)m],str[(int)n]);
	return m;
}

bool GldLoader::for_is_state(GldLoader::FORLOOPSTATE n)
{
	return for_get_state() == n;
}

// Open a new instance of the forloop machine
// Returns: 'true' if forloop opened, 'false' if forloop not opened
bool GldLoader::for_open(const char *var, const char *range)
{
	if ( forloop != NULL )
	{
		syntax_error(filename,linenum,"nested forloop not supported");
		return false;
	}
	forloop = strdup(range);
	forvar = strdup(var);
	if ( forloop_verbose ) output_verbose("beginning forloop on variable '%s' in range [%s]", forvar, forloop);			
	for_set_state(FOR_BODY);
	return true;
}

// Update the global variable of the forloop machine
// Returns: the next value, or NULL if not remains
const char * GldLoader::for_setvar(void)
{
	const char *value = strtok_r(forvalue==NULL?forloop:NULL," ",&lastfor);
	if ( value != NULL )
	{
		if ( forloop_verbose ) output_verbose("setting for variable '%s' to '%s'",forvar,value);
		bool old = global_strictnames;
		global_strictnames = false;
		global_setvar(forvar,value);
		global_strictnames = old;
	}
	else
	{
		if ( forloop_verbose ) output_verbose("no more values for variable '%s' after '%s'",forvar,forvalue);
	}
	return value;
}

// Capture a GLM line to the forloop machine to replay later
bool GldLoader::for_capture(const char *line)
{
	if ( strncmp(line,"#done",5) == 0 )
	{
		if ( forloop_verbose ) output_verbose("capture of forloop body done with after %d lines", forbuffer.size());
		for_set_state(FOR_REPLAY);
		return false;
	}
	else
	{
		if ( forloop_verbose ) output_verbose("capturing forloop body line %d as '%s'", forbuffer.size(), line);
		forbuffer.push_back(std::string(line));
		forbufferline = forbuffer.end();
		return true;
	}
}

// Replay the next line in the forloop
const char *GldLoader::for_replay(void)
{
	// need to get first/next value in list
	if ( forbufferline == forbuffer.end() )
	{
		if ( forloop_verbose ) output_verbose("end of replay buffer with forloop var '%s'='%s'", forvar,forvalue);
		forvalue = for_setvar();
		forbufferline = forbuffer.begin();
	}

	// no values left
	if ( forvalue == NULL )
	{
		output_verbose("forloop in var '%s' replay complete", forvar, forloop);	
		if ( forloop ) free(forloop);
		lastfor = NULL;
		if ( forvar ) free(forvar);
		forvalue = NULL;
		forbuffer.clear();
		forbufferline = forbuffer.end();
		for_set_state(FOR_NONE);
		return NULL;
	}
	else
	{
		// get next line
		const char *line = (forbufferline++)->c_str();
		if ( forloop_verbose ) output_verbose("forloop replaying line '%s' with '%s'='%s'", line,forvar,forvalue);
		return line;
	}
}

void GldLoader::load_add_language(const char *name, bool (*parser)(const char*))
{
	LANGUAGE *item = new LANGUAGE;
	item->name = strdup(name);
	item->parser = parser;
	item->next = language_list;
	language_list = item;
}

int GldLoader::set_language(const char *name)
{
	if ( name == NULL )
	{
		if ( language == NULL )
		{
			syntax_error(filename,linenum,"no language set");
			return FALSE;
		}
		language = NULL;
		return TRUE;
	}
	for ( language = language_list ; language != NULL ; language = language->next  )
	{
		if ( strcmp(language->name,name) == 0 )
		{
			return TRUE;
		}
	}
	syntax_error(filename,linenum,"language '%s' not recognized", name);
	return FALSE;
}

int GldLoader::buffer_read_alt(FILE *fp, char *buffer, char *filename, int size)
{
	char line[0x4000];
	int n = 0, i = 0;
	int _linenum=0;
	int startnest = nesting;
	int bnest = 0, quote = 0;
	int hassc = 0; // has semicolon
	int quoteline = 0;
	while ( for_is_state(FOR_REPLAY) || fgets(line,sizeof(line),fp) != NULL )
	{
		int len;
		char subst[65536];

		if ( for_is_state(FOR_BODY) && for_capture(line) )
		{
			continue;
		}
		if ( for_is_state(FOR_REPLAY) )
		{
			const char *replay = for_replay();
			if ( replay )
			{
				// load next line
				strcpy(line,replay);
			}
			else
			{
				// done, resume normal processing of input stream
				continue;
			}
		}
		else 
		{
			/* comments must have preceding whitespace in macros */
			char *c = line[0]!='#'?strstr(line,"//"):strstr(line, " " "//");
			_linenum++;
			if ( c != NULL ) /* truncate at comment */
			{
				strcpy(c,"\n");
			}
			len = (int)strlen(line);
			if ( len >= size-1 )
			{
				output_error("load.c: buffer exhaustion reading %i lines past line %i", _linenum, linenum);
				if ( quote != 0 )
				{
					output_error("look for an unterminated doublequote string on line %i", quoteline);
				}
				return 0;
			}
		}
	
		// expand variables
		if ( (len=replace_variables(subst,line,sizeof(subst),suppress==0)) >= 0 )
		{
			strcpy(line,subst);
		}
		else
		{
			syntax_error(filename,_linenum,"unable to continue");
			return -1;
		}

		/* expand macros */
		const char *m = line;
		while ( isspace(*m) ) m++;
		if ( get_language() || m[0] == '#' )
		{
			/* macro disables reading */
			if ( process_macro(line,sizeof(line),filename,linenum + _linenum - 1) == FALSE )
			{
				return 0;
			} 
			else 
			{
				++hassc;
			}
			strcpy(buffer,line);
			len = (int)strlen(buffer); // include anything else in the buffer, then advance
			buffer += len;
			size -= len;
			n += len;
		}

		/* if reading is enabled */
		else if ( suppress == 0 )
		{
			strcpy(buffer,subst);
			buffer+=len;
			size -= len;
			n+=len;
			for ( i = 0 ; i < len ; ++i )
			{
				if ( quote == 0 ) 
				{
					if ( subst[i] == '\"' )
					{
						quoteline = linenum + _linenum - 1;
						quote = 1;
					} 
					else if ( subst[i] == '{' )
					{
						++bnest;
						++hassc;
						// @TODO push context
					} 
					else if ( subst[i] == '}' ) 
					{
						--bnest;
						// @TODO pop context
					} 
					else if( subst[i] == ';' )
					{
						++hassc;
					}
				} 
				else 
				{
					if ( subst[i] == '\"' )
					{
						quote = 0;
					}
				}
			}
		} 
		else 
		{
			strcpy(buffer,"\n");
			buffer+=strlen("\n");
			size -= 1;
			n += 1;
		}
		if ( bnest == 0 && hassc > 0 && nesting == startnest ) // make sure we read ALL of an #if block, if possible
		{ 
			/* end of block */
			return n;
		}

	}
	if ( quote != 0 )
	{
		output_warning("unterminated doublequote string");
	}
	if ( bnest != 0 )
	{
		output_warning("incomplete loader block");
	}
	if ( nesting != startnest )
	{
		syntax_error(filename,_linenum,"Unbalanced #if/#endif at %s(%d) ~ started with nestlevel %i, ending %i",filename,macro_line[nesting-1], startnest, nesting);
		return -1;
	}
	return n;
}


int GldLoader::include_file(char *incname, char *buffer, int size, int _linenum)
{
	int move = 0;
	char *p = buffer;
	int count = 0;
	char *ext = 0;
	char *name = 0;
	struct stat stat;
	char ff[1024];
	FILE *fp = 0;
	char buffer2[20480];
	unsigned int old_linenum = _linenum;
	/* check include list */
	INCLUDELIST *list;
	INCLUDELIST *my = (INCLUDELIST *)malloc(sizeof(INCLUDELIST));//={incname,include_list}; /* REALLY BAD IDEA ~~ "this" is a reserved C++ keyword */

	strcpy(my->file, incname);
	my->next = include_list;

	buffer2[0]=0;
	
	for (list = include_list; list != NULL; list = list->next)
	{
		if (strcmp(incname, list->file) == 0 && !global_reinclude )
		{
			syntax_error(incname,_linenum,"include file has already been included");
			return 0;
		}
	}

	/* if source file, add to header list and keep moving */
	ext = strrchr(incname, '.');
	name = strrchr(incname, '/');
	if (ext>name) {
		if(strcmp(ext, ".hpp") == 0 || strcmp(ext, ".h")==0 || strcmp(ext, ".c") == 0 || strcmp(ext, ".cpp") == 0){
			// append to list
			for (list = header_list; list != NULL; list = list->next){
				if(strcmp(incname, list->file) == 0){
					// normal behavior
					return 0;
				}
			}
			my->next = header_list;
			header_list = my;
		}
	} else { /* no extension */
		for (list = header_list; list != NULL; list = list->next){
			if(strcmp(incname, list->file) == 0){
				// normal behavior
				return 0;
			}
		}
		my->next = header_list;
		header_list = my;
	}

	/* open file */
	fp = find_file(incname,NULL,R_OK,ff,sizeof(ff)) ? fopen(ff, "rt") : NULL;
	
	if(fp == NULL){
		syntax_error(incname,_linenum,"include file open failed: %s", errno?strerror(errno):"(no details)");
		return -1;
	}
	else
	{
		IN_MYCONTEXT output_verbose("include_file(char *incname='%s', char *buffer=0x%p, int size=%d): search of GLPATH='%s' result is '%s'",
			incname, buffer, size, getenv("GLPATH") ? getenv("GLPATH") : "NULL", ff);
	}

	old_linenum = linenum;
	linenum = 1;

	if(fstat(fileno(fp), &stat) == 0){
		if(stat.st_mtime > modtime){
			modtime = stat.st_mtime;
		}

		//if(size < stat.st_size){
			/** @todo buffer must grow (ticket #31) */
			/* buffer = realloc(buffer,size+stat.st_size); */
		//	output_message("%s(%d): unable to grow size of read buffer to include file", incname, linenum);
		//	return 0;
		//}
	} else {
		syntax_error(incname,_linenum,"unable to get size of included file");
		return -1;
	}

	IN_MYCONTEXT output_verbose("%s(%d): included file is %d bytes long", incname, old_linenum, stat.st_size);

	/* reset line counter for parser */
	include_list = my;
	//count = buffer_read(fp,buffer,incname,size); // fread(buffer,1,stat.st_size,fp);

	move = buffer_read_alt(fp, buffer2, incname, 20479);
	while(move > 0){
		count += move;
		p = buffer2; // grab a block
		while(*p != 0){
			// and process it
			move = gridlabd_file(p);
			if(move == 0)
				break;
			p += move;
		}
		if(*p != 0){
			// failed if we didn't parse the whole thing
			count = -1;
			break;
		}
		move = buffer_read_alt(fp, buffer2, incname, 20479);
	}

	//include_list = my.next;

	linenum = old_linenum;
	fclose(fp);
	return count;
}

/** @return 1 if the variable is autodefined */
static int is_autodef(char *value)
{
#ifdef WIN32
	if ( strcmp(value,"WINDOWS")==0 ) return 1;
#elif defined APPLE
	if ( strcmp(value,"APPLE")==0 ) return 1;
#elif defined LINUX
	if ( strcmp(value,"LINUX")==0 ) return 1;
#endif

#ifdef _DEBUG
	if ( strcmp(value,"DEBUG")==0 ) return 1;
#endif

#ifdef HAVE_MATLAB
	if ( strcmp(value,"MATLAB")==0 ) return 1;
#endif

#ifdef HAVE_PYTHON
	if ( strcmp(value,"PYTHON")==0 ) return 1;
#endif

	return 0;
}

/* started processes */
#include "threadpool.h"
#include "signal.h"

void GldLoader::kill_processes(void)
{
	while ( threadlist != NULL )
	{
		struct s_threadlist *next = threadlist->next;
		int sig = SIGTERM;
		int rc = pthread_kill(*(threadlist->data),sig);
		switch ( rc ) {
		case 0:
			IN_MYCONTEXT output_debug("killing thread %p", threadlist->data);
			break;
		case ESRCH:
			output_error("unable to kill thread %p (no such thread)", threadlist->data);
			break;
		case EINVAL:
			output_error("unable to kill thread %p (signal %d invalid/ignored)", threadlist->data, sig);
			break;
		default:
			output_error("unable to kill thread %p (unknown return code %d)", threadlist->data, rc);
			break;
		}
		free(threadlist->data);
		threadlist=next;
	}
}

/** @return -1 on failure, thread_id on success **/
void* GldLoader::start_process(const char *cmd)
{
	static bool first = true;
	pthread_t *pThreadInfo = (pthread_t*)malloc(sizeof(pthread_t));
	struct s_threadlist *thread = (struct s_threadlist*)malloc(sizeof(struct s_threadlist));
	char *args = (char*)malloc(strlen(cmd)+1);
	strcpy(args,cmd);
	if ( thread==NULL || pThreadInfo==NULL || pthread_create(pThreadInfo,NULL,(void*(*)(void*))system,args)!=0 )
	{
		syntax_error(filename,linenum,"unable to create thread to start '%s'", cmd);
		return NULL;
	}
	else
	{
		IN_MYCONTEXT output_debug("creating thread %p for process '%s'", pThreadInfo, cmd);
	}
	thread->data = pThreadInfo;
	thread->next = threadlist;
	threadlist = thread;
	if ( first )
	{
		atexit(kill_processes);
		first = false;
	}
	return threadlist;
}

/** @return TRUE/SUCCESS for a successful macro read, FALSE/FAILED on parse error (which halts the loader) */
int GldLoader::process_macro(char *line, int size, char *_filename, int linenum)
{
	char *var, *val, *save;
	char buffer[64];
	if ( get_language() )
	{
		const char *m = line;
		while ( isspace(*m) ) m++;
		int status;
		if ( strncmp(m,"#end",4) == 0 )
		{
			status = language->parser(NULL);
			set_language(NULL);
		}
		else
		{
			status = language->parser(line);
		}
		if ( status == true )
		{
			strcpy(line,"\n");
		}
		return status;
	}
	while ( isspace(*line) ) line++; // trim
	if (strncmp(line,"#endif",6)==0)
	{
		if (nesting>0)
		{
			// @TODO pop 'if' context
			nesting--;
			suppress &= ~(1<<nesting);
		}
		else{
			syntax_error(filename,linenum,"#endif is mismatched");
		}
		strcpy(line,"\n");

		return TRUE;
	}
	else if (strncmp(line,"#else",5)==0)
	{
		char *term;

		// @TODO pop 'if' context (old context)
		// @TODO push 'if' context (else context)

		if ( (suppress&(1<<(nesting-1))) == (1<<(nesting-1)) ){
			suppress &= ~(1<<(nesting-1));
		} else {
			suppress |= (1<<(nesting-1));
		}
		term = line+5;
		strip_right_white(term);
		if(strlen(term)!=0)
		{
			syntax_error(filename,linenum,"#else macro should not contain any terms");
			return FALSE;
		}
		strcpy(line,"\n");
		return TRUE;
	}
	else if (strncmp(line,"#ifdef",6)==0)
	{
		char *term = strchr(line+6,' ');
		char value[1024];
		if (term==NULL)
		{
			syntax_error(filename,linenum,"#ifdef macro missing term");
			return FALSE;
		}
		//if (sscanf(term+1,"%[^\n\r]",value)==1 && global_getvar(value, buffer, 63)==NULL && getenv(value)==NULL)
		strcpy(value, strip_right_white(term+1));
		if ( !is_autodef(value) && global_getvar(value, buffer, 63)==NULL && getenv(value)==NULL){
			suppress |= (1<<nesting);
		}
		macro_line[nesting] = linenum;
		nesting++;
		// @TODO push 'if' context

		strcpy(line,"\n");
		return TRUE;
	}
	else if (strncmp(line,"#ifexist",8)==0)
	{
		char *term = strchr(line+8,' ');
		char value[1024];
		char path[1024];
		if (term==NULL)
		{
			syntax_error(filename,linenum,"#ifexist macro missing term");
			return FALSE;
		}
		while(isspace((unsigned char)(*term)))
			++term;
		//if (sscanf(term,"\"%[^\"\n]",value)==1 && find_file(value, NULL, 0)==NULL)
		strcpy(value, strip_right_white(term));
		if(value[0] == '"'){
			char stripbuf[1024];
			sscanf(value, "\"%[^\"\n]", stripbuf);
			strcpy(value, stripbuf);
		}
		if (find_file(value, NULL, F_OK, path,sizeof(path))==NULL)
			suppress |= (1<<nesting);
		macro_line[nesting] = linenum;
		nesting++;
		// @TODO push 'file' context
		strcpy(line,"\n");
		return TRUE;
	}
	else if (strncmp(line,"#ifndef",7)==0)
	{
		char *term = strchr(line+7,' ');
		char value[1024];
		if (term==NULL)
		{
			syntax_error(filename,linenum,"#ifndef macro missing term");
			return FALSE;
		}
		//if (sscanf(term+1,"%[^\n\r]",value)==1 && global_getvar(value, buffer, 63)!=NULL || getenv(value)!=NULL))
		strcpy(value, strip_right_white(term+1));
		if(global_getvar(value, buffer, 63)!=NULL || getenv(value)!=NULL){
			suppress |= (1<<nesting);
		}
		macro_line[nesting] = linenum;
		nesting++;
		// @TODO push 'if' context
		strcpy(line,"\n");
		return TRUE;
	}
	else if (strncmp(line,"#if",3)==0)
	{
		char var[32], op[4];
		const char *value;
		char val[1024], junk[1024]="";
		if ( ( sscanf(line+4,"%31[a-zA-Z0-9_:.] %3[!<>=] \"%1023[^\"]\" %1023[^\n]\n",var,op,val,junk) < 3
				&& sscanf(line+4,"%31[a-zA-Z0-9_:.] %3[!<>=] '%1023[^']' %1023[^\n]\n",var,op,val,junk) < 3
				&& sscanf(line+4,"%31[a-zA-Z_0-9_:.] %3[!<>=] %1023[^ \t\n] %1023[^\n]\n",var,op,val,junk) < 3 )
				|| strcmp(junk,"") != 0 )
		{
			syntax_error(filename,linenum,"#if macro statement syntax error");
			strcpy(line,"\n");
			return FALSE;
		}
		value =  ( global_literal_if ? var : global_getvar(var, buffer, 63) );
		if ( value==NULL )
		{
			if ( global_relax_undefined_if )
				value = "";
			else
			{
				syntax_error(filename,linenum,"%s is not defined",var);
				strcpy(line,"\n");
				return FALSE;
			}
		}
		if (strcmp(op,"<")==0) { if (!(strcmp(value,val)<0)) suppress|=(1<<nesting); }
		else if (strcmp(op,">")==0) { if (!(strcmp(value,val)>0)) suppress|=(1<<nesting); }
		else if (strcmp(op,">=")==0) { if (!(strcmp(value,val)>=0)) suppress|=(1<<nesting); }
		else if (strcmp(op,"<=")==0) { if (!(strcmp(value,val)<=0)) suppress|=(1<<nesting); }
		else if (strcmp(op,"==")==0) { if (!(strcmp(value,val)==0)) suppress|=(1<<nesting); }
		else if (strcmp(op,"!=")==0) { if (!(strcmp(value,val)!=0)) suppress|=(1<<nesting); }
		else
		{
			syntax_error(filename,linenum,"operator %s is not recognized",op);
			strcpy(line,"\n");
			return FALSE;
		}
		macro_line[nesting] = linenum;
		nesting++;
		// @TODO push 'if' context
		strcpy(line,"\n");
		return TRUE;
	}

	/* handles suppressed macros */
	if (suppress!=0)
	{
		strcpy(line,"\n");
		return TRUE;
	}

	/* macros that are short for other macros */
	if ( strncmp(line,"#insert",7)==0 )
	{
		char name[1024];
		char values[1024]="";
		if ( sscanf(line+7,"%*[ \t]%[^(](%[^)])",name,values)==0 )
		{
			syntax_error(filename,linenum,"#insert syntax error -- name not found");
			return FALSE;
		}
		sprintf(line,"#include using(%s) \"%s.glm\"",values,name);
		/* fall through to normal parsing of macros */
	}
	else /* add other macro macros here */
	{
		/* fall through to normal parsing of macros */
	}

	/* these macros can be suppressed */
	if (strncmp(line,"#include",8)==0)
	{
		char *term = strchr(line+8,' ');
		char value[1024];
		char oldfile[1024];
		GLOBALVAR *old_stack = NULL;
		if (term==NULL)
		{
			syntax_error(filename,linenum,"#include macro missing term");
			strcpy(line,"\n");
			return FALSE;
		}
		while(isspace((unsigned char)(*term)))
			++term;
		if ( sscanf(term,"using(%[^)])",value)==1 )
		{
			char *token, tmp[1024], *string=tmp;
			old_stack = global_getnext(NULL);
			strcpy(tmp,value);
			while ( (token=strsep(&string, ",")) != NULL)
			{
				char var[1024], val[1024];
				if ( sscanf(token,"%[^=]=%[^\n]",var,val)!=2 )
					syntax_error(filename,linenum,"unabled to set global %s", token);
				else
					global_push(var,val);
				global_reinclude = TRUE; // must enable reinclude for this to work more than once
			}
			term+=strlen(value)+7;
		}
		while(isspace((unsigned char)(*term)))
			++term;
		if (sscanf(term,"\"%[^\"]\"",value)==1)
		{
			int len = sprintf(line,"@%s;%d\n",value,0);
			line+=len; size-=len;
			strcpy(oldfile, filename);	// push old filename
			strcpy(filename, value);	// use include file name for errors while within context
			len=(int)include_file(value,line,size,linenum);
			strcpy(filename, oldfile);	// pop include filename, use calling filename
			if (len<0)
			{
				syntax_error(filename,linenum,"#include failed");
				include_fail = 1;
				strcpy(line,"\n");
				if ( old_stack ) global_restore(old_stack);
				return FALSE;
			}
			else
			{
				len = sprintf(line,"@%s;%d\n",filename,linenum);
				line+=len; size-=len;
				return size>0;
			}
		}
		else if (sscanf(term, "<%[^>]>", value) == 1)
		{
			/* C include file */
			IN_MYCONTEXT output_verbose("added C include for \"%s\"", value);
			append_code("#include <%s>\n",value);
			strcpy(line,"\n");
			if ( old_stack ) global_restore(old_stack);
			return TRUE;
		}
		else if ( sscanf(term, "[%[^]]]", value)==1 )
		{
			/* HTTP include */
			int len=0;
			char *p;
			FILE *fp;
			HTTPRESULT *http = http_read(value,0x40000);
			char tmpname[1024];
			if ( http==NULL )
			{
				output_error("%s(%d): unable to include [%s]", filename, linenum, value);
				if ( old_stack ) global_restore(old_stack);
				return FALSE;
			}
			
			/* local cache file name */
			len = sprintf(line,"@%s;%d\n",value,0);
			size -= len; line += len;
			strcpy(tmpname,value);
			for ( p=tmpname ; *p!='\0' ; p++ )
			{
				if ( isalnum(*p) || *p=='.' || *p=='-' || *p==',' || *p=='_' ) continue;
				*p = '_';
			}

			/* copy to local file - TODO check time stamps */
			if ( access(tmpname,R_OK)!=0 )
			{
				fp = fopen(tmpname,"wt");
				if ( fp==NULL )
				{
					output_error("%s(%d): unable to write temp file '%s'", filename, linenum, tmpname);
					if ( old_stack ) global_restore(old_stack);
					return FALSE;
				}
				fwrite(http->body.data,1,http->body.size,fp);
				fclose(fp);
			}

			/* load temp file */
			strcpy(oldfile,filename);
			strcpy(filename,tmpname);
			len = (int)include_file(tmpname,line,size,linenum);
			strcpy(filename,oldfile);
			if ( len<0 )
			{
				output_error("%s(%d): unable to include load [%s] from temp file '%s'", filename, linenum, value,tmpname);
				if ( old_stack ) global_restore(old_stack);
				return FALSE;
			}
			else
			{
				sprintf(line+len,"@%s;%d\n",filename,linenum);
				if ( old_stack ) global_restore(old_stack);
				return TRUE;
			}
		}
		else
		{
			char *eol = term+strlen(term)-1;
			if ( *eol == '\n' ) *eol = '\0';
			syntax_error(filename,linenum,"'#include %s' failed", term);
			strcpy(line,"\n");
			if ( old_stack ) global_restore(old_stack);
			return FALSE;
		}
	}
	else if (strncmp(line,"#setenv",7)==0)
	{
		char *term = strchr(line+7,' ');
		char value[65536];
		if (term==NULL)
		{
			syntax_error(filename,linenum,"#setenv macro missing term");
			strcpy(line,"\n");
			return FALSE;
		}
		//if (sscanf(term+1,"%[^\n\r]",value)==1)
		strcpy(value, strip_right_white(term+1));
		var = strtok_r(value, "=", &save);
                    val = strtok_r(NULL, "=", &save);
                    setenv(var, val, 1);
		strcpy(line,"\n");
		return SUCCESS;
	}
	else if (strncmp(line,"#set",4)==0)
	{
		char *term = strchr(line+4,' ');
		char value[1024];
		if (term==NULL)
		{
			syntax_error(filename,linenum,"#set macro missing term");
			strcpy(line,"\n");
			return FALSE;
		}
		//if (sscanf(term+1,"%[^\n\r]",value)==1)
		strcpy(value, strip_right_white(term+1));
		STATUS result;
		if (strchr(value,'=')==NULL)
		{
			syntax_error(filename,linenum,"#set missing assignment");
			return FAILED;
		}
		else
		{
			int oldstrict = global_strictnames;
			global_strictnames = TRUE;
			result = global_setvar(value);
			global_strictnames = strncmp(value,"strictnames=",12)==0 ? global_strictnames : oldstrict;
			if (result==FAILED)
				syntax_error(filename,linenum,"#set term not found");
			strcpy(line,"\n");
			return result==SUCCESS;
		}
	}
	else if (strncmp(line,"#binpath",8)==0)
	{
		output_error("#binpath is no longer supported, use PATH environment variable instead");
		return FALSE;
	}
	else if (strncmp(line,"#libpath",8)==0)
	{
		output_error("#libpath is no longer supported, use LDFLAGS environment variable instead");
		return FALSE;
	}
	else if (strncmp(line,"#incpath",8)==0)
	{
		output_error("#incpath is no longer supported, use CXXFLAGS environment variable instead");
		return FALSE;
	}
	else if (strncmp(line,"#define",7)==0)
	{
		char *term = strchr(line+7,' ');
		char value[1024];
		STATUS result;
		int oldstrict = global_strictnames;
		if (term==NULL)
		{
			syntax_error(filename,linenum,"#define macro missing term");
			strcpy(line,"\n");
			return FALSE;
		}
		strcpy(value, strip_right_white(term+1));
		if (strchr(value,'=')==NULL)
			strcat(value,"="); // void entry
		global_strictnames = FALSE;
		result = global_setvar(value,"\"\""); // extra "" is used in case value is term is empty string
		global_strictnames = oldstrict;
		if (result==FAILED)
			syntax_error(filename,linenum,"#define term not found");
		strcpy(line,"\n");
		return result==SUCCESS;
	}
	else if (strncmp(line,"#print",6)==0)
	{
		char *term = strchr(line+6,' ');
		char value[1024];
		if (term==NULL)
		{
			syntax_error(filename,linenum,"#print missing message text");
			strcpy(line,"\n");
			return FALSE;
		}
		strcpy(value, strip_right_white(term+1));
		output_message("%s(%d): %s", filename, linenum, value);
		strcpy(line,"\n");
		return TRUE;
	}
	else if (strncmp(line,"#verbose",6)==0)
	{
		char *term = strchr(line+6,' ');
		char value[1024];
		if (term==NULL)
		{
			syntax_error(filename,linenum,"#print missing message text");
			strcpy(line,"\n");
			return FALSE;
		}
		strcpy(value, strip_right_white(term+1));
		output_verbose("%s(%d): %s", filename, linenum, value);
		strcpy(line,"\n");
		return TRUE;
	}
	else if (strncmp(line,"#error",6)==0)
	{
		char *term = strchr(line+6,' ');
		char value[1024];
		if (term==NULL)
		{
			syntax_error(filename,linenum,"#error missing expression");
			strcpy(line,"\n");
			return FALSE;
		}
		strcpy(value, strip_right_white(term+1));
		output_error_raw("%s(%d):\t%s", filename, linenum, value);
		strcpy(line,"\n");
		return FALSE;
	}
	else if (strncmp(line,"#warning",8)==0)
	{
		char *term = strchr(line+8,' ');
		char value[1024];
		if (term==NULL)
		{
			syntax_error(filename,linenum,"#warning missing message text");
			strcpy(line,"\n");
			return FALSE;
		}
		strcpy(value, strip_right_white(term+1));
		output_warning("%s(%d): %s", filename, linenum, value);
		strcpy(line,"\n");
		return TRUE;
	}
	else if (strncmp(line,"#debug",6)==0)
	{
		char *term = strchr(line+8,' ');
		char value[1024];
		if (term==NULL)
		{
			syntax_error(filename,linenum,"#debug missing message text");
			strcpy(line,"\n");
			return FALSE;
		}
		strcpy(value, strip_right_white(term+1));
		IN_MYCONTEXT output_debug("%s(%d): %s", filename, linenum, value);
		strcpy(line,"\n");
		return TRUE;
	}
	else if (strncmp(line,"#system",7)==0)
	{
		char *term = strchr(line+7,' ');
		char value[1024];
		if (term==NULL)
		{
			syntax_error(filename,linenum,"#system missing system call");
			strcpy(line,"\n");
			return FALSE;
		}
		strcpy(value, strip_right_white(term+1));
		IN_MYCONTEXT output_debug("%s(%d): executing system(char *cmd='%s')", filename, linenum, value);
		global_return_code = system(value);
		if( global_return_code==127 || global_return_code==-1 )
		{
			syntax_error(filename,linenum,"#system %s -- system('%s') failed with status %d", value, value, global_return_code);
			strcpy(line,"\n");
			return FALSE;
		}
		else
		{
			strcpy(line,"\n");
			return TRUE;
		}
	}
	else if ( strncmp(line,"#command",8) == 0 )
	{
		char *command = strchr(line+8,' ');
		if ( command == NULL )
		{
			syntax_error(filename,linenum,"#command missing call");
			strcpy(line,"\n");
			return FALSE;
		}
		while ( isspace(*command) && *command != '\0' )
		{
			command++;
		}
		char command_line[1024];
		sprintf(command_line,"%s/gridlabd-%s",global_execdir,command);
		output_verbose("executing system(%s)", command_line);
		global_return_code = system(command_line);
		if( global_return_code != 0 )
		{
			syntax_error(filename,linenum,"#command %s -- system('%s') failed with status %d", command, command_line, global_return_code);
			strcpy(line,"\n");
			return FALSE;
		}
		else
		{
			strcpy(line,"\n");
			return TRUE;
		}
	}
	else if (strncmp(line,"#exec",5)==0)
	{
		char *term = strchr(line+5,' ');
		char value[1024];
		if (term==NULL)
		{
			syntax_error(filename,linenum,"#system missing system call");
			strcpy(line,"\n");
			return FALSE;
		}
		strcpy(value, strip_right_white(term+1));
		IN_MYCONTEXT output_debug("%s(%d): executing system(char *cmd='%s')", filename, linenum, value);
		global_return_code = system(value);
		if( global_return_code != 0 )
		{
			syntax_error(filename,linenum,"#exec %s -- system('%s') failed with status %d", value, value, global_return_code);
			strcpy(line,"\n");
			return FALSE;
		}
		else
		{
			strcpy(line,"\n");
			return TRUE;
		}
	}
	else if (strncmp(line,"#start",6)==0)
	{
		char *term = strchr(line+6,' ');
		char value[1024];
		if (term==NULL)
		{
			syntax_error(filename,linenum,"#start missing system call");
			strcpy(line,"\n");
			return FALSE;
		}
		strcpy(value, strip_right_white(term+1));
		IN_MYCONTEXT output_debug("%s(%d): executing system(char *cmd='%s')", filename, linenum, value);
		if( start_process(value)==NULL )
		{
			syntax_error(filename,linenum,"#start %s -- failed", value);
			strcpy(line,"\n");
			return FALSE;
		}
		else
		{
			strcpy(line,"\n");
			return TRUE;
		}
	}
	else if ( strncmp(line,"#option",7)==0 )
	{
		char *term = strchr(line+7,' ');
		char value[1024];
		if (term==NULL)
		{
			syntax_error(filename,linenum,"#option missing command option name");
			strcpy(line,"\n");
			return FALSE;
		}
		strcpy(value, strip_right_white(term+1));
		strcpy(line,"\n");
		return cmdarg_runoption(value)>=0;
	}
	else if ( strncmp(line,"#wget",5)==0 || strncmp(line,"#curl",5)==0 )
	{
		char url[1024], file[1024];
		size_t n = sscanf(line+5,"%s %[^\n\r]",url,file);
		strcpy(line,"\n");
		if ( n<1 )
		{
			syntax_error(filename,linenum,"#wget missing url");
			return FALSE;
		}
		else if ( n==1 )
		{
			char *basename = strrchr(url,'/');
			if ( basename==NULL )
			{
				syntax_error(filename,linenum,"unable to extract basename of URL '%s'", url);
				return FALSE;
			}
			strncpy(file,basename+1,sizeof(file)-1);
		}
		try 
		{
			GldCurl(url,file);
		}
		catch (const char *msg)
		{
			output_warning("GldCurl(remote='%s', local='%s') failed: reverting to insecure http_saveas() call", url,file);
			if ( http_saveas(url,file)==0 )
			{
				syntax_error(filename,linenum,"unable to save URL '%s' as '%s'", url, file);
				return FALSE;
			}
		}
		return TRUE;
	}
	else if ( strncmp(line,"#sleep",6)==0 )
	{
		int msec = atoi(line+6);
		IN_MYCONTEXT output_debug("sleeping %.3f seconds...",msec/1000.0);
		exec_sleep(msec*1000);
		strcpy(line,"\n");
		return TRUE;
	}
	else if ( strncmp(line,"#on_exit",8) == 0 )
	{
		int xc;
		char cmd[1024];
		if ( sscanf(line+8,"%d %1023[^\n]",&xc,cmd) < 2 )
		{
			output_error_raw("%s(%d): " "#on_exit syntax error", filename,linenum);
			return FALSE;
		}
		else if ( ! my_instance->add_on_exit(xc,cmd) )
		{
			output_error_raw("%s(%d): " "#on_exit %d command '%s' failed", filename,linenum,xc,cmd);
			return FALSE;
		}
		else
		{
			strcpy(line,"\n");
			return TRUE;
		}
	}
	else if ( strncmp(line, "#begin",6) == 0 )
	{
		char name[256];
		if ( sscanf(line+7,"%s",name) == 0 )
		{
			output_error_raw("%s(%d): " "#begin macro missing language term", filename, linenum);
			return FALSE;
		}
		strcpy(line,"\n");
		return set_language(name);
	}
	else if ( strncmp(line, "#for",4) == 0 )
	{
		char var[64], range[1024];
		if ( sscanf(line+4,"%s in %[^\n]",var,range) == 2 )
		{
			strcpy(line,"\n");
			return for_open(var,range) ? TRUE : FALSE;
		}
		else
		{
			syntax_error(filename,linenum,"for macro syntax error");
			return FALSE;
		}
	}
	char cmd[1024];
	sprintf(cmd,"%s/" PACKAGE "-%s",global_execdir,strchr(line,'#')+1);
	int rc = system(cmd);
	if ( rc != 127 )
	{
		strcpy(line,"\n");
		return rc==0;
	}
	else
	{
		char tmp[1024], *p;
		strncpy(tmp,line,sizeof(tmp)-1);
		for ( p=tmp ; *p!='\0' ; p++ )
		{
			if ( isspace(*p) )
			{
				*p = '\0';
				break;
			}
		}
		syntax_error(filename,linenum,"%s macro is not recognized",tmp);
		strcpy(line,"\n");
		return FALSE;
	}
}

STATUS GldLoader::loadall_glm(const char *fname) /**< a pointer to the first character in the file name string */
{
	char file[1024];
	strcpy(file,fname);
	OBJECT *obj, *first = object_get_first();
	//char *buffer = NULL, *p = NULL;
	char *p = NULL;
	char buffer[20480];
	int fsize = 0;
	STATUS status=FAILED;
	struct stat stat;
	FILE *fp;
	int move = 0;
	errno = 0;

	fp = fopen(file,"rt");
	if (fp==NULL)
		goto Failed;
	if (fstat(fileno(fp),&stat)==0)
	{
		modtime = stat.st_mtime;
		fsize = stat.st_size;
	}
	if(fsize <= 1){
		// empty file short circuit
		return SUCCESS;
	}
	IN_MYCONTEXT output_verbose("file '%s' is %d bytes long", file,fsize);
	/* removed malloc check since it doesn't malloc any more */
	buffer[0] = '\0';

	move = buffer_read_alt(fp, buffer, file, 20479);
	while(move > 0){
		p = buffer; // grab a block
		while(*p != 0){
			// and process it
			move = gridlabd_file(p);
			if(move == 0)
				break;
			p += move;
		}
		if(*p != 0){
			// failed if we didn't parse the whole thing
			status = FAILED;
			break;
		}
		move = buffer_read_alt(fp, buffer, file, 20479);
	}

	if(p != 0){ /* did the file contain anything? */
		status = (*p=='\0' && !include_fail) ? SUCCESS : FAILED;
	} else {
		status = FAILED;
	}
	if (status==FAILED)
	{
		char *eol = NULL;
		if(p){
			eol = strchr(p,'\n');
		} 
		else 
		{
			static char *nulstr = NULL;
			if ( nulstr == NULL )
			{
				nulstr = strdup("");
			}
			p = nulstr;
		}
		if (eol!=NULL){
			*eol='\0';
		}
		syntax_error(file,linenum,"load failed at or near '%.12s...'",*p=='\0'?"end of line":p);
		if (p==0)
			output_error("%s doesn't appear to be a GLM file", file);
		goto Failed;
	}
	else if ((status=load_resolve_all())==FAILED)
		goto Failed;

	/* establish ranks */
	for (obj=first?first:object_get_first(); obj!=NULL; obj=obj->next)
		object_set_parent(obj,obj->parent);
	IN_MYCONTEXT output_verbose("%d object%s loaded", object_get_count(), object_get_count()>1?"s":"");
	goto Done;
Failed:
	if (errno!=0){
		output_error("unable to load '%s': %s", file, errno?strerror(errno):"(no details)");
		/*	TROUBLESHOOT
			In most cases, strerror(errno) will claim "No such file or directory".  This claim should be ignored in
			favor of prior error messages.
		*/
	}
Done:
	//free(buffer);
	free_index();
	linenum=1; // parser starts at one
	if (fp!=NULL) fclose(fp);
	return status;
}

TECHNOLOGYREADINESSLEVEL GldLoader::calculate_trl(void)
{
	char buffer[1024];
	CLASS *oclass;

	// start optimistically 
	TECHNOLOGYREADINESSLEVEL technology_readiness_level = TRL_PROVEN; 
	
	// examine each class loaded
	for ( oclass=class_get_first_class() ; oclass!=NULL ; oclass=oclass->next )
	{
		// if class is inferior
		if ( oclass->profiler.numobjs>0 && oclass->trl<technology_readiness_level )
		{	

			// downgrade trl
			technology_readiness_level = oclass->trl;
			IN_MYCONTEXT output_verbose("class '%s' TRL is %d", oclass->name, oclass->trl);
		}
	}
	IN_MYCONTEXT output_verbose("model TRL is %s", global_getvar("technology_readiness_level",buffer,sizeof(buffer)));
	return technology_readiness_level;
}

/** convert a non-GLM file to GLM, if possible */
bool GldLoader::load_import(const char *from, char *to, int len)
{
	const char *ext = strrchr(from,'.');
	if ( ext == NULL )
	{
		output_error("load_import(from='%s',...): invalid extension", from);
		return false;
	}
	char converter_name[1024], converter_path[1024];
	sprintf(converter_name,"%s2glm.py",ext+1);
	if ( find_file(converter_name, converter_path, R_OK, converter_path, sizeof(converter_path)) == NULL )
	{
		output_error("load_import(from='%s',...): converter %s2glm.py not found", from, ext+1);
		return false;
	}
	if ( strlen(from) >= (size_t)(len-1) )
	{
		output_error("load_import(from='%s',...): 'from' is too long to handle", from);
		return false;
	}
	strcpy(to,from);
	char *glmext = strrchr(to,'.');
	if ( glmext == NULL )
		strcat(to,".glm");
	else
		strcpy(glmext,".glm");
	char cmd[4096];
	sprintf(cmd,"python3 %s -i %s -o %s",converter_path,from,to);
	int rc = system(cmd);
	if ( rc != 0 )
	{
		output_error("%s: return code %d",converter_path,rc);
		return false;
	}
	return true;
}

STATUS GldLoader::load_python(const char *filename)
{
	char cmd[1024];
	sprintf(cmd,"/usr/local/bin/python3 %s",filename);
	return system(cmd)==0 ? SUCCESS : FAILED ;
}

/** Load a file
	@return STATUS is SUCCESS if the load was ok, FAILED if there was a problem
	@todo Rollback the model data if the load failed (ticket #32)
	@todo Support nested loads and maintain context during subloads (ticket #33)
 **/
STATUS GldLoader::loadall(const char *fname)
{
	try 
	{
		/* if nothing requested only config files are loaded */
		if ( fname == NULL )
			return SUCCESS;

		char file[1024] = "";
		if ( fname )
		{
			strcpy(file,fname);
		}
		char *ext = fname ? strrchr(file,'.') : NULL ;

		// python script

		if ( ext != NULL && strcmp(ext,".py") == 0 )
		{
			return load_python(fname);
		}
		// non-glm data file
		if ( ext != NULL && strcmp(ext,".glm") != 0 )
		{
			return load_import(fname,file,sizeof(file)) ? loadall(file) : FAILED;
		}
		unsigned int old_obj_count = object_get_count();
		char conf[1024];
		static int loaded_files = 0;
		STATUS load_status = FAILED;

		if ( old_obj_count > 1 && global_forbid_multiload )
		{
			output_error("loadall: only one file load is supported at this time.");
			return FAILED; /* not what they expected--do not proceed */
		}

		/* first time only */
		if ( loaded_files == 0 ) 
		{
			/* load the gridlabd.conf file */
			if (find_file("gridlabd.conf",NULL,R_OK,conf,sizeof(conf))==NULL)
			{
				output_warning("gridlabd.conf was not found");
				/* TROUBLESHOOT
					The <code>gridlabd.conf</code> was not found in the <b>GLPATH</b> environment path.
					This file is always loaded before a GLM file is loaded.
					Make sure that <b>GLPATH</b> includes the <code>.../etc</code> folder and try again.
				 */
			}
			else
			{
				strcpy(filename, "gridlabd.conf");
				if ( loadall_glm(conf)==FAILED )
				{
					return FAILED;
				}
			}

			/* load the debugger.conf file */
			if (global_debug_mode)
			{
				char dbg[1024];
				
				if (find_file("debugger.conf",NULL,R_OK,dbg,sizeof(dbg))==NULL)
				{
					output_warning("debugger.conf was not found");
					/* TROUBLESHOOT
						The <code>debugger.conf</code> was not found in the <b>GLPATH</b> environment path.
						This file is loaded when the debugger is enabled.
						Make sure that <b>GLPATH</b> includes the <code>.../etc</code> folder and try again.
					 */
				}
				else if (loadall_glm(dbg)==FAILED)
				{
					return FAILED;
				}
			}
		}

		/* handle default extension */
		strcpy(filename,file);
		if (ext==NULL || ext<file+strlen(file)-5)
		{
			ext = filename+strlen(filename);
			strcat(filename,".glm");
		}

		/* load the appropriate type of file */
		if (global_streaming_io_enabled || (ext!=NULL && isdigit(ext[1])) )
		{
			FILE *fp = fopen(file,"rb");
			if (fp==NULL || stream(fp,SF_IN)<0)
			{
				output_error("%s: unable to read stream", file);
				return FAILED;
			}
			else
			{
				load_status = SUCCESS;
			}
		}
		else if (ext==NULL || strcmp(ext, ".glm")==0)
		{
			load_status = loadall_glm(filename);
		}
		else
		{
			output_error("%s: unable to load unknown file type", filename, ext);
		}

		/* objects should not be started until all deferred schedules are done */
		if ( global_threadcount>1 )
		{
			if ( schedule_createwait()==FAILED )
			{
				syntax_error(filename,linenum,"load failed on schedule error");
				return FAILED;
			}
		}

		calculate_trl();

		loaded_files++;
		return load_status;
	}
	catch (const char *message)
	{
		output_error_raw("%s(%d): %s", filename, linenum, message);
		return FAILED;
	}
	catch (GldException *error)
	{
		output_error_raw("%s", error->get_message());
		delete error;
		return FAILED;
	}
	catch (...)
	{
		output_error_raw("%s(%d): unknown loader exception caught", filename, linenum);
		return FAILED;
	}
}<|MERGE_RESOLUTION|>--- conflicted
+++ resolved
@@ -1536,9 +1536,6 @@
 	double val; // if op = 0, check val
 };
 
-<<<<<<< HEAD
-struct s_rpn_func {
-=======
 static double pos(double a)
 {
 	return a > 0.0 ? a : 0.0;
@@ -1561,7 +1558,6 @@
 
 struct s_rpn_func 
 {
->>>>>>> b8a01ffd
 	const char *name;
 	int args; /* use a mode instead? else assume only doubles */
 	int index;
@@ -1581,16 +1577,12 @@
 	{"log", 1, -10, log},
 	{"log10", 1, -11, log10},
 	{"floor", 1, -12, floor},
-<<<<<<< HEAD
-	{"ceil", 1, -13, ceil}
-=======
 	{"ceil", 1, -13, ceil},
 	{"pos", 1, -14, pos}, // clamp positive
 	{"neg", 1, -15, neg}, // clamp negative
 	{"nonzero", 1, -16, nonzero}, // returns 1 if nonzero
 	{"sign",1,-17,sign},
 	{"exp",1,-18,exp},
->>>>>>> b8a01ffd
 };
 
 int GldLoader::rpnfunc(PARSER, int *val)
@@ -4013,11 +4005,7 @@
 				}
 				else if (object_set_complex_by_name(obj,propname,cval)==0)
 				{
-<<<<<<< HEAD
-					output_error_raw("%s(%d): property %s of %s %s could not be set to complex value '%g%+gi'", filename, linenum, propname, format_object(obj), cval.Re(), cval.Im());
-=======
 					syntax_error(filename,linenum,"complex property %s of %s %s could not be set to complex value '%g%+gi'", propname, format_object(obj).c_str(), cval.Re(), cval.Im());
->>>>>>> b8a01ffd
 					REJECT;
 				}
 				else
@@ -4032,45 +4020,22 @@
 				}
 				else if (object_set_double_by_name(obj,propname,dval)==0)
 				{
-<<<<<<< HEAD
-					output_error_raw("%s(%d): property %s of %s %s could not be set to expression evaluating to '%g'", filename, linenum, propname, format_object(obj), dval);
-=======
 					syntax_error(filename,linenum,"double property %s of %s %s could not be set to expression evaluating to '%g'", propname, format_object(obj).c_str(), dval);
 					REJECT;
 				}
 				else
 					ACCEPT;
 			}
-			else if (prop!=NULL && prop->ptype==PT_bool && TERM(expression(HERE, &dval, &unit, obj)))
+			else if (prop!=NULL && prop->ptype==PT_double && TERM(functional_unit(HERE,&dval,&unit)))
 			{
 				if (unit!=NULL && prop->unit!=NULL && strcmp((char *)unit, "") != 0 && unit_convert_ex(unit,prop->unit,&dval)==0)
 				{
 					syntax_error(filename,linenum,"units of value are incompatible with units of property, cannot convert from %s to %s", unit->name,prop->unit->name);
 					REJECT;
 				}
-				else if (object_set_value_by_name(obj,propname,dval>0?"TRUE":"FALSE")==0)
-				{
-					syntax_error(filename,linenum,"double property %s of %s %s could not be set to expression evaluating to '%g'", propname, format_object(obj).c_str(), dval);
->>>>>>> b8a01ffd
-					REJECT;
-				}
-				else
-					ACCEPT;
-			}
-			else if (prop!=NULL && prop->ptype==PT_double && TERM(functional_unit(HERE,&dval,&unit)))
-			{
-				if (unit!=NULL && prop->unit!=NULL && strcmp((char *)unit, "") != 0 && unit_convert_ex(unit,prop->unit,&dval)==0)
-				{
-					syntax_error(filename,linenum,"units of value are incompatible with units of property, cannot convert from %s to %s", unit->name,prop->unit->name);
-					REJECT;
-				}
 				else if (object_set_double_by_name(obj,propname,dval)==0)
 				{
-<<<<<<< HEAD
-					output_error_raw("%s(%d): property %s of %s %s could not be set to double value '%g' having unit '%s'", filename, linenum, propname, format_object(obj), dval, unit->name);
-=======
 					syntax_error(filename,linenum,"double property %s of %s %s could not be set to double value '%g' having unit '%s'", propname, format_object(obj).c_str(), dval, unit->name);
->>>>>>> b8a01ffd
 					REJECT;
 				}
 				else
@@ -4105,11 +4070,7 @@
 							REJECT;
 					} /* end switch */
 					if(rv == 0){
-<<<<<<< HEAD
-						output_error_raw("%s(%d): property %s of %s %s could not be set to integer '%lld'", filename, linenum, propname, format_object(obj), ival);
-=======
 						syntax_error(filename,linenum,"int property %s of %s %s could not be set to integer '%lld'", propname, format_object(obj).c_str(), ival);
->>>>>>> b8a01ffd
 						REJECT;
 					} else {
 						ACCEPT;
@@ -4151,11 +4112,7 @@
 				source_obj = (n==1||strcmp(sobj,"this")==0) ? obj : object_find_name(sobj);
 				if ( !source_obj )
 				{
-<<<<<<< HEAD
-					output_error_raw("%s(%d): transform source object '%s' not found", filename, linenum, n==1?"this":sobj);
-=======
 					syntax_error(filename,linenum,"filter source object '%s' not found", n==1?"this":sobj);
->>>>>>> b8a01ffd
 					REJECT;
 					DONE;
 				}
@@ -4164,11 +4121,7 @@
 				source_prop = object_get_property(source_obj, n==1?sobj:sprop,NULL);
 				if ( !source_prop )
 				{
-<<<<<<< HEAD
-					output_error_raw("%s(%d): transform source property '%s' of object '%s' not found", filename, linenum, n==1?sobj:sprop, n==1?"this":sobj);
-=======
 					syntax_error(filename,linenum,"filter source property '%s' of object '%s' not found", n==1?sobj:sprop, n==1?"this":sobj);
->>>>>>> b8a01ffd
 					REJECT;
 					DONE;
 				}
@@ -4176,11 +4129,7 @@
 				/* add to external transform list */
 				if ( !transform_add_external(obj,prop,transformname,source_obj,source_prop) )
 				{
-<<<<<<< HEAD
-					output_error_raw("%s(%d): external transform could not be created - %s", filename, linenum, errno?strerror(errno):"(no details)");
-=======
 					syntax_error(filename,linenum,"filter transform could not be created - %s", errno?strerror(errno):"(no details)");
->>>>>>> b8a01ffd
 					REJECT;
 					DONE;
 				}
@@ -4207,11 +4156,7 @@
 				source_obj = (n==1||strcmp(sobj,"this")==0) ? obj : object_find_name(sobj);
 				if ( !source_obj )
 				{
-<<<<<<< HEAD
-					output_error_raw("%s(%d): filter source object '%s' not found", filename, linenum, n==1?"this":sobj);
-=======
 					syntax_error(filename,linenum,"transform source object '%s' not found", n==1?"this":sobj);
->>>>>>> b8a01ffd
 					REJECT;
 					DONE;
 				}
@@ -4220,11 +4165,7 @@
 				source_prop = object_get_property(source_obj, n==1?sobj:sprop,NULL);
 				if ( !source_prop )
 				{
-<<<<<<< HEAD
-					output_error_raw("%s(%d): filter source property '%s' of object '%s' not found", filename, linenum, n==1?sobj:sprop, n==1?"this":sobj);
-=======
 					syntax_error(filename,linenum,"transform source property '%s' of object '%s' not found", n==1?sobj:sprop, n==1?"this":sobj);
->>>>>>> b8a01ffd
 					REJECT;
 					DONE;
 				}
@@ -4232,11 +4173,7 @@
 				/* add to external transform list */
 				if ( !transform_add_filter(obj,prop,transformname,source_obj,source_prop) )
 				{
-<<<<<<< HEAD
-					output_error_raw("%s(%d): filter transform could not be created - %s", filename, linenum, errno?strerror(errno):"(no details)");
-=======
 					syntax_error(filename,linenum,"external transform could not be created - %s", errno?strerror(errno):"(no details)");
->>>>>>> b8a01ffd
 					REJECT;
 					DONE;
 				}

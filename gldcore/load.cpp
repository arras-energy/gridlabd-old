--- conflicted
+++ resolved
@@ -1326,7 +1326,6 @@
 		if ( _p[0]=='\\' && _p[1]!='\0' )
 		{
 			_p++; COPY(result);
-<<<<<<< HEAD
 		}
 		else if (*_p=='"')
 		{
@@ -1338,19 +1337,6 @@
 		{
 			COPY(result);
 		}
-=======
-		}
-		else if (*_p=='"')
-		{
-			_p++;
-			size--;
-			quote = (1+quote) % 2;
-		}
-		else
-		{
-			COPY(result);
-		}
->>>>>>> b8a01ffd
 	}
 	result[_n]='\0';
 	if ( quote&1 )
@@ -7690,7 +7676,6 @@
 	catch (const char *message)
 	{
 		output_error_raw("%s(%d): %s", filename, linenum, message);
-<<<<<<< HEAD
 		return FAILED;
 	}
 	catch (GldException *error)
@@ -7763,19 +7748,5 @@
 	else
 	{
 		dependency_tree[filename];
-=======
-		return FAILED;
-	}
-	catch (GldException *error)
-	{
-		output_error_raw("%s", error->get_message());
-		delete error;
-		return FAILED;
-	}
-	catch (...)
-	{
-		output_error_raw("%s(%d): unknown loader exception caught", filename, linenum);
-		return FAILED;
->>>>>>> b8a01ffd
-	}
-}+	}
+}

--- conflicted
+++ resolved
@@ -3769,11 +3769,7 @@
 			PROPERTY *prop = object_get_property(obj,pname,NULL);
 			if (prop==NULL)
 			{
-<<<<<<< HEAD
-				syntax_error("property '%s' of object '%s' not found", oname,pname);
-=======
 				syntax_error(filename,linenum,"property '%s' of object '%s' not found", pname,oname);
->>>>>>> 7bf1674c
 				REJECT;
 			}
 			else if (prop->ptype==PT_double)

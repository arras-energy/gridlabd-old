--- conflicted
+++ resolved
@@ -7294,8 +7294,7 @@
 		strcpy(line,"\n");
 		return TRUE;
 	}
-<<<<<<< HEAD
-	else if ( strncmp(line, MACRO "version", 8) == 0 )
+	else if ( strncmp(line, "#version", 8) == 0 )
 	{
 		int criteria = 0;
 		bool invert = false;
@@ -7378,10 +7377,7 @@
 		return TRUE;
 
 	}
-	else if ( strncmp(line,MACRO "on_exit",8) == 0 )
-=======
 	else if ( strncmp(line,"#on_exit",8) == 0 )
->>>>>>> b8a01ffd
 	{
 		int xc;
 		char cmd[1024];

--- conflicted
+++ resolved
@@ -4000,11 +4000,7 @@
 			current_module = obj->oclass->module; /* module context */
 			char targetprop[1024];
 			char targetvalue[1024];
-<<<<<<< HEAD
-			if ( prop != NULL && prop->ptype==PT_object && TERM(object_block(HERE,NULL,&subobj)) )
-=======
-			if ( prop!=NULL && prop->ptype == PT_object && MARKTERM(object_block(HERE,NULL,&subobj)) )
->>>>>>> bcbad638
+			if ( prop != NULL && prop->ptype == PT_object && MARKTERM(object_block(HERE,NULL,&subobj)) )
 			{
 				char objname[64];
 				if (subobj->name) strcpy(objname,subobj->name); else sprintf(objname,"%s:%d", subobj->oclass->name,subobj->id);
@@ -4019,12 +4015,8 @@
 					REJECT;
 				}
 			}
-<<<<<<< HEAD
 			else if ( prop == NULL && strcmp(propname,"parent") == 0
-=======
-			else if ( prop == NULL && strcmp(propname,"parent")==0
 					&& MARK
->>>>>>> bcbad638
 					&& (WHITE,LITERAL("childless")) && (WHITE,LITERAL(":"))
 					&& (WHITE,TERM(name(HERE,targetprop,sizeof(targetprop))))
 					&& (WHITE,LITERAL("="))
@@ -4071,12 +4063,8 @@
 				}
 				// DPC 3/28/20: is SAVE/ACCEPT needed here?
 			}
-<<<<<<< HEAD
-			else if ( prop != NULL && prop->ptype==PT_complex && TERM(complex_unit(HERE,&cval,&unit)) )
-=======
 			else if ( prop != NULL && prop->ptype == PT_complex 
 				&& MARK && TERM(complex_unit(HERE,&cval,&unit)))
->>>>>>> bcbad638
 			{
 				if (unit!=NULL && prop->unit!=NULL && strcmp((char *)unit, "") != 0 && unit_convert_complex(unit,prop->unit,&cval)==0)
 				{
@@ -4090,101 +4078,72 @@
 				}
 				else
 				{
-<<<<<<< HEAD
 					object_set_initial_complex(obj,propname,&cval,unit);
 					ACCEPT;
 				}
 			}
-			else if ( prop != NULL && prop->ptype==PT_double && TERM(expression(HERE, &dval, &unit, obj)) )
-=======
+			else if ( prop != NULL && prop->ptype == PT_double 
+				&& MARK && TERM(expression(HERE, &dval, &unit, obj)))
+			{
+				if (unit!=NULL && prop->unit!=NULL && strcmp((char *)unit, "") != 0 && unit_convert_ex(unit,prop->unit,&dval)==0)
+				{
+					syntax_error(filename,linenum,"units of value are incompatible with units of property, cannot convert from %s to %s", unit->name,prop->unit->name);
+					REJECT;
+				}
+				else if (object_set_double_by_name(obj,propname,dval)==0)
+				{
+					syntax_error(filename,linenum,"double property %s of %s %s could not be set to expression evaluating to '%g'", propname, format_object(obj).c_str(), dval);
+					REJECT;
+				}
+				else
+				{
+					object_set_initial_double(obj,propname,dval,unit);
 					SAVETERM;
 					ACCEPT;
 				}
 			}
-			else if ( prop != NULL && prop->ptype == PT_double 
+			else if ( prop != NULL && prop->ptype == PT_bool 
 				&& MARK && TERM(expression(HERE, &dval, &unit, obj)))
->>>>>>> bcbad638
 			{
 				if (unit!=NULL && prop->unit!=NULL && strcmp((char *)unit, "") != 0 && unit_convert_ex(unit,prop->unit,&dval)==0)
 				{
 					syntax_error(filename,linenum,"units of value are incompatible with units of property, cannot convert from %s to %s", unit->name,prop->unit->name);
 					REJECT;
 				}
-				else if (object_set_double_by_name(obj,propname,dval)==0)
+				else if (object_set_value_by_name(obj,propname,dval>0?"TRUE":"FALSE")==0)
 				{
 					syntax_error(filename,linenum,"double property %s of %s %s could not be set to expression evaluating to '%g'", propname, format_object(obj).c_str(), dval);
 					REJECT;
 				}
 				else
 				{
-<<<<<<< HEAD
 					object_set_initial_double(obj,propname,dval,unit);
-					ACCEPT;
-				}
-			}
-			else if ( prop != NULL && prop->ptype==PT_bool && TERM(expression(HERE, &dval, &unit, obj)) )
-=======
 					SAVETERM;
 					ACCEPT;
 				}
 			}
-			else if ( prop != NULL && prop->ptype == PT_bool 
-				&& MARK && TERM(expression(HERE, &dval, &unit, obj)))
->>>>>>> bcbad638
+			else if ( prop != NULL && prop->ptype == PT_double 
+				&& MARK && TERM(functional_unit(HERE,&dval,&unit)) )
 			{
 				if (unit!=NULL && prop->unit!=NULL && strcmp((char *)unit, "") != 0 && unit_convert_ex(unit,prop->unit,&dval)==0)
 				{
 					syntax_error(filename,linenum,"units of value are incompatible with units of property, cannot convert from %s to %s", unit->name,prop->unit->name);
 					REJECT;
 				}
-				else if (object_set_value_by_name(obj,propname,dval>0?"TRUE":"FALSE")==0)
-				{
-					syntax_error(filename,linenum,"double property %s of %s %s could not be set to expression evaluating to '%g'", propname, format_object(obj).c_str(), dval);
+				else if (object_set_double_by_name(obj,propname,dval)==0)
+				{
+					syntax_error(filename,linenum,"double property %s of %s %s could not be set to double value '%g' having unit '%s'", propname, format_object(obj).c_str(), dval, unit->name);
 					REJECT;
 				}
 				else
 				{
-<<<<<<< HEAD
 					object_set_initial_double(obj,propname,dval,unit);
-					ACCEPT;
-				}
-			}
-			else if ( prop != NULL && prop->ptype==PT_double && TERM(functional_unit(HERE,&dval,&unit)) )
-=======
 					SAVETERM;
 					ACCEPT;
 				}
 			}
-			else if ( prop != NULL && prop->ptype == PT_double 
-				&& MARK && TERM(functional_unit(HERE,&dval,&unit)) )
->>>>>>> bcbad638
-			{
-				if (unit!=NULL && prop->unit!=NULL && strcmp((char *)unit, "") != 0 && unit_convert_ex(unit,prop->unit,&dval)==0)
-				{
-					syntax_error(filename,linenum,"units of value are incompatible with units of property, cannot convert from %s to %s", unit->name,prop->unit->name);
-					REJECT;
-				}
-				else if (object_set_double_by_name(obj,propname,dval)==0)
-				{
-					syntax_error(filename,linenum,"double property %s of %s %s could not be set to double value '%g' having unit '%s'", propname, format_object(obj).c_str(), dval, unit->name);
-					REJECT;
-				}
-				else
-				{
-<<<<<<< HEAD
-					object_set_initial_double(obj,propname,dval,unit);
-					ACCEPT;
-				}
-			}
-			else if ( prop != NULL && is_int(prop->ptype) && TERM(functional_unit(HERE, &dval, &unit)) )
-=======
-					SAVETERM;
-					ACCEPT;
-				}
-			}
 			else if ( prop != NULL && is_int(prop->ptype) 
 				&& MARK && TERM(functional_unit(HERE, &dval, &unit)) )
->>>>>>> bcbad638
 			{
 				int64 ival = 0;
 				int16 ival16 = 0;
@@ -4196,16 +4155,10 @@
 				{
 					syntax_error(filename,linenum,"units of value are incompatible with units of property, cannot convert from %s to %s", unit->name,prop->unit->name);
 					REJECT;
-<<<<<<< HEAD
-				} else {
-					switch ( prop->ptype )
-					{
-=======
 				} 
 				else 
 				{
 					switch ( prop->ptype ) {
->>>>>>> bcbad638
 						case PT_int16:
 							ival = ival16 = (int16)dval;
 							rv = object_set_int16_by_name(obj, propname, ival16);
@@ -4229,24 +4182,15 @@
 					} 
 					else 
 					{
-<<<<<<< HEAD
 						object_set_initial_double(obj,propname,dval,unit);
-=======
 						SAVETERM;
->>>>>>> bcbad638
 						ACCEPT;
 					}
 				} /* end unit_convert_ex else */
 			}
-<<<<<<< HEAD
-			else if ( prop!=NULL
-				&& ( ( prop->ptype>=PT_double && prop->ptype<=PT_int64 ) || ( prop->ptype>=PT_bool && prop->ptype<=PT_timestamp ) || ( prop->ptype>=PT_float && prop->ptype<=PT_enduse ) )
-				&& TERM(linear_transform(HERE, &xstype, &source,&scale,&bias,obj)))
-=======
 			else if (prop!=NULL
 				&& ( ( prop->ptype>=PT_double && prop->ptype<=PT_int64 ) || ( prop->ptype>=PT_bool && prop->ptype<=PT_timestamp ) || ( prop->ptype>=PT_float && prop->ptype<=PT_enduse ) )				
 				&& MARK && TERM(linear_transform(HERE, &xstype, &source,&scale,&bias,obj)))
->>>>>>> bcbad638
 			{
 				void *target = (void*)((char*)(obj+1) + (int64)prop->addr);
 
@@ -4262,15 +4206,10 @@
 					if ( first_unresolved == source )
 					{
 						/* source was the unresolved entry, for now it will be the transform itself */
-<<<<<<< HEAD
 						TRANSFORM *tf = transform_getnext(NULL);
 						first_unresolved->ref = (void*)tf;
 					}
-=======
-						first_unresolved->ref = (void*)transform_getnext(NULL);
-
 					SAVETERM;
->>>>>>> bcbad638
 					ACCEPT;
 				}
 			}
@@ -4315,15 +4254,10 @@
 					if ( first_unresolved == source )
 					{
 						/* source was the unresolved entry, for now it will be the transform itself */
-<<<<<<< HEAD
 						TRANSFORM *tf = transform_getnext(NULL);
 						first_unresolved->ref = (void*)tf;
 					}
-=======
-						first_unresolved->ref = (void*)transform_getnext(NULL);
-
 					SAVETERM;
->>>>>>> bcbad638
 					ACCEPT;
 				}
 			}
@@ -4367,15 +4301,10 @@
 					if (first_unresolved==source)
 					{
 						/* source was the unresolved entry, for now it will be the transform itself */
-<<<<<<< HEAD
 						TRANSFORM *tf = transform_getnext(NULL);
 						first_unresolved->ref = (void*)tf;
 					}
-=======
-						first_unresolved->ref = (void*)transform_getnext(NULL);
-
 					SAVETERM;
->>>>>>> bcbad638
 					ACCEPT;
 				}
 			}
@@ -4608,11 +4537,8 @@
 					}
 					else
 					{
-<<<<<<< HEAD
 						object_set_initial_value(obj,propname,propval);
-=======
 						SAVETERM;
->>>>>>> bcbad638
 						ACCEPT;
 					}
 				}

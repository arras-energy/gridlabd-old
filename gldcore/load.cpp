--- conflicted
+++ resolved
@@ -4447,11 +4447,8 @@
 			{
 				// TODO handle more than one source
 				char sobj[64], sprop[64];
-<<<<<<< HEAD
-				int n = sscanf(sources,"%[^:]:%[^,]",sobj,sprop);
-=======
+
 				int n = sscanf(sources,"%[^:,]:%[^,]",sobj,sprop);
->>>>>>> ef8b34bd
 				OBJECT *source_obj;
 				PROPERTY *source_prop;
 
@@ -4495,11 +4492,7 @@
 			{
 				// TODO handle more than one source
 				char sobj[64], sprop[64];
-<<<<<<< HEAD
-				int n = sscanf(sources,"%[^.].%[^,]",sobj,sprop);
-=======
 				int n = sscanf(sources,"%[^:,]:%[^,]",sobj,sprop);
->>>>>>> ef8b34bd
 				OBJECT *source_obj;
 				PROPERTY *source_prop;
 

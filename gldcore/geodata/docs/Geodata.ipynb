{
 "cells": [
  {
   "cell_type": "markdown",
   "id": "fcfda403",
   "metadata": {},
   "source": [
    "# GridLAB-D Geodata Subcommand Tutorial"
   ]
  },
  {
   "cell_type": "markdown",
   "id": "a7064cc4",
   "metadata": {},
   "source": [
    "As of version 4.2.21, HiPAS GridLAB-D supports the handling of geographic data.  This document provides a tutorial for using the `geodata` subcommand in GridLAB-D."
   ]
  },
  {
   "cell_type": "markdown",
   "id": "82e1dbb4",
   "metadata": {},
   "source": [
    "## System Preparation\n",
    "The following command checks that the version of GridLAB-D supports the `geodata` subcommand."
   ]
  },
  {
   "cell_type": "code",
   "execution_count": 1,
   "id": "6aa36791",
   "metadata": {},
   "outputs": [
    {
     "name": "stdout",
     "output_type": "stream",
     "text": [
      "\r\n",
      "Usage:   \r\n",
      "  /usr/local/opt/python@3.9/bin/python3.9 -m pip <command> [options]\r\n",
      "\r\n",
      "no such option: -r\r\n"
     ]
    }
   ],
   "source": [
    "!gridlabd --version='-ge 4.2.26'\n",
    "!gridlabd requirements"
   ]
  },
  {
   "cell_type": "markdown",
   "id": "e6d71b13",
   "metadata": {},
   "source": [
    "# General Usage\n",
    "The `geodata` subcommand uses the general syntax `gridlabd geodata OPTIONS DIRECTIVE [ARGUMENTS]`.  "
   ]
  },
  {
   "cell_type": "markdown",
   "id": "d6715881",
   "metadata": {},
   "source": [
    "## Creating location data\n",
    "\n",
    "There are two basic types of geodata entities in GridLAB-D: \n",
    "\n",
    "1. an unordered collection of points each specified by a `latitude,longitude` tuple; and \n",
    "\n",
    "1. an ordered series of waypoints along a path specified by a sequence of `latitude,longitude` tuples.  \n",
    "\n",
    "The interpretation of an entity is left to the dataset processor, but it can be specified using the `location` or `position` keys, for unordered and ordered geodata entities, respectively.  A geodata entity can be converted from one to another by simply changing the key (see **Geodata Indexing** below)."
   ]
  },
  {
   "cell_type": "markdown",
   "id": "7e985c38",
   "metadata": {},
   "source": [
    "The `create` directive is used to create a new geodata entity.  The general syntax is `gridlabd geodata create LOCATIONS ...`.\n",
    "\n",
    "There are two methods of introducing locations.  The first method introduces one or more `latitude,longitude` tuples directly in the command line.  For example, the following command creates a geodata entity with the approximate location of SLAC's main gate."
   ]
  },
  {
   "cell_type": "code",
   "execution_count": 2,
   "id": "899d1d3c",
   "metadata": {},
   "outputs": [
    {
     "name": "stdout",
     "output_type": "stream",
     "text": [
      "id,latitude,longitude\r\n",
      "0,37.415,-122.2\r\n"
     ]
    }
   ],
   "source": [
    "!gridlabd geodata create 37.415,-122.20"
   ]
  },
  {
   "cell_type": "markdown",
   "id": "67f749f9",
   "metadata": {},
   "source": [
    "Multiple locations can be introduced by adding them to the command line, for example:"
   ]
  },
  {
   "cell_type": "code",
   "execution_count": 3,
   "id": "2327f5b2",
   "metadata": {},
   "outputs": [
    {
     "name": "stdout",
     "output_type": "stream",
     "text": [
      "id,latitude,longitude\r\n",
      "0,37.41,-122.2\r\n",
      "1,37.42,-122.21\r\n"
     ]
    }
   ],
   "source": [
    "!gridlabd geodata create 37.410,-122.20 37.420,-122.21"
   ]
  },
  {
   "cell_type": "markdown",
   "id": "ac51f88b",
   "metadata": {},
   "source": [
    "The second method uses an input file with locations and associated data, such as this example CSV file:"
   ]
  },
  {
   "cell_type": "code",
   "execution_count": 4,
   "id": "dd3d65b2",
   "metadata": {},
   "outputs": [
    {
     "name": "stdout",
     "output_type": "stream",
     "text": [
      "latitude,longitude,configuration,pole_height\r\n",
      "37.415045141688054,-122.2056472090359,flat3,18.0\r\n",
      "37.414698020593065,-122.20848749028133,sideT,20.0\r\n",
      "37.414454093051745,-122.21044282065421,sideT,21.0\r\n"
     ]
    }
   ],
   "source": [
    "!head -n 4 path_example.csv"
   ]
  },
  {
   "cell_type": "markdown",
   "id": "95af575f",
   "metadata": {},
   "source": [
    "To use this file, the following command can be used:"
   ]
  },
  {
   "cell_type": "code",
   "execution_count": 5,
   "id": "2e960d68",
   "metadata": {},
   "outputs": [
    {
     "name": "stdout",
     "output_type": "stream",
     "text": [
      "id,latitude,longitude,configuration,pole_height\r\n",
      "0,37.41505,-122.20565,flat3,18.0\r\n",
      "1,37.4147,-122.20849,sideT,20.0\r\n",
      "2,37.41445,-122.21044,sideT,21.0\r\n"
     ]
    }
   ],
   "source": [
    "!gridlabd geodata create path_example.csv | head -n 4"
   ]
  },
  {
   "cell_type": "markdown",
   "id": "ef82e913",
   "metadata": {},
   "source": [
    "Note that if multiple locations are provided they are sequenced in the order in which they are presented, including if locations are provided directly on the command line or from data files."
   ]
  },
  {
   "cell_type": "markdown",
   "id": "b6ae5329",
   "metadata": {},
   "source": [
    "If no location information is given, then the geodata is read from `/dev/stdin`, e.g.,"
   ]
  },
  {
   "cell_type": "code",
   "execution_count": 6,
   "id": "b2f6c6ac",
   "metadata": {},
   "outputs": [
    {
     "name": "stdout",
     "output_type": "stream",
     "text": [
      "id,latitude,longitude\r\n",
      "0,37.41505,-122.20565\r\n",
      "1,37.4147,-122.20849\r\n",
      "2,37.41445,-122.21044\r\n"
     ]
    }
   ],
   "source": [
    "!head -n 4 path_example.csv | cut -f1-2 -d, | gridlabd geodata create"
   ]
  },
  {
   "cell_type": "markdown",
   "id": "778b2c0c",
   "metadata": {},
   "source": [
    "Additional fields can be added using an expanded command-line syntax, e.g.,"
   ]
  },
  {
   "cell_type": "code",
   "execution_count": 7,
   "id": "marked-brush",
   "metadata": {},
   "outputs": [
    {
     "name": "stdout",
     "output_type": "stream",
     "text": [
      "id,name,latitude,longitude\r\n",
      "0,obj1,37.4205,-122.2046\r\n",
      "1,obj2,37.5205,-122.3046\r\n"
     ]
    }
   ],
   "source": [
    "!gridlabd geodata create name=obj1+latitude=37.4205+longitude=-122.2046 name=obj2+latitude=37.5205+longitude=-122.3046"
   ]
  },
  {
   "cell_type": "markdown",
   "id": "heard-trial",
   "metadata": {},
   "source": [
    "The default input delimiter is the `+` character.  This can be changed using the `--input_delimiter=STRING` option, e.g.,"
   ]
  },
  {
   "cell_type": "code",
   "execution_count": 8,
   "id": "attended-crown",
   "metadata": {},
   "outputs": [
    {
     "name": "stdout",
     "output_type": "stream",
     "text": [
      "id,name,latitude,longitude\r\n",
      "0,obj1,37.4205,-122.2046\r\n",
      "1,obj2,37.5205,-122.3046\r\n"
     ]
    }
   ],
   "source": [
    "!gridlabd geodata create --input_delimiter=',' 'name=obj1,latitude=37.4205,longitude=-122.2046' 'name=obj2,latitude=37.5205,longitude=-122.3046'"
   ]
  },
  {
   "cell_type": "markdown",
   "id": "constitutional-mustang",
   "metadata": {},
   "source": [
    "Note that the input delimiter must be set *before* it is used, and thus it can be changed as command line data is presented."
   ]
  },
  {
   "cell_type": "markdown",
   "id": "450a4030",
   "metadata": {},
   "source": [
    "**Caveat**: The input delimiter can affect how strings are interpreted.  One common problem is setting the input delimiter to any character that is typically found in an address and then attempting to reverse resolve the address using the `address` dataset.  This can result in corrupted addresses being used."
   ]
  },
  {
   "cell_type": "markdown",
   "id": "4e079ba2",
   "metadata": {},
   "source": [
    "## Some useful options"
   ]
  },
  {
   "cell_type": "markdown",
   "id": "8a06b623",
   "metadata": {},
   "source": [
    "The default precision with which latitudes and longitudes are output is 5 decimals, which is approximately 1 meter resolution. You can change the precision with which latitudes and longitudes are output using the `-p` or `--precision` option, e.g.,"
   ]
  },
  {
   "cell_type": "code",
   "execution_count": 9,
   "id": "dfc2dad5",
   "metadata": {},
   "outputs": [
    {
     "name": "stdout",
     "output_type": "stream",
     "text": [
      "id,latitude,longitude\r\n",
      "0,37.41,-122.2\r\n",
      "1,37.42,-122.2\r\n",
      "2,37.42,-122.21\r\n"
     ]
    }
   ],
   "source": [
    "!gridlabd geodata create 37.410,-122.20 37.420,-122.20 37.420,-122.21 -p 4"
   ]
  },
  {
   "cell_type": "markdown",
   "id": "painful-treatment",
   "metadata": {},
   "source": [
    "This option actually changes the `precision.geolocation` option, which can also be set using the direct option set syntax, e.g.,"
   ]
  },
  {
   "cell_type": "code",
   "execution_count": 10,
   "id": "aquatic-custom",
   "metadata": {},
   "outputs": [
    {
     "name": "stdout",
     "output_type": "stream",
     "text": [
      "id,latitude,longitude\r\n",
      "0,37.41,-122.2\r\n",
      "1,37.42,-122.2\r\n",
      "2,37.42,-122.21\r\n"
     ]
    }
   ],
   "source": [
    "!gridlabd geodata create 37.410,-122.20 37.420,-122.20 37.420,-122.21 --precision.geolocation=4"
   ]
  },
  {
   "cell_type": "markdown",
   "id": "4151e4ff",
   "metadata": {},
   "source": [
    "The default field separator for RAW output is a space. You can change this to any string using the `--fieldsep STRING` option, e.g.,"
   ]
  },
  {
   "cell_type": "code",
   "execution_count": 11,
   "id": "8cc11fe8",
   "metadata": {},
   "outputs": [
    {
     "name": "stdout",
     "output_type": "stream",
     "text": [
      "37.41,-122.2\r\n",
      "37.42,-122.2\r\n",
      "37.42,-122.21\r\n"
     ]
    }
   ],
   "source": [
    "!gridlabd geodata create 37.410,-122.20 37.420,-122.20 37.420,-122.21 -f RAW --fieldsep ','"
   ]
  },
  {
   "cell_type": "markdown",
   "id": "ec25208d",
   "metadata": {},
   "source": [
    "This is equivalent to directly setting the field separator option using `--field_separator=','`."
   ]
  },
  {
   "cell_type": "markdown",
   "id": "d7a1743d",
   "metadata": {},
   "source": [
    "Similarly the default record separator for RAW output is a newline. You can change this to any string using the `--recordsep STRING` option, e.g.,"
   ]
  },
  {
   "cell_type": "code",
   "execution_count": 12,
   "id": "4c40d60d",
   "metadata": {},
   "outputs": [
    {
     "name": "stdout",
     "output_type": "stream",
     "text": [
      "37.41,-122.2;37.42,-122.2;37.42,-122.21\r\n"
     ]
    }
   ],
   "source": [
    "!gridlabd geodata create 37.410,-122.20 37.420,-122.20 37.420,-122.21 -f RAW --fieldsep ',' --recordsep ';'"
   ]
  },
  {
   "cell_type": "markdown",
   "id": "953a8f50",
   "metadata": {},
   "source": [
    "This is equivalent to directly setting the record separator option using `--record_separator=';'`."
   ]
  },
  {
   "cell_type": "markdown",
   "id": "7ddc35c5",
   "metadata": {},
   "source": [
    "## Configurations\n",
    "There are three locations where configuration settings are maintained: (1) the system shared folder, (2) the user's home folder, and (3) the local folder.  These are consulted in this order so that the system configuration overrides the default configuration, the user configuration override the system, and the local configuration overrides the user configuration.  \n",
    "\n",
    "By default the configuration files are named `geodata.conf`.  The system configuration is stored in `$GLD_ETC/geodata/geodata.conf` folder.  The user configuration is stored in `$HOME/.gridlabd/geodata/geodata.conf` and the local configuration is stored in `$PWD/geodata.conf`. \n",
    "\n",
    "Any additional configuration file name can be consulted using the `-C FILENAME` or `--configfile FILENAME` option."
   ]
  },
  {
   "cell_type": "markdown",
   "id": "703a8ceb",
   "metadata": {},
   "source": [
    "You can manage the current configuration using the `config` directive, e.g., to set the local configuration parameter `name` to `value`, use the `set` option"
   ]
  },
  {
   "cell_type": "code",
   "execution_count": 13,
   "id": "0366bd8e",
   "metadata": {},
   "outputs": [],
   "source": [
    "!gridlabd geodata config set name local_value -w"
   ]
  },
  {
   "cell_type": "markdown",
   "id": "515197e1",
   "metadata": {},
   "source": [
    "Note that if the file in which the parameter is stored does not already exist, you will get a warning before it is created. This behavior can be suppressed using the `-w` or `--warn` option, e.g.,"
   ]
  },
  {
   "cell_type": "code",
   "execution_count": 14,
   "id": "410da43a",
   "metadata": {},
   "outputs": [],
   "source": [
    "!gridlabd geodata config set name local_value -w"
   ]
  },
  {
   "cell_type": "markdown",
   "id": "300e192f",
   "metadata": {},
   "source": [
    "To get the value, use the `get` option:"
   ]
  },
  {
   "cell_type": "code",
   "execution_count": 15,
   "id": "64cb4b58",
   "metadata": {},
   "outputs": [
    {
     "name": "stdout",
     "output_type": "stream",
     "text": [
      "local_value\r\n"
     ]
    }
   ],
   "source": [
    "!gridlabd geodata config get name"
   ]
  },
  {
   "cell_type": "markdown",
   "id": "839431de",
   "metadata": {},
   "source": [
    "To show all the configuration values, use the `show` option:"
   ]
  },
  {
   "cell_type": "code",
   "execution_count": 16,
   "id": "d4aea747",
   "metadata": {},
   "outputs": [
    {
     "name": "stdout",
     "output_type": "stream",
     "text": [
      "geodata_url='http://geodata.gridlabd.us/'\r\n",
      "output_format='CSV'\r\n",
      "path_join='outer'\r\n",
      "column_names='{'ID': 'id', 'UUID': 'uuid', 'LAT': 'latitude', 'LON': 'longitude', 'DIST': 'distance', 'HEAD': 'heading', 'LOC': 'location', 'POS': 'position'}'\r\n",
      "uuid_type='4'\r\n",
      "vegetation.username='name@example.com'\r\n",
      "vegetation.password='password5839'\r\n",
      "name='local_value'\r\n"
     ]
    }
   ],
   "source": [
    "!gridlabd geodata config show"
   ]
  },
  {
   "cell_type": "markdown",
   "id": "aa846987",
   "metadata": {},
   "source": [
    "To set a user configuration, use the `user.` prefix, e.g.,"
   ]
  },
  {
   "cell_type": "code",
   "execution_count": 17,
   "id": "d7be1cc9",
   "metadata": {},
   "outputs": [
    {
     "name": "stdout",
     "output_type": "stream",
     "text": [
      "geodata_url='http://geodata.gridlabd.us/'\r\n",
      "output_format='CSV'\r\n",
      "path_join='outer'\r\n",
      "column_names='{'ID': 'id', 'UUID': 'uuid', 'LAT': 'latitude', 'LON': 'longitude', 'DIST': 'distance', 'HEAD': 'heading', 'LOC': 'location', 'POS': 'position'}'\r\n",
      "uuid_type='4'\r\n",
      "vegetation.username='name@example.com'\r\n",
      "vegetation.password='password5839'\r\n",
      "name='local_value'\r\n",
      "user.name='user_value'\r\n"
     ]
    }
   ],
   "source": [
    "!gridlabd geodata config set user.name user_value\n",
    "!gridlabd geodata config show"
   ]
  },
  {
   "cell_type": "markdown",
   "id": "d14e76df",
   "metadata": {},
   "source": [
    "The same syntax is used for system configuration values, e.g.,"
   ]
  },
  {
   "cell_type": "code",
   "execution_count": 18,
   "id": "eed3876a",
   "metadata": {},
   "outputs": [
    {
     "name": "stdout",
     "output_type": "stream",
     "text": [
      "geodata_url='http://geodata.gridlabd.us/'\r\n",
      "output_format='CSV'\r\n",
      "path_join='outer'\r\n",
      "column_names='{'ID': 'id', 'UUID': 'uuid', 'LAT': 'latitude', 'LON': 'longitude', 'DIST': 'distance', 'HEAD': 'heading', 'LOC': 'location', 'POS': 'position'}'\r\n",
      "uuid_type='4'\r\n",
      "vegetation.username='name@example.com'\r\n",
      "vegetation.password='password5839'\r\n",
      "name='local_value'\r\n",
      "user.name='user_value'\r\n",
      "system.name='system_value'\r\n"
     ]
    }
   ],
   "source": [
    "!gridlabd geodata config set system.name system_value\n",
    "!gridlabd geodata config show"
   ]
  },
  {
   "cell_type": "markdown",
   "id": "f613e5ad",
   "metadata": {},
   "source": [
    "To remove a value, use the `unset` option, e.g.,"
   ]
  },
  {
   "cell_type": "code",
   "execution_count": 19,
   "id": "dfe946d0",
   "metadata": {},
   "outputs": [
    {
     "name": "stdout",
     "output_type": "stream",
     "text": [
      "geodata_url='http://geodata.gridlabd.us/'\r\n",
      "output_format='CSV'\r\n",
      "path_join='outer'\r\n",
      "column_names='{'ID': 'id', 'UUID': 'uuid', 'LAT': 'latitude', 'LON': 'longitude', 'DIST': 'distance', 'HEAD': 'heading', 'LOC': 'location', 'POS': 'position'}'\r\n",
      "uuid_type='4'\r\n",
      "vegetation.username='name@example.com'\r\n",
      "vegetation.password='password5839'\r\n",
      "user.name='user_value'\r\n",
      "system.name='system_value'\r\n"
     ]
    }
   ],
   "source": [
    "!gridlabd geodata config unset name\n",
    "!gridlabd geodata config show"
   ]
  },
  {
   "cell_type": "markdown",
   "id": "c488a9b7",
   "metadata": {},
   "source": [
    "To remove all the local configuration values, simply delete the `geodata.conf` file:"
   ]
  },
  {
   "cell_type": "code",
   "execution_count": 20,
   "id": "33f53e2e",
   "metadata": {},
   "outputs": [],
   "source": [
    "!rm geodata.conf"
   ]
  },
  {
   "cell_type": "markdown",
   "id": "20926937",
   "metadata": {},
   "source": [
    "## Geodata formatting\n",
    "\n",
    "The output format can be changed using the `-f` or `--format` option. The valid formats are `CSV`, `JSON`, `RAW`, `POS`, `GLM`, `FIELD`, `PLOT`, `GDF`, `XLSX`, and `TABLE`.  `CSV` format is the default, and it can be explicitly specified as follows:"
   ]
  },
  {
   "cell_type": "code",
   "execution_count": 21,
   "id": "5f562694",
   "metadata": {},
   "outputs": [
    {
     "name": "stdout",
     "output_type": "stream",
     "text": [
      "id,latitude,longitude\r\n",
      "0,37.41,-122.2\r\n",
      "1,37.42,-122.2\r\n",
      "2,37.42,-122.21\r\n"
     ]
    }
   ],
   "source": [
    "!gridlabd geodata create 37.410,-122.20 37.420,-122.20 37.420,-122.21 -f CSV"
   ]
  },
  {
   "cell_type": "markdown",
   "id": "40f39832",
   "metadata": {},
   "source": [
    "JSON output looks like this:"
   ]
  },
  {
   "cell_type": "code",
   "execution_count": 22,
   "id": "6721169c",
   "metadata": {},
   "outputs": [
    {
     "name": "stdout",
     "output_type": "stream",
     "text": [
      "{\"0\":{\"latitude\":37.41,\"longitude\":-122.2},\"1\":{\"latitude\":37.42,\"longitude\":-122.2},\"2\":{\"latitude\":37.42,\"longitude\":-122.21}}\r\n"
     ]
    }
   ],
   "source": [
    "!gridlabd geodata create 37.410,-122.20 37.420,-122.20 37.420,-122.21 -f JSON"
   ]
  },
  {
   "cell_type": "markdown",
   "id": "26e70926",
   "metadata": {},
   "source": [
    "JSON output can be structured using the `pandas` `to_json()` `orient` options `index`, `split`, `records`, `columns`, `values`, or `table`, e.g.,"
   ]
  },
  {
   "cell_type": "code",
   "execution_count": 23,
   "id": "fa5837a3",
   "metadata": {},
   "outputs": [
    {
     "name": "stdout",
     "output_type": "stream",
     "text": [
      "{\"schema\":{\"fields\":[{\"name\":\"id\",\"type\":\"integer\"},{\"name\":\"latitude\",\"type\":\"number\"},{\"name\":\"longitude\",\"type\":\"number\"}],\"primaryKey\":[\"id\"],\"pandas_version\":\"0.20.0\"},\"data\":[{\"id\":0,\"latitude\":37.41,\"longitude\":-122.2},{\"id\":1,\"latitude\":37.42,\"longitude\":-122.2},{\"id\":2,\"latitude\":37.42,\"longitude\":-122.21}]}\r\n"
     ]
    }
   ],
   "source": [
    "!gridlabd geodata create 37.410,-122.20 37.420,-122.20 37.420,-122.21 -f JSON --json.orient=table"
   ]
  },
  {
   "cell_type": "markdown",
   "id": "aee281c8",
   "metadata": {},
   "source": [
    "Other JSON options include `data_format`, `double_precision`, `force_ascii`, and `date_unit`. See https://pandas.pydata.org/docs/reference/api/pandas.DataFrame.to_json.html for details."
   ]
  },
  {
   "cell_type": "markdown",
   "id": "bcecd73d",
   "metadata": {},
   "source": [
    "RAW output is generated as follows"
   ]
  },
  {
   "cell_type": "code",
   "execution_count": 24,
   "id": "9279215a",
   "metadata": {},
   "outputs": [
    {
     "name": "stdout",
     "output_type": "stream",
     "text": [
      "37.41 -122.2\r\n",
      "37.42 -122.2\r\n",
      "37.42 -122.21\r\n"
     ]
    }
   ],
   "source": [
    "!gridlabd geodata create 37.410,-122.20 37.420,-122.20 37.420,-122.21 -f RAW"
   ]
  },
  {
   "cell_type": "markdown",
   "id": "273e4650",
   "metadata": {},
   "source": [
    "TABLE output is generated for easy reading:"
   ]
  },
  {
   "cell_type": "code",
   "execution_count": 25,
   "id": "4cae9f9b",
   "metadata": {},
   "outputs": [
    {
     "name": "stdout",
     "output_type": "stream",
     "text": [
      "    latitude  longitude\r\n",
      "id                     \r\n",
      "0      37.41    -122.20\r\n",
      "1      37.42    -122.20\r\n",
      "2      37.42    -122.21\r\n"
     ]
    }
   ],
   "source": [
    "!gridlabd geodata create 37.410,-122.20 37.420,-122.20 37.420,-122.21 -f TABLE"
   ]
  },
  {
   "cell_type": "markdown",
   "id": "1d07a557",
   "metadata": {},
   "source": [
    "Output formats typically can include an ordered field list, such as"
   ]
  },
  {
   "cell_type": "code",
   "execution_count": 26,
   "id": "72ac376e",
   "metadata": {},
   "outputs": [
    {
     "name": "stdout",
     "output_type": "stream",
     "text": [
      "-122.2,37.41\r\n",
      "-122.2,37.42\r\n",
      "-122.21,37.42\r\n"
     ]
    }
   ],
   "source": [
    "!gridlabd geodata create 37.410,-122.20 37.420,-122.20 37.420,-122.21 -f RAW:longitude,latitude --fieldsep ,"
   ]
  },
  {
   "cell_type": "markdown",
   "id": "024dc997",
   "metadata": {},
   "source": [
    "## Geodata indexing\n",
    "\n",
    "The output can be indexed using one of several standards keys, or keys from the data. The default key is `id` which is the row number, as seen in the examples so far. This key can be explicitly specified as follows:"
   ]
  },
  {
   "cell_type": "code",
   "execution_count": 27,
   "id": "c5b568e3",
   "metadata": {},
   "outputs": [
    {
     "name": "stdout",
     "output_type": "stream",
     "text": [
      "id,latitude,longitude\r\n",
      "0,37.41,-122.2\r\n",
      "1,37.42,-122.2\r\n",
      "2,37.42,-122.21\r\n"
     ]
    }
   ],
   "source": [
    "!gridlabd geodata create 37.410,-122.20 37.420,-122.20 37.420,-122.21 -k id"
   ]
  },
  {
   "cell_type": "markdown",
   "id": "209e4084",
   "metadata": {},
   "source": [
    "The `location` key generates a geohash code:"
   ]
  },
  {
   "cell_type": "code",
   "execution_count": 28,
   "id": "043fc934",
   "metadata": {},
   "outputs": [
    {
     "name": "stdout",
     "output_type": "stream",
     "text": [
      "location,latitude,longitude,id\r\n",
      "9q9hg629j97y,37.41,-122.2,0\r\n",
      "9q9hgk0em9ef,37.42,-122.2,1\r\n",
      "9q9hgh17k9e4,37.42,-122.21,2\r\n"
     ]
    }
   ],
   "source": [
    "!gridlabd geodata create 37.410,-122.20 37.420,-122.20 37.420,-122.21 -k location"
   ]
  },
  {
   "cell_type": "markdown",
   "id": "f5953454",
   "metadata": {},
   "source": [
    "The `position` key generates a distance index, treating the data rows as a series of waypoints along a path. When this key is used, a distance and a heading column are also generated."
   ]
  },
  {
   "cell_type": "code",
   "execution_count": 29,
   "id": "d2096dbd",
   "metadata": {},
   "outputs": [
    {
     "name": "stdout",
     "output_type": "stream",
     "text": [
      "position,latitude,longitude,id,distance,heading\r\n",
      "0,37.41,-122.2,0,0.0,\r\n",
      "1112,37.42,-122.2,1,1112.0,0.0\r\n",
      "1995,37.42,-122.21,2,1995.0,270.0\r\n"
     ]
    }
   ],
   "source": [
    "!gridlabd geodata create 37.410,-122.20 37.420,-122.20 37.420,-122.21 -k position"
   ]
  },
  {
   "cell_type": "markdown",
   "id": "97183a9a",
   "metadata": {},
   "source": [
    "Any field or set of fields may be used for indexing, e.g.,"
   ]
  },
  {
   "cell_type": "code",
   "execution_count": 30,
   "id": "5b838e34",
   "metadata": {},
   "outputs": [
    {
     "name": "stdout",
     "output_type": "stream",
     "text": [
      "latitude,longitude,id\r\n",
      "37.41,-122.2,0\r\n",
      "37.42,-122.2,1\r\n",
      "37.42,-122.21,2\r\n"
     ]
    }
   ],
   "source": [
    "!gridlabd geodata create 37.410,-122.20 37.420,-122.20 37.420,-122.21 -k latitude,longitude"
   ]
  },
  {
   "cell_type": "markdown",
   "id": "e15b9c44",
   "metadata": {},
   "source": [
    "Universally unique identifiers can be also be generated using the special `uuid` key, e.g.,"
   ]
  },
  {
   "cell_type": "code",
   "execution_count": 31,
   "id": "f92a6d37",
   "metadata": {},
   "outputs": [
    {
     "name": "stdout",
     "output_type": "stream",
     "text": [
      "uuid,latitude,longitude,id\r\n",
      "3208295d458644f09249c079023e6a18,37.41,-122.2,0\r\n",
      "a10f53ce53fb42698afedd78a7d5a20d,37.42,-122.2,1\r\n",
      "b727dd33eb2c4872b340397e43c665ed,37.42,-122.21,2\r\n"
     ]
    }
   ],
   "source": [
    "!gridlabd geodata create 37.410,-122.20 37.420,-122.20 37.420,-122.21 -k uuid"
   ]
  },
  {
   "cell_type": "markdown",
   "id": "88c5b0c2",
   "metadata": {},
   "source": [
    "The default `uuid` type is a random number, i.e., `--uuid_type=4`.  Using `--uuid_type=1` generates a unique identified based on the host, sequence number, and time, e.g.,"
   ]
  },
  {
   "cell_type": "code",
   "execution_count": 32,
   "id": "292aa0c3",
   "metadata": {},
   "outputs": [
    {
     "name": "stdout",
     "output_type": "stream",
     "text": [
      "uuid,latitude,longitude,id\r\n",
      "964cfb1ef84a11eb9f32acde48001122,37.41,-122.2,0\r\n",
      "964cfbbef84a11eb9f32acde48001122,37.42,-122.2,1\r\n",
      "964cfbe6f84a11eb9f32acde48001122,37.42,-122.21,2\r\n"
     ]
    }
   ],
   "source": [
    "!gridlabd geodata create 37.410,-122.20 37.420,-122.20 37.420,-122.21 -k uuid --uuid_type=1"
   ]
  },
  {
   "cell_type": "markdown",
   "id": "4136be24",
   "metadata": {},
   "source": [
    "## Path waypoints\n",
    "\n",
    "Waypoints can be generated along a path using the `-r` or `--resolution` option.  For example, 250-meter waypoints are generated using the following syntax:"
   ]
  },
  {
   "cell_type": "code",
   "execution_count": 33,
   "id": "b6c36bbb",
   "metadata": {},
   "outputs": [
    {
     "name": "stdout",
     "output_type": "stream",
     "text": [
      "          latitude  longitude   id  distance  heading\r\n",
      "position                                             \r\n",
      "0         37.41000 -122.20000  0.0       0.0      NaN\r\n",
      "250       37.41225 -122.20000  NaN     250.0      0.0\r\n",
      "500       37.41450 -122.20000  NaN     500.0      0.0\r\n",
      "750       37.41674 -122.20000  NaN     750.0      0.0\r\n",
      "1000      37.41899 -122.20000  NaN    1000.0      0.0\r\n",
      "1112      37.42000 -122.20000  1.0    1112.0      0.0\r\n",
      "1362      37.42000 -122.20283  NaN    1362.0    270.0\r\n",
      "1612      37.42000 -122.20566  NaN    1612.0    270.0\r\n",
      "1862      37.42000 -122.20849  NaN    1862.0    270.0\r\n",
      "1995      37.42000 -122.21000  2.0    1995.0    270.0\r\n"
     ]
    }
   ],
   "source": [
    "!gridlabd geodata create 37.410,-122.20 37.420,-122.20 37.420,-122.21 -r 250 -f TABLE"
   ]
  },
  {
   "cell_type": "markdown",
   "id": "included-blast",
   "metadata": {},
   "source": [
    "This is equivalent to setting the `resolution` option value, e.g.,"
   ]
  },
  {
   "cell_type": "code",
   "execution_count": 34,
   "id": "front-terrace",
   "metadata": {},
   "outputs": [
    {
     "name": "stdout",
     "output_type": "stream",
     "text": [
      "          latitude  longitude   id  distance  heading\r\n",
      "position                                             \r\n",
      "0         37.41000 -122.20000  0.0       0.0      NaN\r\n",
      "250       37.41225 -122.20000  NaN     250.0      0.0\r\n",
      "500       37.41450 -122.20000  NaN     500.0      0.0\r\n",
      "750       37.41674 -122.20000  NaN     750.0      0.0\r\n",
      "1000      37.41899 -122.20000  NaN    1000.0      0.0\r\n",
      "1112      37.42000 -122.20000  1.0    1112.0      0.0\r\n",
      "1362      37.42000 -122.20283  NaN    1362.0    270.0\r\n",
      "1612      37.42000 -122.20566  NaN    1612.0    270.0\r\n",
      "1862      37.42000 -122.20849  NaN    1862.0    270.0\r\n",
      "1995      37.42000 -122.21000  2.0    1995.0    270.0\r\n"
     ]
    }
   ],
   "source": [
    "!gridlabd geodata create 37.410,-122.20 37.420,-122.20 37.420,-122.21 --resolution=250 -f TABLE"
   ]
  },
  {
   "cell_type": "markdown",
   "id": "66e2d8b0",
   "metadata": {},
   "source": [
    "The `distance` and `heading` columns are added to provide the distance and heading to each waypoint from the last position. When using waypoints, the key is automatically set to `position`, which provides the distance from the first point.  The use of other keys is not supported. In addition, any waypoint added in the process is not assigned a row `id` in order to protect the original row ids."
   ]
  },
  {
   "cell_type": "markdown",
   "id": "ccf0a102",
   "metadata": {},
   "source": [
    "To assign key values to the generated positions, use `--resolution_id` options, e.g.,"
   ]
  },
  {
   "cell_type": "code",
   "execution_count": 35,
   "id": "ce7002e1",
   "metadata": {},
   "outputs": [
    {
     "name": "stdout",
     "output_type": "stream",
     "text": [
      "          latitude  longitude     id  distance  heading\r\n",
      "position                                               \r\n",
      "0         37.41000 -122.20000  0.000       0.0      NaN\r\n",
      "250       37.41225 -122.20000  0.125     250.0      0.0\r\n",
      "500       37.41450 -122.20000  0.251     500.0      0.0\r\n",
      "750       37.41674 -122.20000  0.376     750.0      0.0\r\n",
      "1000      37.41899 -122.20000  0.501    1000.0      0.0\r\n",
      "1112      37.42000 -122.20000  0.557    1112.0      0.0\r\n",
      "1362      37.42000 -122.20283  0.683    1362.0    270.0\r\n",
      "1612      37.42000 -122.20566  0.808    1612.0    270.0\r\n",
      "1862      37.42000 -122.20849  0.933    1862.0    270.0\r\n",
      "1995      37.42000 -122.21000  1.000    1995.0    270.0\r\n"
     ]
    }
   ],
   "source": [
    "!gridlabd geodata create 37.410,-122.20 37.420,-122.20 37.420,-122.21 -f TABLE -r 250  --resolution_id"
   ]
  },
  {
   "cell_type": "markdown",
   "id": "cc605628",
   "metadata": {},
   "source": [
    "The new id values are generated as a fraction of the distance from the first to the last waypoint."
   ]
  },
  {
   "cell_type": "markdown",
   "id": "85162c1f",
   "metadata": {},
   "source": [
    "The precision of the new id values can be changed, e.g.,"
   ]
  },
  {
   "cell_type": "code",
   "execution_count": 36,
   "id": "6956dfcb",
   "metadata": {},
   "outputs": [
    {
     "name": "stdout",
     "output_type": "stream",
     "text": [
      "          latitude  longitude       id  distance  heading\r\n",
      "position                                                 \r\n",
      "0         37.41000 -122.20000  0.00000       0.0      NaN\r\n",
      "250       37.41225 -122.20000  0.12531     250.0      0.0\r\n",
      "500       37.41450 -122.20000  0.25063     500.0      0.0\r\n",
      "750       37.41674 -122.20000  0.37594     750.0      0.0\r\n",
      "1000      37.41899 -122.20000  0.50125    1000.0      0.0\r\n",
      "1112      37.42000 -122.20000  0.55739    1112.0      0.0\r\n",
      "1362      37.42000 -122.20283  0.68271    1362.0    270.0\r\n",
      "1612      37.42000 -122.20566  0.80802    1612.0    270.0\r\n",
      "1862      37.42000 -122.20849  0.93333    1862.0    270.0\r\n",
      "1995      37.42000 -122.21000  1.00000    1995.0    270.0\r\n"
     ]
    }
   ],
   "source": [
    "!gridlabd geodata create 37.410,-122.20 37.420,-122.20 37.420,-122.21 -f TABLE -r 250  --resolution_id --precision.resolution_id=5"
   ]
  },
  {
   "cell_type": "markdown",
   "id": "7c4ba4ce",
   "metadata": {},
   "source": [
    "The index can be changed with the `-k` or `--key` options using a pipe. Sometimes this is necessary when one option used implicitly precludes the use of a desired key, such as when path resolution is used but location is indexing is desired, e.g.,"
   ]
  },
  {
   "cell_type": "code",
   "execution_count": 37,
   "id": "f1d3b55d",
   "metadata": {},
   "outputs": [
    {
     "name": "stdout",
     "output_type": "stream",
     "text": [
      "              position  latitude  longitude   id  distance  heading\r\n",
      "location                                                           \r\n",
      "9q9hg629j97y         0  37.41000 -122.20000  0.0       0.0      NaN\r\n",
      "9q9hg68wjsgu       250  37.41225 -122.20000  NaN     250.0      0.0\r\n",
      "9q9hg70em87c       500  37.41450 -122.20000  NaN     500.0      0.0\r\n",
      "9q9hg788m9gu       750  37.41674 -122.20000  NaN     750.0      0.0\r\n",
      "9q9hg7btmt7c      1000  37.41899 -122.20000  NaN    1000.0      0.0\r\n",
      "9q9hgk0em9ef      1112  37.42000 -122.20000  1.0    1112.0      0.0\r\n",
      "9q9hghne79td      1362  37.42000 -122.20283  NaN    1362.0    270.0\r\n",
      "9q9hghhe39x6      1612  37.42000 -122.20566  NaN    1612.0    270.0\r\n",
      "9q9hgh47rc94      1862  37.42000 -122.20849  NaN    1862.0    270.0\r\n",
      "9q9hgh17k9e4      1995  37.42000 -122.21000  2.0    1995.0    270.0\r\n"
     ]
    }
   ],
   "source": [
    "!gridlabd geodata create 37.410,-122.20 37.420,-122.20 37.420,-122.21 -r 250 | gridlabd geodata create -k location -f TABLE"
   ]
  },
  {
   "cell_type": "markdown",
   "id": "18500df1",
   "metadata": {},
   "source": [
    "## Output\n",
    "\n",
    "By default all output is written to `/dev/stdout`.  The output can be written to a file using the `-o` or `--output` option, e.g.,"
   ]
  },
  {
   "cell_type": "code",
   "execution_count": 38,
   "id": "eb43a6c7",
   "metadata": {},
   "outputs": [
    {
     "name": "stdout",
     "output_type": "stream",
     "text": [
      "id,latitude,longitude\r\n",
      "0,37.41,-122.2\r\n",
      "1,37.42,-122.2\r\n",
      "2,37.42,-122.21\r\n"
     ]
    }
   ],
   "source": [
    "!gridlabd geodata create 37.410,-122.20 37.420,-122.20 37.420,-122.21 -o /tmp/test.csv\n",
    "!cat /tmp/test.csv"
   ]
  },
  {
   "cell_type": "markdown",
   "id": "da9350f8",
   "metadata": {},
   "source": [
    "GridLAB-D `geodata` entities can be output to GeoPandas using the `GDF` output format. If the entity does not include any geometry data, it is automatically created from the latitude and longitude fields, e.g.,"
   ]
  },
  {
   "cell_type": "code",
   "execution_count": 39,
   "id": "bc3810b7",
   "metadata": {},
   "outputs": [],
   "source": [
    "!gridlabd geodata create 37.410,-122.20 37.420,-122.20 37.420,-122.21 -o /tmp/test.gdf -f GDF"
   ]
  },
  {
   "cell_type": "markdown",
   "id": "derived-permit",
   "metadata": {},
   "source": [
    "The following python code can be used to load the output file:"
   ]
  },
  {
   "cell_type": "code",
   "execution_count": 40,
   "id": "appreciated-address",
   "metadata": {},
   "outputs": [
    {
     "data": {
      "text/html": [
       "<div>\n",
       "<style scoped>\n",
       "    .dataframe tbody tr th:only-of-type {\n",
       "        vertical-align: middle;\n",
       "    }\n",
       "\n",
       "    .dataframe tbody tr th {\n",
       "        vertical-align: top;\n",
       "    }\n",
       "\n",
       "    .dataframe thead th {\n",
       "        text-align: right;\n",
       "    }\n",
       "</style>\n",
       "<table border=\"1\" class=\"dataframe\">\n",
       "  <thead>\n",
       "    <tr style=\"text-align: right;\">\n",
       "      <th></th>\n",
       "      <th>id</th>\n",
       "      <th>latitude</th>\n",
       "      <th>longitude</th>\n",
       "      <th>geometry</th>\n",
       "    </tr>\n",
       "  </thead>\n",
       "  <tbody>\n",
       "    <tr>\n",
       "      <th>0</th>\n",
       "      <td>0</td>\n",
       "      <td>37.41</td>\n",
       "      <td>-122.20</td>\n",
       "      <td>POINT (-122.20000 37.41000)</td>\n",
       "    </tr>\n",
       "    <tr>\n",
       "      <th>1</th>\n",
       "      <td>1</td>\n",
       "      <td>37.42</td>\n",
       "      <td>-122.20</td>\n",
       "      <td>POINT (-122.20000 37.42000)</td>\n",
       "    </tr>\n",
       "    <tr>\n",
       "      <th>2</th>\n",
       "      <td>2</td>\n",
       "      <td>37.42</td>\n",
       "      <td>-122.21</td>\n",
       "      <td>POINT (-122.21000 37.42000)</td>\n",
       "    </tr>\n",
       "  </tbody>\n",
       "</table>\n",
       "</div>"
      ],
      "text/plain": [
       "   id  latitude  longitude                     geometry\n",
       "0   0     37.41    -122.20  POINT (-122.20000 37.41000)\n",
       "1   1     37.42    -122.20  POINT (-122.20000 37.42000)\n",
       "2   2     37.42    -122.21  POINT (-122.21000 37.42000)"
      ]
     },
     "execution_count": 40,
     "metadata": {},
     "output_type": "execute_result"
    }
   ],
   "source": [
    "import geopandas\n",
    "geopandas.read_file(\"/tmp/test.gdf\")"
   ]
  },
  {
   "cell_type": "markdown",
   "id": "dae5cf1e",
   "metadata": {},
   "source": [
    "----\n",
    "# Datasets\n",
    "\n",
    "The `merge` directive is used to merge a dataset into an existing `geodata` entity.  The general syntax is `gridlabd geodata merge -D DATASET [OPTIONS ...]`"
   ]
  },
  {
   "cell_type": "markdown",
   "id": "d7d8eb56",
   "metadata": {},
   "source": [
    "## Distance\n",
    "\n",
    "The `distance` dataset provide great-circle distance calculations.  For example, the following calculates the distance from the first point in the series."
   ]
  },
  {
   "cell_type": "code",
   "execution_count": 41,
   "id": "dce56f76",
   "metadata": {},
   "outputs": [
    {
     "name": "stdout",
     "output_type": "stream",
     "text": [
      "    latitude  longitude  distance\r\n",
      "id                               \r\n",
      "0      37.41    -122.20       0.0\r\n",
      "1      37.42    -122.20    1112.0\r\n",
      "2      37.42    -122.21    1995.0\r\n"
     ]
    }
   ],
   "source": [
    "!gridlabd geodata merge -D distance 37.410,-122.20 37.420,-122.20 37.420,-122.21 -f TABLE"
   ]
  },
  {
   "cell_type": "markdown",
   "id": "technical-logic",
   "metadata": {},
   "source": [
    "The distance can be calculated relative to the previous location in the series using the `--relative` options, e.g.,"
   ]
  },
  {
   "cell_type": "code",
   "execution_count": 42,
   "id": "signal-anime",
   "metadata": {
    "scrolled": true
   },
   "outputs": [
    {
     "name": "stdout",
     "output_type": "stream",
     "text": [
      "    latitude  longitude  distance\r\n",
      "id                               \r\n",
      "0      37.41    -122.20       0.0\r\n",
      "1      37.42    -122.20       0.0\r\n",
      "2      37.42    -122.21       0.0\r\n"
     ]
    }
   ],
   "source": [
    "!gridlabd geodata merge -D distance 37.410,-122.20 37.420,-122.20 37.420,-122.21 --relative -f TABLE"
   ]
  },
  {
   "cell_type": "markdown",
   "id": "c112973b",
   "metadata": {},
   "source": [
    "The `distance` dataset support different units, include `meters` or `m`, `kilometers` or `km`, `feet` or `ft`, `yards` or `yd`, `miles` or `mi`.  For example, the following calculates the distances in feet:"
   ]
  },
  {
   "cell_type": "code",
   "execution_count": 43,
   "id": "91611f60",
   "metadata": {},
   "outputs": [
    {
     "name": "stdout",
     "output_type": "stream",
     "text": [
      "    latitude  longitude  distance\r\n",
      "id                               \r\n",
      "0      37.41    -122.20       0.0\r\n",
      "1      37.42    -122.20    3648.0\r\n",
      "2      37.42    -122.21    6545.0\r\n"
     ]
    }
   ],
   "source": [
    "!gridlabd geodata merge -D distance 37.410,-122.20 37.420,-122.20 37.420,-122.21 --units=feet -f TABLE"
   ]
  },
  {
   "cell_type": "markdown",
   "id": "8fc2fbe5",
   "metadata": {},
   "source": [
    "Note that the default precision with which distances are calculated in 0 decimals. Thus the distance in `km` is rounded:"
   ]
  },
  {
   "cell_type": "code",
   "execution_count": 44,
   "id": "cece01fc",
   "metadata": {},
   "outputs": [
    {
     "name": "stdout",
     "output_type": "stream",
     "text": [
      "    latitude  longitude  distance\r\n",
      "id                               \r\n",
      "0      37.41    -122.20       0.0\r\n",
      "1      37.42    -122.20       1.0\r\n",
      "2      37.42    -122.21       2.0\r\n"
     ]
    }
   ],
   "source": [
    "!gridlabd geodata merge -D distance 37.410,-122.20 37.420,-122.20 37.420,-122.21 --units=km -f TABLE # precision too low"
   ]
  },
  {
   "cell_type": "markdown",
   "id": "5b8f6a92",
   "metadata": {},
   "source": [
    "The precision can be changed when necessary, e.g., "
   ]
  },
  {
   "cell_type": "code",
   "execution_count": 45,
   "id": "ea3d26a2",
   "metadata": {},
   "outputs": [
    {
     "name": "stdout",
     "output_type": "stream",
     "text": [
      "    latitude  longitude  distance\r\n",
      "id                               \r\n",
      "0      37.41    -122.20      0.00\r\n",
      "1      37.42    -122.20      1.11\r\n",
      "2      37.42    -122.21      2.00\r\n"
     ]
    }
   ],
   "source": [
    "!gridlabd geodata merge -D distance 37.410,-122.20 37.420,-122.20 37.420,-122.21 --units=km --precision.distance=2 -f TABLE"
   ]
  },
  {
   "cell_type": "markdown",
   "id": "e4458198",
   "metadata": {},
   "source": [
    "When `distance` is used with `--resolution` and `--relative`, the waypoints are not considered, e.g.,"
   ]
  },
  {
   "cell_type": "code",
   "execution_count": 46,
   "id": "88d8c61d",
   "metadata": {},
   "outputs": [
    {
     "name": "stdout",
     "output_type": "stream",
     "text": [
      "          latitude  longitude   id  distance  heading\r\n",
      "position                                             \r\n",
      "0         37.41000 -122.20000  0.0       0.0      NaN\r\n",
      "250       37.41225 -122.20000  NaN     250.0      0.0\r\n",
      "500       37.41450 -122.20000  NaN     500.0      0.0\r\n",
      "750       37.41674 -122.20000  NaN     750.0      0.0\r\n",
      "1000      37.41899 -122.20000  NaN    1000.0      0.0\r\n",
      "1112      37.42000 -122.20000  1.0       0.0      0.0\r\n",
      "1362      37.42000 -122.20283  NaN     250.0    270.0\r\n",
      "1612      37.42000 -122.20566  NaN     500.0    270.0\r\n",
      "1862      37.42000 -122.20849  NaN     750.0    270.0\r\n",
      "1995      37.42000 -122.21000  2.0       0.0    270.0\r\n"
     ]
    }
   ],
   "source": [
    "!gridlabd geodata -D distance merge 37.410,-122.20 37.420,-122.20 37.420,-122.21 -f TABLE --table.max_rows=99 -r 250 --relative"
   ]
  },
  {
   "cell_type": "markdown",
   "id": "fbb4c74b",
   "metadata": {},
   "source": [
    "## Address\n",
    "\n",
    "You can use the `address` dataset to perform address resolution operations, both to and from latitude and longitude.\n",
    "\n",
    "To obtain the address at a location, use the following command"
   ]
  },
  {
   "cell_type": "code",
   "execution_count": 47,
   "id": "b2e5328e",
   "metadata": {},
   "outputs": [
    {
     "name": "stdout",
     "output_type": "stream",
     "text": [
      "id,latitude,longitude,address\r\n",
      "0,37.42,-122.2,\"Stanford Linear Accelerator Center National Accelerator Laboratory, Sand Hill Road, Menlo Park, San Mateo County, California, 94028, United States\"\r\n"
     ]
    }
   ],
   "source": [
    "!gridlabd geodata merge -D address 37.420,-122.20"
   ]
  },
  {
   "cell_type": "markdown",
   "id": "011e468e",
   "metadata": {},
   "source": [
    "To find the latitude and longitude of an address, use the command:"
   ]
  },
  {
   "cell_type": "code",
   "execution_count": 48,
   "id": "7cf4077c",
   "metadata": {},
   "outputs": [
    {
     "name": "stdout",
     "output_type": "stream",
     "text": [
      "id,index,address,longitude,latitude\r\n",
      "0,0,\"2575 Sand Hill Rd, Menlo Park CA 94025\",-122.20457,37.42046\r\n"
     ]
    }
   ],
   "source": [
    "!gridlabd geodata merge -D address --reverse \"2575 Sand Hill Rd, Menlo Park CA 94025\""
   ]
  },
  {
   "cell_type": "markdown",
   "id": "august-square",
   "metadata": {},
   "source": [
    "Note that incomplete addresses are usually resolved but may not provided the expected result.  For example, the following address is not sufficient for proper resolution, but provides a location nonetheless:"
   ]
  },
  {
   "cell_type": "code",
   "execution_count": 49,
   "id": "pregnant-asthma",
   "metadata": {},
   "outputs": [
    {
     "name": "stdout",
     "output_type": "stream",
     "text": [
      "id,index,address,longitude,latitude\r\n",
      "0,0,Main St.,114.04407,22.31315\r\n"
     ]
    }
   ],
   "source": [
    "!gridlabd geodata merge -D address --reverse \"Main St.\" # insufficient information for accurate results"
   ]
  },
  {
   "cell_type": "markdown",
   "id": "b2693095",
   "metadata": {},
   "source": [
    "You can perform both operations in series to resolve the \"official\" address from an unofficial but complete address:"
   ]
  },
  {
   "cell_type": "code",
   "execution_count": 50,
   "id": "f0bfe454",
   "metadata": {},
   "outputs": [
    {
     "name": "stdout",
     "output_type": "stream",
     "text": [
      "id,index,address,longitude,latitude\r\n",
      "0,0,\"54 - Stanford Research Computing Facility, 2575, Sand Hill Road, Stanford Hills, Menlo Park, San Mateo County, California, 94305, United States\",-122.20118,37.41546\r\n"
     ]
    }
   ],
   "source": [
    "!gridlabd geodata merge -D address --reverse \"2575 Sand Hill Rd, Menlo Park CA\" | gridlabd geodata merge -D address"
   ]
  },
  {
   "cell_type": "markdown",
   "id": "505c183c",
   "metadata": {},
   "source": [
    "## Elevation\n",
    "Elevation data can be obtained using the `elevation` data set, e.g.,  "
   ]
  },
  {
   "cell_type": "code",
   "execution_count": 51,
   "id": "1920f2f5",
   "metadata": {},
   "outputs": [
    {
     "name": "stdout",
     "output_type": "stream",
     "text": [
      "    latitude  longitude  elevation\r\n",
      "id                                \r\n",
      "0      37.41    -122.20       58.0\r\n",
      "1      37.42    -122.20       76.0\r\n",
      "2      37.42    -122.21      105.0\r\n"
     ]
    }
   ],
   "source": [
    "!gridlabd geodata merge -D elevation 37.410,-122.20 37.420,-122.20 37.420,-122.21 -f TABLE"
   ]
  },
  {
   "cell_type": "markdown",
   "id": "20e57631",
   "metadata": {},
   "source": [
    "Elevations can be calculated in other units using the `--units=UNIT` options, e.g.,"
   ]
  },
  {
   "cell_type": "code",
   "execution_count": 52,
   "id": "19359395",
   "metadata": {},
   "outputs": [
    {
     "name": "stdout",
     "output_type": "stream",
     "text": [
      "    latitude  longitude  elevation\r\n",
      "id                                \r\n",
      "0      37.41    -122.20      190.0\r\n",
      "1      37.42    -122.20      249.0\r\n",
      "2      37.42    -122.21      344.0\r\n"
     ]
    }
   ],
   "source": [
    "!gridlabd geodata merge -D elevation 37.410,-122.20 37.420,-122.20 37.420,-122.21 --units=feet -f TABLE"
   ]
  },
  {
   "cell_type": "markdown",
   "id": "4cd4a62a",
   "metadata": {},
   "source": [
    "Valid units are `m` or `meters`, and `ft` or `feet`.\n",
    "\n",
    "The precision of the elevations can be specified as well, e.g.,"
   ]
  },
  {
   "cell_type": "code",
   "execution_count": 53,
   "id": "0d9e280c",
   "metadata": {},
   "outputs": [
    {
     "name": "stdout",
     "output_type": "stream",
     "text": [
      "    latitude  longitude  elevation\r\n",
      "id                                \r\n",
      "0      37.41    -122.20     190.29\r\n",
      "1      37.42    -122.20     249.34\r\n",
      "2      37.42    -122.21     344.49\r\n"
     ]
    }
   ],
   "source": [
    "!gridlabd geodata merge -D elevation 37.410,-122.20 37.420,-122.20 37.420,-122.21 --precision.elevation=2 --units=feet -f TABLE"
   ]
  },
  {
   "cell_type": "markdown",
   "id": "9fdfb958",
   "metadata": {},
   "source": [
    "When using waypoints, the elevations are calculated along the path, e.g.,"
   ]
  },
  {
   "cell_type": "code",
   "execution_count": 54,
   "id": "bafd92ee",
   "metadata": {},
   "outputs": [
    {
     "name": "stdout",
     "output_type": "stream",
     "text": [
      "          latitude  longitude   id  distance  heading  elevation\r\n",
      "position                                                        \r\n",
      "0         37.41000 -122.20000  0.0       0.0      NaN       58.0\r\n",
      "250       37.41225 -122.20000  NaN     250.0      0.0       63.0\r\n",
      "500       37.41450 -122.20000  NaN     500.0      0.0       75.0\r\n",
      "750       37.41674 -122.20000  NaN     750.0      0.0       76.0\r\n",
      "1000      37.41899 -122.20000  NaN    1000.0      0.0       96.0\r\n",
      "1112      37.42000 -122.20000  1.0    1112.0      0.0       76.0\r\n",
      "1362      37.42000 -122.20283  NaN    1362.0    270.0       85.0\r\n",
      "1612      37.42000 -122.20566  NaN    1612.0    270.0       92.0\r\n",
      "1862      37.42000 -122.20849  NaN    1862.0    270.0      104.0\r\n",
      "1995      37.42000 -122.21000  2.0    1995.0    270.0      105.0\r\n"
     ]
    }
   ],
   "source": [
    "!gridlabd geodata merge -D elevation 37.410,-122.20 37.420,-122.20 37.420,-122.21 -r 250 -f TABLE"
   ]
  },
  {
   "cell_type": "markdown",
   "id": "f52cc95b",
   "metadata": {},
   "source": [
    "## Vegetation\n",
    "Vegetation data can be obtained using the `vegetation` dataset. This dataset includes information from the California Forest Observatory about canopy cover, height, and base.  To access this data you must subscribe to the service at https://forestobservatory.com. To register you username and password, you must configure the dataset using the following command:"
   ]
  },
  {
   "cell_type": "code",
   "execution_count": 55,
   "id": "6dbcf38c",
   "metadata": {},
   "outputs": [],
   "source": [
    "!gridlabd geodata config set -w vegetation.username name@example.com\n",
    "!gridlabd geodata config set vegetation.password password5839"
   ]
  },
  {
   "cell_type": "markdown",
   "id": "ac0e37ce",
   "metadata": {},
   "source": [
    "When you are registered you can merge vegetation data for geographic locations, e.g.,"
   ]
  },
  {
   "cell_type": "code",
   "execution_count": 56,
   "id": "c52d666f",
   "metadata": {},
   "outputs": [
    {
     "name": "stdout",
     "output_type": "stream",
     "text": [
      "2021-08-08 06:15:22,148 WARNING cfo.utils [_auth_request] | Authentication failed. Try and run .authenticate(ignore_temp=True)\n",
      "2021-08-08 06:15:22,148 WARNING cfo.utils [_auth_request] | b'{}\\n'\n",
      "2021-08-08 06:15:22,148 WARNING cfo.utils [authenticate] | Authentication failed with status code 401\n",
      "WARNING [geodata/vegetation]: vegetation data provider authentication failed\n",
      "    latitude  longitude  base  cover  height\n",
      "id                                          \n",
      "0      37.41    -122.20   2.0   0.17    11.0\n",
      "1      37.42    -122.20   1.0   0.18    15.0\n",
      "2      37.42    -122.21   2.0   0.01     0.0\n"
     ]
    }
   ],
   "source": [
    "!gridlabd geodata merge -D vegetation 37.410,-122.20 37.420,-122.20 37.420,-122.21 -f TABLE --vegetation.usecache=False"
   ]
  },
  {
   "cell_type": "markdown",
   "id": "14bcb8e1",
   "metadata": {},
   "source": [
    "Vegetation data is always associated with a year, which is specified by the `year` option, i.e.,"
   ]
  },
  {
   "cell_type": "code",
   "execution_count": 57,
   "id": "6929e594",
   "metadata": {},
   "outputs": [
    {
     "name": "stdout",
     "output_type": "stream",
     "text": [
      "2021-08-08 06:15:24,185 WARNING cfo.utils [_auth_request] | Authentication failed. Try and run .authenticate(ignore_temp=True)\n",
      "2021-08-08 06:15:24,185 WARNING cfo.utils [_auth_request] | b'{}\\n'\n",
      "2021-08-08 06:15:24,185 WARNING cfo.utils [authenticate] | Authentication failed with status code 401\n",
      "WARNING [geodata/vegetation]: vegetation data provider authentication failed\n",
      "    latitude  longitude  base  cover  height\n",
      "id                                          \n",
      "0      37.41    -122.20   2.0   0.17    11.0\n",
      "1      37.42    -122.20   1.0   0.18    15.0\n",
      "2      37.42    -122.21   2.0   0.01     0.0\n"
     ]
    }
   ],
   "source": [
    "!gridlabd geodata merge -D vegetation 37.410,-122.20 37.420,-122.20 37.420,-122.21 --year=2020 -f TABLE"
   ]
  },
  {
   "cell_type": "markdown",
   "id": "0a0235fa",
   "metadata": {},
   "source": [
    "## Utility\n",
    "\n",
    "Utility data can be obtained using the `utility` dataset.  This dataset includes information from the Homeland Infrastructure Foundation-Level Data (HIFLD).  Note that this dataset uses a very large datafile that can take some time to download the first time.\n",
    "\n",
    "The name of the utility at a location is the default data result, e.g.,"
   ]
  },
  {
   "cell_type": "code",
   "execution_count": 58,
   "id": "ae45a623",
   "metadata": {},
   "outputs": [
    {
     "name": "stdout",
     "output_type": "stream",
     "text": [
      "    latitude  longitude             NAME\r\n",
      "id                                      \r\n",
      "0      37.42     -122.2  PACIFIC GAS ...\r\n"
     ]
    }
   ],
   "source": [
    "!gridlabd geodata merge -D utility 37.420,-122.20 -f TABLE"
   ]
  },
  {
   "cell_type": "markdown",
   "id": "e97a965c",
   "metadata": {},
   "source": [
    "Other data is available (see https://hifld-geoplatform.opendata.arcgis.com/datasets/electric-retail-service-territories for detail).  A list of data available can be obtained from the dataset help, e.g., using `gridlabd geodata help utility`.  \n",
    "\n",
    "To get the utility's summer and winter peak load and number of customers and the year for which the data is obtained, use the command"
   ]
  },
  {
   "cell_type": "code",
   "execution_count": 59,
   "id": "dcc90edc",
   "metadata": {},
   "outputs": [
    {
     "name": "stdout",
     "output_type": "stream",
     "text": [
      "    latitude  longitude  WINTR_PEAK  SUMMR_PEAK  CUSTOMERS    YEAR\r\n",
      "id                                                                \r\n",
      "0      37.42     -122.2     12624.0     17263.0  5471786.0  2018.0\r\n"
     ]
    }
   ],
   "source": [
    "!gridlabd geodata merge -D utility 37.420,-122.20 --fields=WINTR_PEAK,SUMMR_PEAK,CUSTOMERS,YEAR -f TABLE"
   ]
  },
  {
   "cell_type": "markdown",
   "id": "9f287650",
   "metadata": {},
   "source": [
    "The `utility` dataset also contains geometry data that can be used to generate maps. This data is included when the `--geometry` option is specified, e.g.,"
   ]
  },
  {
   "cell_type": "code",
   "execution_count": 60,
   "id": "maritime-petroleum",
   "metadata": {},
   "outputs": [],
   "source": [
    "!gridlabd geodata merge -D utility 37.420,-122.20 --geometry -f PLOT -o /tmp/utility.png --plot.figsize=10,5"
   ]
  },
  {
   "cell_type": "markdown",
   "id": "quantitative-chapel",
   "metadata": {},
   "source": [
    "The following python code can be used to display the image in a Jupyter notebook."
   ]
  },
  {
   "cell_type": "code",
   "execution_count": 61,
   "id": "c60b5061",
   "metadata": {},
   "outputs": [
    {
     "data": {
      "image/png": "iVBORw0KGgoAAAANSUhEUgAAC7gAAAXcCAYAAACyT8NoAAAAOXRFWHRTb2Z0d2FyZQBNYXRwbG90bGliIHZlcnNpb24zLjMuMywgaHR0cHM6Ly9tYXRwbG90bGliLm9yZy/Il7ecAAAACXBIWXMAAC4jAAAuIwF4pT92AAEAAElEQVR4nOzdeXhdBZ0//s+5N0nTvbTQllK6QKFl3wREdkEFRcEFt1FHB9yX3+iADirj4Migot9BHB1l0HEXZEcRWQQB2dcWKC2U7qV7m7ZJs9/z+6MlNFBomiY55968Xs/TJznnnuV903Kj977P5yRpmqYBAAAAAAAAAAAAAAAZK2QdAAAAAAAAAAAAAAAAIhTcAQAAAAAAAAAAAADICQV3AAAAAAAAAAAAAAByQcEdAAAAAAAAAAAAAIBcUHAHAAAAAAAAAAAAACAXFNwBAAAAAAAAAAAAAMgFBXcAAAAAAAAAAAAAAHJBwR0AAAAAAAAAAAAAgFxQcAcAAAAAAAAAAAAAIBcU3AEAAAAAAAAAAAAAyAUFdwAAAAAAAAAAAAAAckHBHQAAAAAAAAAAAACAXFBwBwAAAAAAAAAAAAAgFxTcAQAAAAAAAAAAAADIBQV3AAAAAAAAAAAAAAByQcEdAAAAAAAAAAAAAIBcUHAHAAAAAAAAAAAAACAXFNwBAAAAAAAAAAAAAMgFBXcAAAAAAAAAAAAAAHJBwR0AAAAAAAAAAAAAgFxQcAcAAAAAAAAAAAAAIBcU3AEAAAAAAAAAAAAAyAUFdwAAAAAAAAAAAAAAckHBHQAAAAAAAAAAAACAXFBwBwAAAAAAAAAAAAAgFxTcAQAAAAAAAAAAAADIBQV3AAAAAAAAAAAAAAByQcEdAAAAAAAAAAAAAIBcUHAHAAAAAAAAAAAAACAXFNwBAAAAAAAAAAAAAMgFBXcAAAAAAAAAAAAAAHJBwR0AAAAAAAAAAAAAgFxQcAcAAAAAAAAAAAAAIBcU3AEAAAAAAAAAAAAAyAUFdwAAAAAAAAAAAAAAckHBHQAAAAAAAAAAAACAXFBwBwAAAAAAAAAAAAAgFxTcAQAAAAAAAAAAAADIBQV3AAAAAAAAAAAAAAByQcEdAAAAAAAAAAAAAIBcUHAHAAAAAAAAAAAAACAXFNwBAAAAAAAAAAAAAMgFBXcAAAAAAAAAAAAAAHJBwR0AAAAAAAAAAAAAgFxQcAcAAAAAAAAAAAAAIBcU3AEAAAAAAAAAAAAAyAUFdwAAAAAAAAAAAAAAckHBHQAAAAAAAAAAAACAXFBwBwAAAAAAAAAAAAAgFxTcAQAAAAAAAAAAAADIBQV3AAAAAAAAAAAAAAByQcEdAAAAAAAAAAAAAIBcUHAHAAAAAAAAAAAAACAXFNwBAAAAAAAAAAAAAMgFBXcAAAAAAAAAAAAAAHJBwR0AAAAAAAAAAAAAgFxQcAcAAAAAAAAAAAAAIBcU3AEAAAAAAAAAAAAAyAUFdwAAAAAAAAAAAAAAckHBHQAAAAAAAAAAAACAXFBwBwAAAAAAAAAAAAAgFxTcAQAAAAAAAAAAAADIBQV3AAAAAAAAAAAAAAByQcEdAAAAAAAAAAAAAIBcUHAHAAAAAAAAAAAAACAXFNwBAAAAAAAAAAAAAMgFBXcAAAAAAAAAAAAAAHJBwR0AAAAAAAAAAAAAgFxQcAcAAAAAAAAAAAAAIBcU3AEAAAAAAAAAAAAAyAUFdwAAAAAAAAAAAAAAckHBHQAAAAAAAAAAAACAXFBwBwAAAAAAAAAAAAAgFxTcAQAAAAAAAAAAAADIBQV3AAAAAAAAAAAAAAByQcEdAAAAAAAAAAAAAIBcUHAHAAAAAAAAAAAAACAXFNwBAAAAAAAAAAAAAMgFBXcAAAAAAAAAAAAAAHJBwR0AAAAAAAAAAAAAgFxQcAcAAAAAAAAAAAAAIBcU3AEAAAAAAAAAAAAAyAUFdwAAAAAAAAAAAAAAckHBHQAAAAAAAAAAAACAXFBwBwAAAAAAAAAAAAAgFxTcAQAAAAAAAAAAAADIBQV3AAAAAAAAAAAAAAByQcEdAAAAAAAAAAAAAIBcUHAHAAAAAAAAAAAAACAXFNwBAAAAAAAAAAAAAMgFBXcAAAAAAAAAAAAAAHJBwR0AAAAAAAAAAAAAgFxQcAcAAAAAAAAAAAAAIBcU3AEAAAAAAAAAAAAAyAUFdwAAAAAAAAAAAAAAckHBHQAAAAAAAAAAAACAXFBwBwAAAAAAAAAAAAAgFxTcAQAAAAAAAAAAAADIBQV3AAAAAAAAAAAAAAByQcEdAAAAAAAAAAAAAIBcUHAHAAAAAAAAAAAAACAXFNwBAAAAAAAAAAAAAMgFBXcAAAAAAAAAAAAAAHJBwR0AAAAAAAAAAAAAgFxQcAcAAAAAAAAAAAAAIBcU3AEAAAAAAAAAAAAAyAUFdwAAAAAAAAAAAAAAckHBHQAAAAAAAAAAAACAXFBwBwAAAAAAAAAAAAAgFxTcAQAAAAAAAAAAAADIBQV3AAAAAAAAAAAAAAByQcEdAAAAAAAAAAAAAIBcUHAHAAAAAAAAAAAAACAXFNwBAAAAAAAAAAAAAMgFBXcAAAAAAAAAAAAAAHJBwR0AAAAAAAAAAAAAgFxQcAcAAAAAAAAAAAAAIBcU3AEAAAAAAAAAAAAAyAUFdwAAAAAAAAAAAAAAckHBHQAAAAAAAAAAAACAXFBwBwAAAAAAAAAAAAAgFxTcAQAAAAAAAAAAAADIBQV3AAAAAAAAAAAAAAByQcEdAAAAAAAAAAAAAIBcUHAHAAAAAAAAAAAAACAXFNwBAAAAAAAAAAAAAMgFBXcAAAAAAAAAAAAAAHJBwR0AAAAAAAAAAAAAgFxQcAcAAAAAAAAAAAAAIBcU3AEAAAAAAAAAAAAAyAUFdwAAAAAAAAAAAAAAckHBHQAAAAAAAAAAAACAXFBwBwAAAAAAAAAAAAAgFxTcAQAAAAAAAAAAAADIBQV3AAAAAAAAAAAAAAByQcEdAAAAAAAAAAAAAIBcUHAHAAAAAAAAAAAAACAXFNwBAAAAAAAAAAAAAMgFBXcAAAAAAAAAAAAAAHJBwR0AAAAAAAAAAAAAgFxQcAcAAAAAAAAAAAAAIBcU3AEAAAAAAAAAAAAAyAUFdwAAAAAAAAAAAAAAckHBHQAAAAAAAAAAAACAXFBwBwAAAAAAAAAAAAAgFxTcAQAAAAAAAAAAAADIBQV3AAAAAAAAAAAAAAByQcEdAAAAAAAAAAAAAIBcUHAHAAAAAAAAAAAAACAXFNwBAAAAAAAAAAAAAMgFBXcAAAAAAAAAAAAAAHJBwR0AAAAAAAAAAAAAgFxQcAcAAAAAAAAAAAAAIBcU3AEAAAAAAAAAAAAAyAUFdwAAAAAAAAAAAAAAckHBHQAAAAAAAAAAAACAXFBwBwAAAAAAAAAAAAAgFxTcAQAAAAAAAAAAAADIBQV3AAAAAAAAAAAAAAByQcEdAAAAAAAAAAAAAIBcUHAHAAAAAAAAAAAAACAXFNwBAAAAAAAAAAAAAMgFBXcAAAAAAAAAAAAAAHJBwR0AAAAAAAAAAAAAgFxQcAcAAAAAAAAAAAAAIBcU3AEAAAAAAAAAAAAAyAUFdwAAAAAAAAAAAAAAckHBHQAAAAAAAAAAAACAXFBwBwAAAAAAAAAAAAAgFxTcAQAAAAAAAAAAAADIBQV3AAAAAAAAAAAAAAByQcEdAAAAAAAAAAAAAIBcUHAHAAAAAAAAAAAAACAXFNwBAAAAAAAAAAAAAMgFBXcAAAAAAAAAAAAAAHJBwR0AAAAAAAAAAAAAgFxQcAcAAAAAAAAAAAAAIBeqsg4AAAAAkAd1dXVx1113dSzvvvvuMWDAgAwTAQAA8KLm5uZYtGhRx/Lxxx8fI0aMyC4QAAAA0GsU3AEAAAAi4q677oozzjgj6xgAAAB0wfXXXx+nn3561jEAAACAXlDIOgAAAAAAAAAAAAAAAEQouAMAAAAAAAAAAAAAkBNVWQcAAAAAyIPdd9+90/L1118fU6ZMySgNAAAAW5ozZ06cccYZHcsv//9wAAAAQOVQcAcAAACIiAEDBnRanjJlSuy3334ZpQEAAOC1vPz/wwEAAACVo5B1AAAAAAAAAAAAAAAAiFBwBwAAAAAAAAAAAAAgJxTcAQAAAAAAAAAAAADIBQV3AAAAAAAAAAAAAAByQcEdAAAAAAAAAAAAAIBcUHAHAAAAAAAAAAAAACAXFNwBAAAAAAAAAAAAAMgFBXcAAAAAAAAAAAAAAHJBwR0AAAAAAAAAAAAAgFxQcAcAAAAAAAAAAAAAIBcU3AEAAAAAAAAAAAAAyAUFdwAAAAAAAAAAAAAAckHBHQAAAAAAAAAAAACAXFBwBwAAAAAAAAAAAAAgFxTcAQAAAAAAAAAAAADIBQV3AAAAAAAAAAAAAAByQcEdAAAAAAAAAAAAAIBcUHAHAAAAAAAAAAAAACAXFNwBAAAAAAAAAAAAAMgFBXcAAAAAAAAAAAAAAHJBwR0AAAAAAAAAAAAAgFxQcAcAAAAAAAAAAAAAIBcU3AEAAAAAAAAAAAAAyAUFdwAAAAAAAAAAAAAAckHBHQAAAAAAAAAAAACAXFBwBwAAAAAAAAAAAAAgFxTcAQAAAAAAAAAAAADIBQV3AAAAAAAAAAAAAAByQcEdAAAAAAAAAAAAAIBcUHAHAAAAAAAAAAAAACAXFNwBAAAAAAAAAAAAAMgFBXcAAAAAAAAAAAAAAHJBwR0AAAAAAAAAAAAAgFxQcAcAAAAAAAAAAAAAIBcU3AEAAAAAAAAAAAAAyAUFdwAAAAAAAAAAAAAAckHBHQAAAAAAAAAAAACAXFBwBwAAAAAAAAAAAAAgFxTcAQAAAAAAAAAAAADIBQV3AAAAAAAAAAAAAAByQcEdAAAAAAAAAAAAAIBcUHAHAAAAAAAAAAAAACAXFNwBAAAAAAAAAAAAAMgFBXcAAAAAAAAAAAAAAHJBwR0AAAAAAAAAAAAAgFxQcAcAAAAAAAAAAAAAIBcU3AEAAAAAAAAAAAAAyAUFdwAAAAAAAAAAAAAAcqEq6wAAAAAAVLY7Z62I9U2tUUrTSNOI9lIaaUREGtGeplFTLER7mkZza3tERLSVNm1XStMopWm0lyLS2LyulEYpfWl5+MDqOGD88GhtL0WavnTOdPM2L36/+XSRbrHRwOpiHLnHqL75IQAAAAAAAABdouAOAAAAQK9Z29ASH/vFw1nH2KrJOw+OO885IesYAAAAAAAAwBYKWQcAAAAAoHINra2K6mKSdQwAAAAAAACgTCi4AwAAANBrqoqF2GXIgKxjbFUpTbOOAAAAAAAAALyMgjsAAAAAvaqprZR1hK3SbwcAAAAAAID8UXAHAAAAoNeUSmnUN7VlHWOr0tBwBwAAAAAAgLxRcAcAAACg17S0l6Kl3QR3AAAAAAAAoGsU3AEAAADoNUvXNWUd4VUpuAMAAAAAAED+KLgDAAAA0GvmrarPOgIAAAAAAABQRhTcAQAAAOg1C1ZvzDoCAAAAAAAAUEYU3AEAAADoNUvWNmYd4VWlaZp1BAAAAAAAAOBlqrIOAAAAAEDlWra+KesIr2pja3vc8MSSaC+l0dRaivVNrVFK00jTTeX3UhodyxERhSTZvLzpsfY0jVKaRqm0aZtiIYlIXjp+EkmksZUS/ebjltKIdPP3ERGn7j82jtxjVB88cwAAAAAAAMgvBXcAAAAAekWplMZTS9ZlHeNV1W1sjf/viieyjtHhF/fNj50GVccFp+8f7zhoXNZxAAAAAAAAIBOFrAMAAAAAUJlWNTTHorWNWccoK2s3tsYXfv94/OjOOVlHAQAAAAAAgEwouAMAAADQK55YWBftpTTrGGXpTfuOyToCAAAAAAAAZELBHQAAAIBe8dC8NVlHKEvHTNk59h4zNOsYAAAAAAAAkAkFdwAAAAB6xcPzFdy749EFa6O+uS3rGAAAAAAAAJAJBXcAAAAAetzGlraYuXR91jHKUmNre7S0lbKOAQAAAAAAAJlQcAcAAACgxz04b020tqdZxyhb9zy3MusIAAAAAAAAkImqrAMAAAAAUHkemLs66whl7ctXz4i29jTecfC4qC6aUQEAAAAAAED/4dMxAAAAAHrcA88ruO+I5rZS/MtV0+O6x5dkHQUAAAAAAAD6lII7AAAAAD2qrb0Uc1c1ZB2jIjy9ZF3WEQAAAAAAAKBPKbgDAAAA0KOmL66LDU1tWceoCL9/aFE0tbZnHQMAAAAAAAD6jII7AAAAAD3queX1WUeoGBNGDYqW9lLWMQAAAAAAAKDPKLgDAAAA0KPun7s66wgV472vGx9DaqqyjgEAAAAAAAB9RsEdAAAAgB7TXkrj7mdXZh2jYvznn2fF0d+5I254YknWUQAAAAAAAKBPKLgDAAAA0GNmLK6LtRtbs45RUZaua4p7nluVdQwAAAAAAADoEwruAAAAAPSYp15Yn3WEivTEorqsIwAAAAAAAECfUHAHAAAAoMfcNnN51hEqUnspzToCAAAAAAAA9AkFdwAAAAB6xNqGlrh3zqqsY1ScUYNr4r/ed3DWMQAAAAAAAKBPKLgDAAAA0CPun7vapPFe8OVTpsbBu4/IOgYAAAAAAAD0iaqsAwAAAABQGeo2tmYdoSJ9/9ZnY0NTW5x24LgYO7w26zgAAAAAAADQq0xwBwAAAKBH/OXpZVlHqEgrNjTHt256Jj7z20ezjgIAAAAAAAC9TsEdAAAAgB22aM3GuPvZlVnHqGilNKKlrZR1DAAAAAAAAOhVCu4AAAAA7LAbp7+QdYSK98SiuvjXa2dkHQMAAAAAAAB6VVXWAQAAAAAob6VSGr9/aGHWMfqFax9bEtWFQpx7ytTYeciArOMAAAAAAABAjzPBHQAAAIAdcufsFbF4bWPWMfqNKx9ZFJfdPTfrGAAAAAAAANArTHAHAAAAYIf8VNm6z13z6OL4wkl7xZAB3t6j/7pz9op4fkX9Vh9LkuSV6zo93vmxNN38tWM5je4qpWmk6aZjpemm5RePWUpfWpduPnGhkEQxSaJQSKKqkESxkERhc8BSmkZNVSGSzdlKpU3HKKXp5j8vna9U2nTMF9dHV59DknT62ZTSNFrb02gvlaKtlHZ6DhGdf45bk75sm7fsNzbeMGXnrmUBAAAAAIBQcAcAAABgBzy3fEM8NG9N1jH6ndUNLfHc8g1xyISdso4Cmbn60cVx04ylWcdgG8aNGKjgDgAAAADAdlFwBwAAAKDbfnn//Kwj9Dujhw6IE6buEvvsOizrKJCp1rZS1hHoglL3h+EDAAAAANBPKbgDAAAA0C11G1vi2seWZB2jX/nB+w+Odxw0LpIkyToKZK5Nc7oslFJ/TwAAAAAAbJ9C1gEAAAAAKE/XPrYkNra0Zx2jX5n5wnrldtistd0E93LQ7kIEAAAAAAC2kwnuAAAAAHRZc9umQvvG5va4/J65Gafpf4bWejsPXtTSpuBeDkxwBwAAAABge/lEDAAAAIAu++YfZ8Y1jy2OmmIh1je1ZR2n3/Ezh5e0mQxeFkr+ngAAAAAA2E4K7gAAAAB02YLVG6OptRRNrSYnZ2Fji4I7vKi13etQObjmsSXx2MK6KBaSmDByUPzHGftnHQkAAAAAgJxTcAcAAACgyz51/J7x9zmrso7Rb7W2mYQML2ppU3AvB0vqGmNJXWNEROyz67CM0wAAAAAAUA4KWQcAAAAAoHwMH1iddYR+7ei9ds46AuRGW8kFH+WmqpBkHQEAAAAAgDKg4A4AAAD93Ac+8IFIkqTTn0mTJm33cVpaWuKhhx6KH/7wh/HhD384pk6dGoVCodNxf/GLX/R4fvrW44vWZh2h39p312HxjoPGZR0DcqO13QT3clNVVHAHAAAAAGDbqrIOAAAAAGTnj3/8Y1xxxRU7dIxzzjkn7r777pg+fXq0tLT0UDLyqmRicmZO2md01hEgV1rbFNzLjQnuAAAAAAB0hQnuAAAA0E+tW7cuPv3pT+/wcS6//PJ4+OGHldv7ifcfMSF2GzEw6xj9xv930l6x1+ghsduIgfGxoydnHQdypdUFN2WnquAjCQAAAAAAts0EdwAAAOinzj333FiyZElERAwePDgaGhp69PhVVVVRLBajubm5R49LtpIkYtyI2lhS15h1lH5h1rL1cduXjs86BuRSa7sJ7uWmqmiCOwAAAAAA22ZcCgAAAPRDf/vb3+Lyyy+PiIhCoRDf+MY3duh4SZLEXnvtFf/wD/8Ql1xySdx7772xYcOGeP3rX98TccmRJJLY0NSWdYx+4/1HTMg6AuRWa5uCe7mpKii4AwAAAACwbSa4AwAAQD/T2NgYZ599dqRpGhERn//85+Pwww/v9vFuvPHGOPDAA2PEiBE9lJA8a2xpj+qimQl95b9uezbSNI03ThuTdRTIndZSmnUEtlOx4PcHAAAAAADb5t1kAAAA6GfOP//8eP755yMiYsKECfGtb31rh4533HHHKbf3I8MHVce1n3lD7D1mSNZR+oUZi9fFP/3ikfjGDU/F5ffMjUv/+lw0trRnHQsyl6ZptLab4F5uqosmuAMAAAAAsG0muAMAAEA/8vDDD8cll1zSsfyjH/0ohgxRVGb7zF3ZEJ8+Yc+YssvQ+O4ts+Ke51ZlHani/fL+BR3f77HL4DjtwHEZpoHstZfSSA1wLzvFgoI7AAAAAADbZoI7AAAA9BOtra1x1llnRXv7punPZ555Zpx22mkZp6IcTR07NN55yPg4YPzw+OXHjoizj5mcdaR+paXN1GpoK2m3l6Pqoo8kAAAAAADYNu8mAwAAQD9x0UUXxZNPPhkRESNGjIhLL70040RUgkIhiXNPmRq7DB2QdZR+4/ZnlmcdATLX0u5Cj3JkgjsAAAAAAF2h4A4AAAD9wMyZM+PCCy/sWP7Od74TY8eOzTARlWRAVTF++IFDYmB1Meso/cLNTy2Lz//+8Xj6hXVZR4HMtLqTQVmqLiq4AwAAAACwbQruAAAAUOFKpVKcddZZ0dLSEhERxx57bHz84x/POBWV5ohJI6OtpHDaF9I04o/TX4h1ja1ZR4HMtJXSrCPQDSa4AwAAAADQFQruAAAAUOEuvfTSeOCBByIioqamJi677LJIEgUzelYaYYJ7H3tw7pqsI0BmWkxwL0tVBR9JAAAAAACwbVVZBwAAAAB6z7x58+LrX/96x/J5550X06ZNyzBR31ixYkWsXLlyu/aZM2dOL6XpH5rb2qOhpT3rGP3CiVN3ibOO2SP2Hjsk6yiQGRPcy1OVCe4AAAAAAHSBgjsAAABUsE984hPR0NAQERHTpk2Lr371qxkn6hs//vGP44ILLsg6Rr8yfdG6aFc47XVDa6vihx88NIYM8LYe/Vtruwnu5aixtT1eqGuMQpJEkkQkERFJRBJJFJKIJEkiidj02BbbJMnmx2PTuti8TaFj+877AQAAAABQ3nwSBgAAABXqZz/7Wdx+++0Rsansddlll0VNTU3GqahUs5etzzpCvzCstlq5HSKipU3BvRz99sGF8dsHF/b6eV4sxr9UpN+0YsuSfE1VISaMHBQTRw2O6mISzW2laG4tRSGJqComUVUoRHWxENXFJKqKSaTppgsr2trTaGkvbfX71vZStGz+2tZeiiRJ4s5zTuj15wsAAAAAUGl8GgYAAAAVaOnSpXHOOed0LJ999tlx7LHHZpiISvfnJ5dlHaHiFQtJnLL/2KxjQC60uWMEryFNI9KIKKUv/jt55b+XjS3tUbdxXcxYvK7XcgyqKfbasQEAAAAAKpmCOwAAAFSgz372s1FXVxcREWPHjo3vfve72QbqY5/5zGfizDPP3K595syZE2eccUbvBKpwaxta4uEFa7KOUfH2HjM0zj9t36xjQC60tpvgTv4VC0nWEQAAAAAAypKCOwAAAFSYq666Kq677rqO5R/84AcxYsSI7AJlYPTo0TF69OisY/QbT72wLlLDlHvVQeOHx7+9fb+sY0ButLYpuJN/VQruAAAAAADdouAOAAAAFebcc8/t+P5tb3tbvPe9780wDf3B7x9amHWEinb2MZPjq2/dJwqKktChteSqGvKvWChkHQEAAAAAoCwpuAMAAECFqaur6/j+pptuiiTZ/lLsggULXrHf448/HgcffPAOpqPSNLa0xx2zVmQdo6Jd/vd5UVtdjHPeMjXrKJAbJrhTDkxwBwAAAADoHuNDAAAAAOi2v81eEU2tiqbbcs6b947rP3t0TBk9pFv7jx42oIcTQXlrbfe6Q/4VFdwBAAAAALrFBHcAAAAAuu2vprdvU02xEONGDIyDdx8Rt/7zcXH3cyvjE796NFq2UdDdbcTA+OCRE+LEqaNj6tihfZQWykNrKc06AmxTVVHBHQAAAACgOxTcAQAAoMLccMMN0draul37TJ8+Pc4555yO5TFjxsRvfvObTttMmTKlR/JROUqlNP42W8H9RafsNzYW122M+qa22H3koLh3zqr41PF7xkffMClGD6uNiIhCIYnDJu4Ubz1gbLx+j1Hx83vnxbPL619xrKP2GBU/eP/BHfsBnbW2meBO/pngDgAAAADQPQruAAAAUGGOP/747d6nqqrzWwS1tbVx8skn91QkKtT9c1fHqvqWrGPkyo8/eFhMGDUoIiJW1zfHqCEDXrHN0NrquOT9h0RExFv2GxvnXDX9FZPwL1Fuh9fUuo07IEAeVCm4AwAAAAB0i4I7AAAAAN1y9aOLs46QK395elmcsv/YjoL71srtL7fT4Jr4yYcPi6eWrIs/P7k0GlvbY8X65hij3A6vqbWUZh0BtqlYKGQdAQAAAACgLCm4AwAAALDd1m1sjT8/uTTrGLnzh0cWxakHjI0BVcUu71NdLMQhE3aKQybs1IvJoLK0tpngTv6Z4A4AAAAA0D0K7gAAAMAOWbp0aTz99NNbfWzt2rWdlmfOnBm33377Vrc95phjorbW1Opyce3ji6NZwfQV7nt+dVz61+fi3LdMyzoKVLTWdq8/5F9RwR0AAAAAoFsU3AEAAIAdcsstt8THPvaxLm178cUXx8UXX7zVx+bNmxeTJk3qwWT0lvZSGr+8b37WMXJr7zFDs44AFa+tlGYdAbbJBHcAAAAAgO4pZB0AAAAAgPJyy9PLYv7qjVnHyK1zr54R1z++JOsYUNFa3EGCMmCCOwAAAABA95jgDgAAAECXlUppXPrX57KOkVtJErHr8NpIw3Tp/qpUSuPh+WsiSZJIkogkNv27iNhyOelYn2xeH5uXCx37bXv/iOj4l5amacdy2vHPb/O6NKK+uS3WNbbGxpb2GFRTjKG11TGstiqG1lbH0NqqGFRTjCR59TJuqZRGS3sp2kpptLWXorU9jbZSqeP4L5077bRue710rJcOUFUsxICqF/8Uo7qYRGu7gjv5V1VUcAcAAAAA6A4FdwAAACBOOOGEjlLi9vroRz8aH/3oR3s2ELl105NLY9ayDVnHyK00jViwemN860/PxH7jhkdExN5jhmacir7U3FaK9132QNYxtluSRAyoKkRtdTEGVBWivZRGS1spWjaX2dtL+blo48WiP+RdseAmugAAAAAA3aHgDgAAAECXNLe1x/dunR3jhtfGV06dFu2lNH5y1/Px7PL6rKPlzuqGlnjLJXfHl07eW8G9H2lpK8XXrn8y6xjdkqYRTa2laGrN/2T0NA33SKAsVBVcigEAAAAA0B0K7gAAAAB0yS/unR+L1zbG/3308HjDnqOiqliIY/faJW5+amn8/O/z4ty3TIu9xwyJL/1hejy5ZF3WcTNXXSjEPc+tivEjB8Y7DxmfdRz6wLWPLY5rH1uSdQwgJ4oK7gAAAAAA3eL+mAAAAABs0/L1TXHpX5+LDx05IY7be5eoKm56W2mXoQPiI0dNir+de2K87cBdY68xQ+OHHzgk/vGoiRknzl5Leykemr8mHl2wNuso9JGrH12cdQQgR4qJgjsAAAAAQHcouAMAAACwTRf88el43aSR8Y2377fNbSftPDhOmDa6D1KVhxsefyE++9vHoqWtlHUUekGapvGpXz8ah194ezziYgZgCya4AwAAAAB0j4I7AAAAAK/pztkr4s9PLot3HDQuCl0s6w2sLvZyqvKxobktHlu4Np5cUpd1FHrB7x9aFH95elms3NCcdRQgb/TbAQAAAAC6RcEdAAAAgFdV39wWX7v2yRgyoCr2HD2kS/u0tJXi+7fO7uVk5WVQTTGmjB6adQx62JK6xvj69U9mHQPIqUKi4Q4AAAAA0B0K7gAAAAC8qu/+ZVa0ltL4wydfH/c/vzq+cvWMWLexdavbbmxpi2seXRwn/b+/xcPz1/Zx0nw7aZ8xMXxgddYx6GG7jRgYHzlqUtYxgJxSbwcAAAAA6J6qrAMAAAAAkE/3P786fvvgwrjpC8fE7GUbYum6xpg6dkj8fc7KmL54XRy/9y7x+j1GRd3GlvjKNTPirmdXRmt7mnXsXLrs7rkxYlB1fOaEKVlHoYf9y5v3jmseXRwbmtuyjgLkTEHDHQAAAACgWxTcAQAAAHiF+ua2OPfq6fGOg8bF6KG18bsHF8YtTy+L9Y1t0djaHhEvlbYbW9qjua2UceL8+/6tz8Ynjt0jqopuqlhJZi3boNwObFWSaLgDAAAAAHSHgjsAAAAAr3DBjU/H4rWNcf5pY+Nf/vBE3Dl75Va3q9vY2sfJytPknQfHSdNGx8r65th1+MCs49CDbnhiSdYRgJxqL7mrCQAAAABAdxgXBQAAAEAnf35yaVz16OLYbcTAOGLSyJizsj7rSGWvpa0UxUKi3F6BJo0anHUEIKc2tri7AwAAAABAdyi4AwAAANBh3qqGOO/aJ2PCyEHxs4++Lr536+xYtKYx61hlb0ldY9z+zPKYs8LFApXkphlL48I/P5N1DCCnGprbs44AAAAAAFCWFNwBAAAAiIiIUimNr1w9Iw6dMCL+8s/HxjNL18ftzyzPOlbFeH5lQ/zozjlZx6CHPDJ/TXzv1tmRplknAfKqwQR3AAAAAIBuqco6AAAAAAD5cMXDi2J9U2tc/tHXxaCaqrj72VWxfH1z1rEqyuihA7KOwA56Zun6+M8/PxP3PLcq6yiww6qLSSSRRBpppGlEKU0jjXDhRg+pb1ZwBwAAAADoDgV3AAAAAKKxpT3OOGRcnHbQrjGstjoiIj545IS47vElGSerLNVFN1QsV2maxkd+/pBiOxXlqk+9IQ7efcRWH0vTzqX30ubl2OL7LQvxL9++Y90W26ex6W4h8fJ1L36/xb5bniO2XNcpSxqltPP2L5b1O2d56bFSKTrWlTYfY9O2mx/fnKPz89wyW+ftOz3PUuf8gwf4CAYAAAAAoDu8uwoAAABAfO36JyPSiO+deVDHunueXZlhoso0fXFdlEppFApJ1lHYDnfMWh5XPbJYuZ1+JUmSSJKIQni9AgAAAACgbym4AwAAAPRzj8xfE4UkiQtO3y/mrW6Iax5dHM8sXR93zlZw72n3PLcqbnl6WZx6wK5ZR6GLnl2+If7pF49kHQN6hWttAAAAAADII/dEBgAAAOjHNra0xe8eXBjfftcBMXhAVew6vDbmr25Qbu9F989dnXUEtsNeo4fER46amHUM6BWFRMMdAAAAAID8UXAHAAAA6MeufWxJXPjOA6KquOltoqeWrI9bnl6ecarKNqjGTRXLSZIk8e9v3y+OnjIq6yjQ4/TbAQAAAADIIwV3AAAAgH7qgbmr47i9domBNcWOdeN3Ghg7D6nJMFXlK3pHruw0tLTFjMXrso4BPa5Y0HAHAAAAACB/fJwGAAAA0A/NXVkfz62ojwmjBnVaP27EwPjgERMzStU/FIxMListbaW47vElsaGpLesor+qQCSPijdNGx567DM46CmUmCa9HAAAAAADkj4I7AAAAQD/T2NIe3755Vpw0bfQrHlvX2Br3Pr8qg1SQT/fOWRX/dsPTWcd4Tf/+9v3i5x89PL761n1e8di7Dtktbvzc0XHuW6ZmkIy8M8AdAAAAAIA8qso6AAAAAAB9J03T+Pcbn45bZy6PNQ0tcexeu8R+44bF4ZNHxvL1TfGpXz8ac1c1ZB0TMpOmaTw4b03sOrw2hgyoiv+9Z27WkbrsiMkj48OvnxhppFFKI9I04vi9d4mpY4fGZ377WNbxyKHEHSUAAAAAAMghBXcAAACAfuT6J5bElY8sioiIRxasjUcWrM04EeTL/907P775p5lZx9guL3aUh9ZWx3+csf8rHv/7c6ti8drGPk5FOTDBHQAAAACAPCpkHQAAAACAvrGmoSX+40/PZB0Dcu09rxsfp+4/NusYPWpDU2tERFQXkzhp2ugYMag640TkRVHDHQAAAACAHFJwBwAAAOgHSqU0/vWaGbGmoSXrKJBrw2qr4z2Hjc86xnZpL6Wv+fjEUYMjIuIjR02Kb7x9v1jX2NoXsSgDhUTBHQAAAACA/FFwBwAAAOgH/vL0srh15vKsY0BZOHzyyHj9HiOzjtFlv7hvflx08zPx0Lw1W3185OCaOGj3EfGuQ3eLn9z9fKSv3YenH6kqKrgDAAAAAJA/Cu4AAAAAFa6tvRQ/vev5rGOwmXJx/g2rrY7//uChMbC6mHWULrnhiRfip3fNjdtmLtvq42OH18YNnz06BtdUxe8eXNjH6cizJBTcAQAAAADIHwV3AAAAgAr383vnxfTF67KOwWYlDfeysPOQAfGvp07LOsZ2+eszK7Z6MUuplMbvHlwYp/7gngxSkWfFgoI7AAAAAAD5o+AOAAAAUMGeW74hvn/rs1nHYAsl/faysGjNxvjeLbOzjtElQwZURUTE3FUN8buHFsaq+uY4+5cPR1t7KSIi1mxsia9e92Q0trZnGZMcSvTbAQAAAADIIQV3AAAAgArV0laKT//2sWhuK2UdhS2Y4F4e1jW2xgeOnBD/eNTEOHLyyKzjvKo37DkqbvnicfG5E6fEHjsPjrOPmRx3zloRs5dv6Nhm+MDquPvcE2PCyEEZJiWPihruAAAAAADkUFXWAQAAAADoHT+96/mYs6I+6xi8TKrgXhb232147L/b8IiIqG9uiwP+/ZbI41/dqfuPjd1GDIx/efPeUUrT+PBRkyJN03jjtNFRVdw036S6WIgJowbFv546Lc6//qlY3dCScWryolBQcAcAAAAAIH9McAcAAACoQKvqm+Ond8/NOgZbUSx4S67cLK1rzGW5PSLif++ZF0vXNUaSJPHFN+0dERFJksSoIQNese3Re+4cX3vbPmFoNy+qUnAHAAAAACCHTHAHAAAAqEDfu2V21De3ZR2DrVAoLT+jh9XGQbuPiOmL6rKO0mFobVWcd+o+MWJQdQytrY6ITZPaX8vwQdXxrkPHxxOL6uJX9y/oi5jkXNHrEQAAAAAAOaTgDgAAAFBhZi/bEFc+sijrGLwK07PLz/CB1fHmfcfkouD+lVOmxRunjY6dBlfH6KG13TrGe1+3u4I7EeGCGwAAAAAA8sn9kAEAAAAqzPdvnR1pmnUKXo2JyeXpnYfsFgOqsn879TcPbCqmd7fcDlvyegQAAAAAQB5l/4kMAAAAAD3miUV1cevM5VnH4DW0l1x9UI7GjRgYB+0+ItMMe+wyOL58ytQYM2xApjmoDFWFJBK3lAAAAAAAIIcU3AEAAAAqyKV/fS7rCFCx/v3t+8XOQ2oyO//clQ3xnZtnxaV/nbNDx3lk/poYWF3soVSUq4JyOwAAAAAAOaXgDgAAAFAhnlqyLu6YtSLrGGxDKTXBvRykaRoPzVsT3791dsxdWR9pmsaYYQMyn8D/wrqmWNPQvEPH+OusFfHrs46IiaMG9VAqylEaXosAAAAAAMinqqwDAAAAALDj0jSNb900M+sYdIF+e/41trTHZ3/3WMcFIz+8Y04MH1gdpVIaG5rbMk4XMWPJuljT0BIjB7/6NPm6jS1RLCQxtLb6FY/9+B8OjZ/9fV784ZNHxXt+cl8sWtPYm3HJKa9FAAAAAADklQnuAAAAABXg6RfWxwNz12Qdgy7QKc2nptb2WL6+KTa2tMWTW7kbwrrG1lyU2yMi5q5siC9fPeM1t/no/z0c9z+/equPDa2tjn8+ee8YM6w2fvqh18Xwga8swQMAAAAAAGTFBHcAAACACvCjO+dkHQHK1sPz18QXr3wiFq/dNMl8cE0x40Tb9tC81XHf86viDXvu/IrHNra0xZF7jIypY4dudd/GlvaYvrgu0jTi8nvmxrrG1t6OSw652AYAAAAAgLxScAcAAAAoc9MX1cXNTy3LOgZdlGqV5sp/3/FcfP+2Zzv9vTS0tGcXaBveechu8Ynj9oiNLW0xZfTWC+yDaqrivFP36VhO0zR+/Lfn47MnTomIiDUbW+Kr1z4Zc1c19Elm8in1YgQAAAAAQE4Vsg4AAAAAwI754R2mt0N33f3cqrK66GDU4JrYZ9dhcdjEkTF8YHVEbCoq1ze3RXvplU9kTUNL/NsNT8fOQ2pixuK6iIjYbcTA+J8PHRZvO3DXOHX/sX0ZnxxJkiTrCAAAAAAAsFUmuAMAAACUsZtmLI3bn1medQwoS3fOWhGr65uzjrFdisWXSslfuXpGvLCuMeavbohFaxpjyughcdsXj+soLq/b2BqnXXpPvLCuKYbVVsX6prY465jJcf5p+8bUsUPjRx88NJpa22N1/UPx0Pw1WT0lMqLeDgAAAABAXim4AwAAAJSp6Yvq4l+vmZF1DLZTGmU0LrzCfeGKx2NDU1vWMbZLfVNbLFjdEIUkib/PWRVL6ho7Hkui81TuwQOKUVO16Sae6zc/z989uDAOnzQyVtU3x7sPHR8Da4px7ilT46YZS+MPjyyKjS3tffp8yE7BBHcAAAAAAHJKwR0AAACgDJVKaVx08zOxobm8yrlEJOYmZ2b+qoZYu7ElSmnEg/NWR2MZlrl/++DC+O2DCyMi4p9P3isOGj8ipoweEusaW+O2mcvjPf9zX/z3Bw+NscNro1hIoqm11Gn/xtb2OPfq6fGh10+M9nTTxRaHTxoZh08aGbfNXB4bWxpfcU4qlJciAAAAAABySsEdAAAAoAwlScSMxeuyjkE3VBe1SvvK+qbW+NGdc2JpXVMsXLMxnlhUl3WkHjOophgbW9rjxGmjY96qhvj2zbNi1JCaeOsBu8bD89fE2w8aF8vXN0ddY8sr9t11eG185ZRpr1g/sKbYF9HJiYKXIgAAAAAAckrBHQAAAKAMJUkS7zp0t/jNAwuzjsJ2ai+lWUfoN555YX1cdvfcSCvsRz5h5KC4+D0HxlWPLo6P/+qRuHfOqti4eRr9hqa2uGPWinho3po4581T45w3T41L//pcrG966W4Pzy6vjy9e+UT822n7xk6DayIioqWtFM1t5TfRnu47bOJOWUcAAAAAAICtUnAHAAAAKENpmsZD89ZkHYNu0G/vO7XVxagqJNHaXlk/9IVrNsb7Lntgq4/dMWtFRET8+oEFccvTy2K/ccM6ldtfdN3jS+K4vXeOQTVV8av758fq+paKuxCA13bMlF2yjgAAAAAAAFul4A4AAABQhh6evzaeXV6fdQzInfvmrIp5qxti8drG+P1DCyuu3L49VmxojhWzV77q4xf9eVas2NDch4nIk6pCknUEAAAAAADYKgV3AAAAgDJ0y9PLso4AufOv18yIKx5elHWMsrFiQ3McOXlkfOuM/WN9U2uce9WMmLuqIetY9JGqooI7AAAAAAD5pOAOAAAAUGY2trTFVY8o8ZarRKe0V/z3Hc8pt3fDg/PWxLt+fF/sM25YLF3XlHUc+lBVsZB1BAAAAAAA2CoFdwAAAIAy85O75sb6prasY9BN+u09b+7K+vjpXXOzjlG2NjS3xUPz1mQdgz5WY4I7AAAAAAA5ZUQLAAAAQBlZuq4xLr9HkRdW1zdHqZRGRMRdz66MDc0u+oDtMaCqmHUEAAAAAADYKhPcAQAAAMrIl6+eERtb2rOOwQ5IDE3eIS1tpXjrpffEnBX1MW54bRw6cae46cmlWceCsnPlw4vigbmro1hIorW9FI2tpY6LRtpLabSnaaRpGptXRZqmHfuW0oi2Uila2kpRSJKoKiZRLBQiic6vce2lNJpbS9GeplHavH+avnSsQmHTxueftm8cOmGn3n/SAAAAAACUBQV3AAAAgDKxZbkQ+qt/+sXDMWdFfUREvLCuKV6YodwO3XH/3NVx/9zVWceIiIi6jS1ZRwAAAAAAIEcKWQcAAAAAoGuSJIlvv/vArGNAn0rTNEqlTZOkH12wNmYuXZ91JKCHtZeyTgAAAAAAQJ6Y4A4AAABQRobWVsUuQwfEyg3NWUehm5JIso6Qa3UbW2L5+uYYVFOMh+atid88uCD23GVIPL5wbTy/siHreEAvcIcSAAAAAAC2pOAOAAAAUEaG1VbHTz50aHzkZw9FQ0t71nHohkS//TWd+ZP747kV9Z3WPb6wLpswQJ8o6bcDAAAAALCFQtYBAAAAANg+h00cGee8ZWrUFL21Q2VJ0zQaW124Af2PhjsAAAAAAC/xKSgAAABAGfrY0ZPj+s8eHaMG12Qdhe1kgPurS5IkhtVWZx0D6GOpfjsAAAAAAFtQcAcAAAAoU/uOGxZ/+sIxMbC6mHUU2GHPLt8QX7zyiXhm2fqsowB9rKTgDgAAAADAFhTcAQAAAMrYrsMHxgePnJB1DLZHYob7y902c3m8+b/ujuseX2KSM/RDafgPHwAAAACAlyi4AwAAAJS5f1BwLy8a3K/wxKK1WUcAMuRlEQAAAACALSm4AwAAAJS5PXYZEuN3Gph1DLqopMjZyV+fWR7XPrYk6xhAhooFd7YAAAAAAOAlVVkHAAAAAGDHjRs+MBavbcw6Bl2Q6HFGRMRtM5fHP1/xeDS0tGcdBchYyQh3AAAAAAC2YII7AAAAQAXYZdiArCNAl6Sbi6w/vOM55XYgIiL02wEAAAAA2JIJ7gAAAAAVoFTSDiwX/XmA+43TX4jv3DwrJu88OOasqM86DpATJrgDAAAAALAlE9wBAAAAKsDJ+4zJOgJdlCT9t+J+35xVsaSuMf4+Z1VsNL0d2KzdRVoAAAAAAGxBwR0AAACgArz7sPHxyeP2yDoGXVDopwX3tvZS/G32yqxjADnUX18XAQAAAADYOgV3AAAAgArx/iMmhI5g/qXRPycVVxUL8aHXT8g6BpBDfncBAAAAALClqqwDAAAAANAzJo4cFCMH1cTqhpaso/Aa0v7Zb4+IiAPHj8g6ApBDeZ7gfvEts2LZuuZII41CkkQpTeMLb9wrJu08OOtoAAAAAAAVS8EdAAAAoEJc+cgi5XZyq6m1PT7+q0eyjgHkUFUhnwX3f7/x6bj2scWxvqmt0/rl65tip0E1ERGb7snx4oVLScSAYiEGVBdjYHUxzj9tn0hyXN4HAAAAAMgrBXcAAACACnHPcyuzjkAX9NcB7gOqCnHohJ3i/rmrs44C5EyeSuAf+7+HorV90yv1owvWRmNr+yu2uXdO117HNjS1xqdO2DP23GVIj2YEAAAAAKh0Cu4AAAAAFaBUSuOJhXVZx6Ar0v5ZcU+SJEYOrsk6BsBrenj+2qhvbtv2hl1w1aOL44V1jbHLkAGx64iB8ZVTpvXIcQEAAAAAKp2COwAAAEAFuOnJpfHCuqasY9AF/bPevsmhE3eKm55cmnUMgFdV6uGLkF6c9j5kQFUsWN0QSSSRJBGFZNPX0UMHxNfetm+PnhMAAAAAoNwpuAMAAABUgMvvmZt1BLqonw5wj4iIjxw1Ma54aGE8t6I+6yhAjiRJtud/eP6a+P2DCyNJkmhqbe+Vc9Q3t8Wfn1z2ivUTRw1ScAcAAAAAeBkFdwAAAIBKkHU7kC5L+/EM9+piIa7/7NHxT794OB6ctybrOEA/d+5V02NVfXMsXdcUs5ZtyCRDf77oCQAAAADg1Si4AwAAAFSA2qpC1hHoov5eZhw8oCp+//HXxxOL62JtQ0vUVhdjweqN8X/3zjPZHfqpARn9Dvv7nFWxdF1TJud+0bJ1TXH6f/89CoUkCkkSpx88Lj5y1KRMMwEAAAAAZE3BHQAAAKAC/PADh8Qnfv1oPLGoLusosE2FQhKHTtipY/noKRHvPmy3+H+3PRv3zVkdM5euj/ZSP78SAPqRr133VAyqKcaoITVxxSeO6vXzLV/fFJ/41SOxckNzr59rW1raSzF98bqO5S+ctFcsWrMxkiRi3PCBUSi4QwsAAAAA0P8ouAMAAABUgNHDauM3Zx8Z/+/WZ+NX98+PNuXg3GpuK2UdIZcGVBXjvFP3iYiIFeub4kM/ezCeXW6iO/QHS+oaIyJiQ1Ntr5/rTzNeiO/+ZXYsXLOx18/VHUdOHhm11cWsYwAAAAAAZErBHQAAAKBCDBlQFf/29n3jsyfuGb+8b35cesecrCOxFc1t7VlHyL3Rw2rjfz50WJz0/buyjgJkLE3TSJIdn2L+vp/eH/NXN0RDc3vUN7f1QLLekbo+DQAAAABAwR0AAACg0owaMiC+9Oap8cTidXH3syuzjsPLJLHjRc3+YPedBsVuIwZ2THYGKt+y9U0x+bybIk0jCklEGhF7jR4St37x+B0+9soNzbF8ffOOh+xlJQ13AAAAAAAFdwAAAIBK9d8fPCS+ffOs+N2DC7OOwhZ6YBBxv7Cyvlm5HfqhF/vdpc1fG1vbY9ay9RGx6QKhJIlI4sXX0iR2GToghg+s3vaBy+S1V8EdAAAAAEDBHQAAAKBiDautjv985wFx8PgR8W83PhVNraWsI0GX3fvcqqwjADmwaE1jnHLJPa/6+CXvOzjOOGS3PkzUu0r67QAAAAAAUcg6AAAAAAC9672H7x63/vPxMXXM0KyjEGUzRDhze44enHUEoAwsWrMx7np2ZcxYXJd1lB6RmuAOAAAAAGCCOwAAAEB/MGHUoLjus2+Iax5bEtc8ujieWFSXdaR+K0lU3LvisIkj49y3TI2Lb5mddRQgx75/27MREXHk5JFx5SeP6vTY0nWN8dC8NRERUd/U1ufZukO/HQAAAABAwR0AAACg3xhUUxUffv3E+NCRE+J/7no+vvsXxeEs6Ld33fqm1qwjAGViXWNrXP3o4iilaUQakUYaTy1ZH79+YEHW0bZLScMdAAAAAEDBHQAAAKC/SZIkPnPClJg6Zmh8++ZZ8dyK+qwjwVYdsNvwrCMAZWLWsg1xzlXTs46xw0r67QAAAAAACu4AAAAA/dVJ+4yJN04bHTMWr4srHl4YVz2yONo068iJ6x5fHF+5+smsYwD0qdQEdwAAAAAABXcAAACA/ixJkjho9xFx0O4j4rQDx8Xnf/94rGloyTpWRUsiyTpC7rW1l+IbNzwdLe2lrKMA9CnXmQEAAAAARBSyDgAAAABAPhw9Zee458snxvtet3vWUSpaGtqL27J0XVOsb2rLOgZAn/M7AgAAAABAwR0AAACALQweUBUXvnP/eP/hSu69pZCY4L4tpVTBE+ifTHAHAAAAAFBwBwAAAOBlqoqFuOhdB8Sb9h2TdZSKpN6+bQ/NW5N1BIBMlDTcAQAAAAAU3AEAAAB4pSRJ4pL3HRwnTN0l6yj0Q2e+bve441+Ojy+fMjXrKAB9yg0sAAAAAAAU3AEAAAB4FYMHVMVPPnRYfOCI3WOnQdVZx6kYiRHuXbLHLkOi4IcF9DMlDXcAAAAAAAV3AAAAAF5dbXUxLnrXgXH/eSfFd999YJyy39gYPlDZfUcobXfdhJGDso4A0KfU2wEAAAAAIqqyDgAAAABUnqamprjvvvti1qxZsXbt2qipqYnx48fHkUceGXvssUfW8eiG2upivPfw3eO9h+8eTa3tcc9zq+KJRWvjyocXx6r65qzjUaGOmDwyBlYXo7G1PesoAH3CBHcAAAAAAAV3AAAA6Pc+8IEPxBVXXNFp3cSJE2P+/PnbfayVK1fGBRdcEL/4xS+ioaFhq9scdthhcf7558fpp5/enbjkQG11Md6075h4075j4ktvmhrXPb4kvvuXWbFig6J7V6gudt3OQwbEx4/bIy7963NZRwHoE6mCOwAAAABAFLIOAAAAAGTnj3/84yvK7d31t7/9Lfbdd9/40Y9+9Krl9oiIRx99NM4444z4x3/8x2hpaemRc5OdYiGJ9xw2Ph786knx9bftk3WcspBkHaDMvOfQ8VlHAOgzJf12AAAAAAAFdwAAAOiv1q1bF5/+9Kd75Fh///vf461vfWusWrWq0/oRI0bEIYccEpMmTYpisdjpsV/96lfxgQ98wKTSCpEkSZx1zOR47+uUkelZ9c1tWUcA6DMl/7sIAAAAAEDBHQAAAPqrc889N5YsWRIREYMHD+72cdauXRvve9/7orGxsWPdxIkT4/rrr481a9bEY489FvPmzYv58+fHJz/5yU77XnvttfFf//Vf3T43+ZIkSXzn3QfGOw4al3WUfDPCvcvSNI3zrnsy6xgAfUa/HQAAAABAwR0AAAD6pb/97W9x+eWXR0REoVCIb3zjG90+1sUXXxwvvPBCx/LkyZPjvvvui9NPPz2S5KUm7/jx4+MnP/lJXHjhhZ32/+Y3vxlr167t9vnJlyRJ4uIzD4y3HjA26yhUgDtnr4jpi+qyjgHQZ0xwBwAAAABQcAcAAIB+p7GxMc4+++xINxeoPv/5z8fhhx/erWOtXLkyfvjDH3Za97//+78xbtyrT/A+77zz4rjjjutYXrduXXzve9/r1vnJpwFVxTjv1H2iumhU+dYkRrh32YlTR8ehE0ZkHQOgz+i3AwAAAAAouAMAAEC/c/7558fzzz8fERETJkyIb33rW90+1hVXXBH19fUdy8cdd1ycdNJJr7lPkiSvmBj/85//vKNwT2XYfeSgOGX/XbOOkUsF/fYuS5Ikrvn0G+ILJ+0ViZ8b0A+Y4A4AAAAAoOAOAAAA/crDDz8cl1xyScfyj370oxgyZEi3j3fDDTd0Wj7rrLO6tN+JJ54YkydP7lhetmxZPPDAA93OQT4Nqi5GRERNVSHetO+YOGLyyIwTUY6SJIkvvWnvOHmfMVlHAeh1Jf12AAAAAAAFdwAAAOgvWltb46yzzor29vaIiDjzzDPjtNNO6/bx6uvr4+677+607s1vfnOX9k2SJE4++eRO6/70pz91Owv5dMTkkXH6wePiU8ftEf/7kdfFf77zgJgwclDWsTJnEvn2K5XSqDL6HugH3NEGAAAAAEDBHQAAAPqNiy66KJ588smIiBgxYkRceumlO3S8p59+OlpbWzuWJ0+eHGPHju3y/kcffXSn5SeeeGKH8pA/7z5sfPzg/YfEl948NSIipoweEtd/9ug465jJMWJQdcbpKCdJEvH351ZlHQOg15ngDgAAAACg4A4AAAD9wsyZM+PCCy/sWP7Od76zXWX0rXnmmWc6Le+7777btf/Lt3/58ahMG1va4v/unRd1G1u3vTFsliRJnHHIblnHAOh1JrgDAAAAACi4AwAAQMUrlUpx1llnRUtLS0REHHvssfHxj398h487e/bsTsu77777du3/8u0XLFgQTU1NO5yLfGtpK/X76bRJJFlHKDv1zW0xfXFd1jEAel1//x0JAAAAABCh4A4AAAAV79JLL40HHnggIiJqamrisssuiyTZ8YLtihUrOi2PHz9+u/YfM2ZMVFVVdSyXSqVYvXr1Duci32YsXpd1hMz1wH9+/c68lQ3x3PL6rGMA9LqSCe4AAAAAAFG17U0AAACAcjVv3rz4+te/3rF83nnnxbRp03rk2PX1ncumgwcP3q79kySJgQMHxoYNG171mN21YsWKWLly5XbtM2fOnB45N6/tjEN2iyV1jXHxLbO3vTFsdsD44fGFk/aK7/xlVtZRAHqVfjsAAAAAgII7AAAAVLRPfOIT0dDQEBER06ZNi69+9as9duyXl9Fra2u3+xi9VXD/8Y9/HBdccEGPHIue9+nj94xiIYnv/mVWlPphkc8A9+6ZvWx91hEAel2q4Q4AAAAAoOAOAAAAlepnP/tZ3H777RGxaVr6ZZddFjU1NT12/Kampk7L3Tn2gAEDOi03NjbuUCbKQ6GQxKeO3zPqNrbGT+56Pus4fa5QUHHvjrOP3SPa04g/Tn8h6yhATvzrqdPiw6+fGO1pGqVSGm2lTV/b0zTaS2mUStHx/Yt/Si8ub7FPeymN6x5fElc/ujjrp9QvL/wCAAAAAHg5BXcAAACoQEuXLo1zzjmnY/nss8+OY489tkfP8fKJ7S0tLdt9jObm5tc8JpXt3LdMjVGDa+Kim59R6GOb9t9teFz6/oNj1YbmuH/u6qzjADnw7Ztnxd3Prozfnn1kJMmOXTx09JSd4wNH7B7nX/90zFya3R0jSia4AwAAAAAouAMAAEAl+uxnPxt1dXURETF27Nj47ne/2+PnGDJkSKfll09074qXT2x/+TG76zOf+UyceeaZ27XPnDlz4owzzuiR89M1xUISHz9ujxg2sCq+cs2TWcfpM6vrW2LWsvWRprHpT6TRnT5jmr5UhNxy961VPNOISF92knTzMWLz+ZPkpcnBacfXtNP2Lz6WxssCpy8d78Xn8+I50y123vK5bhnnpWOnUV0sdGzbOcum51tVNAEfeMl9z6+O+55fHUdP2XmHj3XYxJFx4+eOjt8+uDC+d+vs2NDU1gMJt4+COwAAAACAgjsAAABUnKuuuiquu+66juUf/OAHMWLEiB4/z8vL6A0NDdu1f5qmvVZwHz16dIwePbpHjkXve9/hE6JuY2v88I45Ud/c92XCvvbrBxbErx9YkHUMgIpx28zlPVJwj4ioKhbiH98wKd524K7x7ZtnxdWPLu6R43aVejsAAAAAQEQh6wAAAABAzzr33HM7vn/b294W733ve3vlPC8vkC9evH0FsOXLl0db20tl5kKhEDvv3DPlNMrPJ4/fM/78hWNj/92GZR0FgDJy8j6j419Pndbjx915yID43pkHxTWfPir23bXvfje9/G4bAAAAAAD9kYI7AAAAVJi6urqO72+66aZIkmSbf0488cROx1iwYMErtnniiSc6bTN16tROywsXLtyunC/ffuLEiVFbW7tdx6CyTBg1KC5+z0FRU/SWFQDbdsp+Y+PH/3BY1FYXe+0ch00cGX/8/DHxzdP3i6G1vX9T3FKp108BAAAAAJB7Pi0EAAAAumXatM7TUmfOnLld+z/zzDOveTz6p312HRZfOGlK1jEAyLmhtVXxvfceFDVVvf8xR7GQxEeOmhR3nnNCvOew8b16rpIJ7gAAAAAACu4AAABA9+y3335RXV3dsTx//vxYunRpl/e/9957Oy0ffPDBPRWNMveZE6bEcXvvknUMAHJsQ1NbXHjTpovrltQ1xkV/fibe9eN74wu/fzz+9+65vXLOnYcMiO+deVBc8+mjYt9dh/XKOUr67QAAAAAA0fv30wQAAAD61A033BCtra3btc/06dPjnHPO6VgeM2ZM/OY3v+m0zZQpnadqDx06NI477rj461//2rHutttui4985CPbPF+apnH77bd3Wvf2t799uzJTuQqFJH7wvoPj2O/eGfXNbVnHASCnfv/Qopi3qiEenr822jc3wx9bWBdzV9XHx4/bo9fOe9jEkfHHzx8Tv31wQVx8y+zY0NSTv6s03AEAAAAAFNwBAACgwhx//PHbvU9VVee3CGpra+Pkk0/e5n7veMc7OhXcf/azn3Wp4H7nnXfGvHnzOpbHjBkTRx555HYkptLtNLgm3nrA2PjDI4uzjgJATtVUFeLxhXVRSCLS5KXp58MHVr/2jj2gWEjiI0dNircesGt85+ZZcdWjPfP7ygR3AAAAAAAFdwAAAGAHvP/974+vfvWr0dDQEBERd999d9xxxx3xxje+8VX3SdM0Lrjggk7rPvaxj0WhUOjVrJSfb7/rwDhy8qj43q2zY+m6pqzjAJAzv/zYEXHUnqM6ltM0jfZS2qcz0HceMiAuPvOgeP8RE+L865+KmUvX79DxSqmGOwAAAACAT44BAACAbhs9enR87nOf67Tu7LPPjhdeeOFV97nooovi7rvv7lgePnx4nHvuub2WkfJVKCTx7sPGxy1fPC6+efp+UUiyTgRAngyqKXZaTpIkqoqFqC72/Ucfh03cKf74+WPiP07fL4bVdn+2kAnuAAAAAAAK7gAAAMAO+vKXvxxjx47tWJ43b1684Q1viBtvvDHSLaaQLl68OD71qU/F1772tU77f+1rX4uRI0f2WV7Kz7Da6vjIUZPijdNGZx0FgBwZ+LKCe9aKhSQ+fNSkuOOcE+K9rxvfrWOkJrgDAAAAACi4AwAAADtm5MiRceWVV0ZtbW3HugULFsTpp58eI0eOjEMPPTT22GOPmDRpUvz0pz/ttO/pp58e55xzTl9Hpkx9/Ng9so4AQI4MrM5Xwf1FOw8ZEN99z0FxzaffEPuNG7Zd++q3AwAAAAAouAMAAAA94LjjjoubbrrpFZPY6+rq4vHHH4958+ZFe3t7p8c++MEPxpVXXhlJkvRlVMrYkXuMircduGvWMQDIibxNcH+5wybuFDd+7pj4j9P3i2G1VV3ap6ThDgAAAAAQXXtHFQAAAGAb3vjGN8bMmTPjggsuiF/+8pexcePGrW53yCGHxNe//vV417ve1ccJqQT/dPSkuGnG0qxjAJADg3JecI+IKBaS+PBRk+KtB+wajyxYG0lEx8V9L17i9+K1fkkSsc+u2zfxHQAAAACgEim4AwAAAHHCCSdE2gMTQ8eMGRM//vGP4/vf/37cd9998cwzz0RdXV3U1NTEbrvtFkceeWRMmTKlBxLTXx00fkTsucvgeH5lQ9ZRAMhYbVX+C+4vGjVkQLxlv7FZxwAAAAAAKAsK7gAAAECPGzhwYJx00klx0kknZR2FClNVLMQ3T98/PvyzB6O049dkAFCmaqsLUSgk294QAAAAAICyU8g6AAAAAABsj6On7BxXfOKo2HvMkKyjAJCRgdXlM70dAAAAAIDto+AOAAAAQNk5YvLIuPFzx8QXTtorDPAF6H8G1bhBLQAAAABApfIOMAAAAABlqba6GF96097x9gN3jd89tDCuemRx1De3ZR0LgD6wrrE1vnz19CgWClFVSKJYSKK6mHQs7ztuWLz1gF2zjgkAAAAAQDcouAMAAABQ1vYaMzS+8fb94p9P2jtufmppXPjnZ2JDk6I7QCWrb26LPzyy+FUff9uBu8bRU3aOYiGJYrKpAF9VSKLgth8AAAAAALmn4A4AAABARRg+qDref8SEWL6+Of7r9mezjgNAhm6asTRumrG007oPvX5CfOuMAzJKBAAAAABAVym4AwAAAFBRjp+6i4I7AK+wakNL3Ddn1aZp7sUkioVC7L7TwBg1ZEDW0QAAAAAA2IKCOwAAAAAVZdrYoVlHACCH/vL0svjL08s6rbvwnfvHPxw5MaNEAAAAAABsTSHrAAAAAADQk6qLhTh+712yjgFAGUjTrBMAAAAAAPByJrgDAAAAUFGKhSQ++oZJcdezK7OOAkDOXXL7s/HL++ZHsZDEtLFD45L3H5J1JAAAAACAfk/BHQAAAICKs/9uw7OOAEAZWFXfEqvqWyIiYkNTW/z2wQVRSJIoJJvuCPKuQ8dnnBAAAAAAoP9RcAcAAACg4uwydEAMqinGxpb2rKMAUCaW1DXG1657qmN5QJWCOwAAAABAFgpZBwAAAACA3jCstjrrCACUsbZSGkvXNcbq+uaob27LOg4AAAAAQL9hgjsAAAAAFadUSmNDU2vWMQAoY+2lNI666I6IiKipKsTTF7wlqovmBgEAAAAA9DYFdwAAAAAqTmupFK3tadYxAKgQLW2l+Mo1M2LEwJqoKiZRLCRRVdjya+Gl5WLn9YdOGBF77DIk66cAAAAAAFA2FNwBAAAAqDg1xUIcNnGnuH/u6qyjAFAhrn1sSbf2+867D1BwBwAAAADYDu6lCQAAAEDFSZIkPn3CnlnHAIAYUFXMOgIAAAAAQFkxwR0AAACAijRt16ExfqeBsXhtY9ZRAOjHbn9meSxaszEiItLN69I0Iu1YiqguFqKmWIiT9hlt2jsAAAAA0O8puAMAAABQkQbVVMXSdU1ZxwCgn/vTjKXxp1japW3HDq9VcAcAAAAA+r1C1gEAAAAAoDcMrinG2cdMjqpCknUUAOiSdNubAAAAAABUPAV3AAAAACpSkiRx3lv3iTvPOSE+9PoJWccBgG1KUxV3AAAAAAAFdwAAAAAq2u4jB8W3zjggTt5ndNZRAAAAAAAAgG1QcAcAAACgX/j8G/eK2mpvhwGQXwa4AwAAAAAouAMAAADQTxy0+4j4z3cekHUMAHhVJQ13AAAAAAAFdwD+f/buO06uqmDj+HNnZnvNlmxL73XTG0kIHQSkhyZVRJrSVNQXFBAREEQRpIQqICBNUXqHENL7pm/almy2ZnuZdt8/gqtL2u5md87szO/7+UT23jnnnufGhJDZZ84FAAAAgPBxam62IpyW6RgAAOwX/XYAAAAAAAAAoOAOAAAAAACAMBLpcig5NtJ0DAAA9ot+OwAAAAAAAABQcAcAAAAAAEAYsW1bfXrFmI4BAMB+2WzhDgAAAAAAAAAU3AEAAAAAABA+LMvSj44eYjoGAAD7Rb0dAAAAAAAAACi4AwAAAAAAIMyMyEo0HQEAgP2j4Q4AAAAAAAAAFNwBAAAAAAAQXpyWZToCAAD7ZdNwBwAAAAAAAAAK7gAAAAAAAAgvJTVNpiMAALBfNv12AAAAAAAAAKDgDgAAAAAAgPDSOzHadAQAAPaLfjsAAAAAAAAAUHAHAAAAAABAmMlOitaIzATTMQAA2Ac7uAMAAAAAAAAABXcAAAAAAACEGcuy5HRYpmMAALAPPw13AAAAAAAAAKDgDgAAAAAAgPDy1ZYKbSipNR0DAIB9UG8HAAAAAAAAAAruAAAAAAAACDNVjW75aRACAIIRO7gDAAAAAAAAAAV3AAAAAAAAhJeTx2RqQr9k0zEAANgH9XYAAAAAAAAAoOAOAAAAAACAMONyOvTHc8ebjgEAwD7YwB0AAAAAAAAAJJfpAAAAAAAAAECgpSdEKTspWrtqmk1HAQCg1ctLCjR/S4X+s5e7be/9yv6m+W7v59x/x9mtBfl9jr/5n2+fs2279ZqSdPeZYzQ6O6lb7xEAAAAAAAAADoWCOwAAAAAAAMJOXJRLD184QZc8vUQNbp/pOAAASJI27q7Txt11xtZv5M9EAAAAAAAAAEHAYToAAAAAAAAAYMKk/ik6ekRv0zEAAAgalukAAAAAAAAAACB2cAcAAAAAAEAYq2/xmo4AAMBBxUQ4FRXhkG1Ltm1Lkuxv/sfW3nN7/ynt/eo/X/9njP3f42+N/zaLhjsAAAAAAACAIEDBHQAAAAAAAGGpvK5FX22pMB0DAICD+vlJw3XZzIFdft2b/75Kb64s/tZZGu4AAAAAAAAAzHOYDgAAAAAAAACY8PryInn9+9m+FgCAMOB07FtmZwd3AAAAAAAAAMGAHdwBAAAAAAAQdmzb1qvLCk3HAADAmNtOHaWfnTRcDsuS07LksCzFRTlNxwIAAAAAAAAACu4AAAAAAAAIP+tLarW9osF0DAAAjEmKiZAUYToGAAAAAAAAAOzDYToAAAAAAAAAEGivLy8yHQEAAAAAAAAAAADAflBwBwAAAAAAQFgp2tOoV5cWmo4BAAAAAAAAAAAAYD8ouAMAAAAAACBs2LatO/61Tg1un+koAAC0i206AAAAAAAAAAAEmMt0AAAAAAAAACAQdlQ06J21Jfp4Q5npKAAAAAAAAAAAAAAOgB3cAQAAAAAAEBbWFtfo/g82mY4BAAAAAAAAAAAA4CAouAMAAAAAACAsFFQ1mo4AAAAAAAAAAAAA4BAouAMAAAAAACDk+f22nvt6h+kYAAAAAAAAAAAAAA6BgjsAAAAAAABCXkFVo8rrWkzHAAAAAAAAAAAAAHAIFNwBAAAAAAAQ8h7+NN90BAAAOuXzTeWybdt0DAAAAAAAAAAIGJfpAAAAAAAAAEB3cnv9+iq/3HQMAAA65YvN5br1n3lKjonQt2vug9LiNHdyXyO5AAAAAAAAAKC7UHAHAAAAAABASFuwtUJ1zV7TMQAA6LSXFhfs9/ysIWkU3AEAAAAAAACEHIfpAAAAAAAAAEB3GpGZoONHZZiOAQBAl3N7/aYjAAAAAAAAAECXo+AOAAAAAACAkNbk9mnJ9irTMQCECJfDMh0BaOX2UXAHAAAAAAAAEHpcpgMAAAAAAAAA3WlgWpx6xUaqpKbZdBQAPdzPThyuy2cO0KkPf6Vt5Q2m4wBaXVStMbd/IMuSLEmWZclh7f3nf44tS3vP6T9f7/2Qxp/OH68pA1KM5gcAAAAAAACA/aHgDgAAAAAAgJD2xJfbtL6k1nQMAD1ccmyElu2o0q7qJhVVNZmOA0iSbFuqb/F2am5n5wEAAAAAAABAd6PgDgAAAAAAgJC2fhfldgCHr7rRo882lZuOAXQZj9dvOgIAAAAAAAAA7JfDdAAAAAAAAACgO00e0Mt0BAAAgo7Xb5uOAAAAAAAAAAD7RcEdAAAAAAAAIW1Lab3pCAAABB2Pjx3cAQAAAAAAAAQnCu4AAAAAAAAIaVWNbtMRAIQoh2U6AdB5Hh87uAMAAAAAAAAITi7TAQAAAAAAAIDusqu6SfM3l5uOASBExEe5lJ0crYum91eLx68jhqTqiueWaXdts+loQIexgzsAAAAAAACAYEXBHQAAAAAAACErJsKp2UPT9c7aEtNRAISAi2f013fHZGpkTpKK9jRpe0UD5Xb0WF9uLleLxyenw5LT4VBKXKROGpNpOhYAAAAAAAAAUHAHAAAAAABA6KpscOvTjWWmYwAIEU98sVVbSuu1s7JB8dEupcVHmY4EdNp7ebv1Xt7u1uMRmQkU3AEAAAAAAAAEBQruAAAAAAAACFnbKxrkt23TMQCECL8tfbyhVJLksCTLsgwnAroOf14CAAAAAAAACBYO0wEAAAAAAACA7nL8qAz9+rujTMcAEIL8tuTzUwhG6OCXMwAAAAAAAIBgQcEdAAAAAAAAIe3E0Zma1L+Xoly8FQYAwIGwgzsAAAAAAACAYMF39QAAAAAAABDS0uKj9MoPp+uE0ZmmowAAELTotwMAAAAAAAAIFi7TAQAAAAAAAIDuFuF06MfHDNG/V+8yHQUAgKAxZ1i6RmQlKNrlVHJshOk4AAAAAAAAACCJgjsAAAAAAADCwIL8Cl389GLTMQAACCqltc2ad8kkRbmcpqMAAAAAAAAAQCuH6QAAAAAAAABAdxuTk6TnLp+qq+cMNh0FAICgsXF3nX75xlr5/LbpKAAAAAAAAADQioI7AAAAAAAAQl5STIQG946X36bABwDA/3pzZbFueGWlPD6/6SgAAAAAAAAAIImCOwAAAAAAAMLEqoJqzftym+kYAAAEnbfXlOhHL61gJ3cAAAAAAAAAQYGCOwAAAAAAAMKCLUp7AAAcyAfrSnX3OxtMxwAAAAAAAAAACu4AAAAAAAAIDyePydL7N87WxH7JpqMAABCUnlmwXa8uLTQdAwAAAAAAAECYo+AOAAAAAACAsOBwWBqRmai5k/uajgIAQNB67Iutsm2eegIAAAAAAADAHAruAAAAAAAACCun5GYpPSHKdAwAAILS9ooGrSioNh0DAAAAAAAAQBij4A4AAAAAAICwkhgdoeNGZpiOAQBA0HpjRZHpCAAAAAAAAADCGAV3AAAAAAAAhJ3rjx2ijER2cQcAYH+2lzeYjgAAAAAAAAAgjFFwBwAAAAAAQNjx+mxFOHlrDACA/RmemWA6AgAAAAAAAIAwxnfxAAAAAAAAEHZykmM0a0ia6RgAAASlrKRo0xEAAAAAAAAAhDEK7gAAAAAAAAg7DoelE0ZnyGGZTgIAQPC59/2NuvUfa7WnwW06CgAAAAAAAIAwRMEdAAAAAAAAYemzjeXy26ZTAAAQfGxb+tviAn3noflq8fpMxwEAAAAAAAAQZii4AwAAAAAAICydMSHHdAQAAILa7tpmvb26xHQMAAAAAAAAAGGGgjsAAAAAAADCUmpcpI4eni7LMp0EAIDg9fCnW9jFHQAAAAAAAEBAUXAHAAAAAABAWBqQFqdnL5+qn54w3HQUAACC1o7KRj23YIfpGAAAAAAAAADCCAV3AAAAAAAAhLXzp/RVekKU6RgAAASthz/NV3ldi+kYAAAAAAAAAMIEBXcAAAAAAACEtdT4KD1z6RQlRrtMRwk6lmU6AQAgGNS3eLWltM50DAAAAAAAAABhgoI7AAAAAAAAwt7YPkl65MKJio10mo4SFIZlxOud62cp/+6T9epVMyRJcfzcAEDYyk6K1rRBqaZjAAAAAAAAAAgTFNwBAAAAAAAASbOHpunU3CzTMYLCMSMyNDo7SU6Hpcn9e+nfP5qlpJgI07EAAIacPamPnA4e6wEAAAAAAAAgMCi4AwAAAAAAAJIsy1Kj22c6RlCIjvjv24YOh6WxfZL0rx/PUnpClMFUAABTzpnUx3QEAAAAAAAAAGGEgjsAAAAAAADwjeNHZejIYemmYxj33trduvnVVdpe0dB67mevrVZ5XYvBVAAAE6YOSFH/1DjTMQAAAAAAAACEEQruAAAAAAAAwDdOH5+j578/VRdO62c6ilGbSuv05opiLcivkG3bkqTJA1IMpwIAmDChf7LpCAAAAAAAAADCDAV3AAAAAAAA4FtmDEo1HSEo3PbPPE25+xMt31mlDSW1puMAAAx4aXGBKup5ggcAAAAAAACAwHGZDgAAAAAAALqf2+3Wxo0btWPHDhUXF6uurk4ej0eJiYlKTU1Vbm6uRo4cKafT2SXrbd26VUuXLlV5eblqa2uVkJCgIUOGaObMmUpKSuqSNYDuNHtomrKSolVS02w6inEV9S369Vvr1OzxmY4CADCgrtmrP3y4WfecNdZ0FAAAAAAAAABhgoI7AAAAAAAh6vXXX9fHH3+sBQsWaOPGjfJ6vQcdn5SUpAsuuEA33HCDRowY0eH13G63nnrqKT344IPaunXrfse4XC6dfvrpuvPOOzV69OgOrwEESnJspIb0jqfg/o11u9i9HQDC2StLC3TR9H4anc0HFQEAAAAAAAB0P4fpAAAAAAAAoHvceOONeuKJJ5SXl3fIcrsk1dTU6PHHH1dubq7uuOMO2bbd7rXy8/M1fvx4XXfddQcst0uS1+vVG2+8ofHjx+uhhx5q9/UBE/4wd5xiIrrmqQYAAPRkti395t/rO/TfhwAAAAAAAADQWezgDgAAAABAGImOjla/fv2UlJQkv9+viooKFRQUtCkreTwe3XnnnSosLNTTTz99yGuuW7dORx55pKqqqtqcd7lcGjx4sBITE1VSUqKioqLW17xer2688UY1NTXpF7/4RdfdINCF4qJccjks0zEAAAgKi7dX6b283Tp5bJbpKAAAAAAAAABCHDu4AwAAAAAQwrKzs3XllVfqhRdeUH5+vhoaGrRp0yYtWbJEy5Yt044dO1RZWal58+apT58+beY+88wzevbZZw96/bq6Op111lltyu2xsbG65557VFpaqo0bN2rJkiUqLCzUhg0bdO6557aZf+utt+qTTz7puhsGulBclEvHj8owHQMAgKBx9zsb1OzxmY4BAAAAAAAAIMRRcAcAAAAAIES9++67Kioq0rx583TRRRdp8ODBcjj2fSugV69euvLKK7VmzRpNnDixzWu33nqr/H7/Add44IEHtHnz5tbjmJgYffDBB/rFL36hlJSUNmNHjBihv//977rttttaz/n9ft18880HXQMwac7wdNMRAAAIGsXVTXpq/jbTMQAAAAAAAACEOAruAAAAAACEqNzcXFmW1e7xvXr10osvvthmTklJiRYsWLDf8Y2NjXr44YfbnPvd736nWbNmHXSd3/zmN5ozZ07r8Zo1a/Tyyy+3OycQSNMGpsrlaP/vIwAAQt1fPtuqHRUNpmMAAAAAAAAACGEU3AEAAAAAQKuRI0dq0qRJbc5t2LBhv2O//PJL7dmzp/U4NTVVV1999SHXsCxLt956a5tz8+bN60RaoPtlJkXritkDTccAACBoNHl8mvvEQm0oqTUdBQAAAAAAAECIouAOAAAAAADaGDx4cJvjioqK/Y774osv2hwff/zxio6ObtcaxxxzjOLi4lqPv/rqK5WXl3cwKRAYcyf1NR0BAICgUl7XonOfWKhlO6pMRwEAAAAAAAAQgii4AwAAAACANpqbm9scJycn73dcQUFBm+Nx48a1ew2n06nRo0e3Hvv9fr399tvtDwkE0OD0OGUnte/DGwAAhIu6Zq8ueWaJKupbTEcBAAAAAAAAEGIouAMAAAAAgFa2bWvp0qVtzk2aNGm/YysrK9scp6SkdGit1NTUNscrV67s0HwgUNw+v6IjnKZjAAAQdBrdPm0tqzcdAwAAAAAAAECIcZkOAAAAAAAAgsczzzyjXbt2tR6PGDFCU6dO3e9Yh6Pt5+Z9Pl+H1vJ4PG2ON2zY0KH5QKBEOBzK7ZOkbRUNpqMAABAU4qNcGp2dqEHpcRqRlWg6DgAAAAAAAIAQQ8EdAAAAAABIkv7617/q2muvbT12OBx65JFHZFnWfsd/e8f2srKyDq337fEU3BGsHA5LW8sptwMAIElnTczRvWflKtLFQ4IBAAAAAAAAdA8K7gAAAAAAhInNmzeroKCg9djj8WjPnj3Ky8vTW2+9pfXr17e+FhkZqXnz5unYY4894PUGDRrU5njp0qXtztLY2NhmPanjBXkgkKIjKPEBACBJ/1xZrIYWr04em6WTxmQqyuU0HQkAAAAAAABAiKHgDgAAAABAmHj00Uf10EMPHXSMZVk66aSTdM8992jcuHEHHTt79uw2xx9//LEqKiqUlpZ2yCyvv/66vF5vm3Mej0ctLS2Kioo65PxDKSsrU3l5eYfm5OfnH/a6CE2V9S1atnOP6RgAAAQFvy19sK5UH6wrVXpClH596ih9d1y26VgAAAAAAAAAQggFdwAAAAAA0Gru3Lm6/vrrD1lul6RZs2YpNTVVlZWVkqSWlhbdcccdeuSRRw46r7GxUb/97W/3+1p9fX2XFNwfffRR3XnnnYd9HUCS/rV6l2zbdAoAAIJPeV2LfvzySm2vaND1xw41HQcAAAAAAABAiODZygAAAAAAoNWrr76qWbNm6cgjjzzkjuYxMTG69tpr25x79NFH9eijjx5wTktLiy644AJt2bJlv683NTV1PDTQjZo9Pv3ls62mYwAAENQe/GiznviCPy8BAAAAAAAAdA0K7gAAAAAAhIk//elPsm279UdjY6MKCwv19ttv64orrlBMTEzr2Pnz52vKlClatmzZQa95yy23aPjw4a3Htm3ruuuu02mnnab3339flZWVcrvdKigo0DPPPKOxY8fqX//6lyQpOTl5n+vFx8d3zc0CXeSvX+9QRX2L6RgAAAS9e97bqOcWbDcdAwAAAAAAAEAIsGybBywDAAAAAAApPz9fc+fO1apVq1rP5eTkKC8vb79l9P/Iy8vTMccco/Ly8navlZiYqHnz5un8889vPWdZlrxerxyOw/88fllZWYfySHvv/4wzzmg9zsvL0+jRow87C3quRrdXR/7+cwruAAB0wE9PGKar5wyWy8keSwC61rp16zRmzJjWY/7OBgAAAABA6HKZDgAAAAAAAILDkCFD9NFHH2nixIkqLCyUJBUXF+v+++/X3XfffcB5Y8aM0eLFi3XOOedoxYoVh1xn0KBBeumll/Ttz9wnJiZ2Sbldknr37q3evXt3ybUQnmzb1q/+uY5yOwAAHfTAh5v17trduu3UkTpicJrpOAAAAAAAAAB6ILbPAAAAAAAArdLS0nTnnXe2Offcc88dct7AgQO1bNkyvfLKKzr++OMVHR29z5ghQ4borrvu0qpVqzRt2jRVVlbu8zoQLF5ctFNvrCgyHQMAgB5pfUmtLnxysa58fpm2VzSYjgMAAAAAAACgh2EHdwAAAAAA0MaZZ56pK664onWH9V27dmnnzp3q37//QedZlqXzzjtP5513nlpaWrRz505VVFQoIiJCffv2VWZmZpvx69evb3M8efLkrr0RoIPcXr+qG936YnO57vz3+kNPAAAAB/XR+lJtr2jQxzfPMR0FAAAAAAAAQA9CwR0AAAAAALSRnJyslJSUNjus7969+5AF9/8VFRWlYcOGadiwYQccs3bt2jbHFNxhmmVJ1/5thZbt3GM6CgAAIaPJ7TMdAQAAAAAAAEAP4zAdAAAAAAAABL+IiIguvZ7P59MHH3zQeuxwOHTiiSd26RpAR0U4HXpg7jhFOC3TUQAACBm/OnWk6QgAAAAAAAAAehgK7gAAAAAAoI26ujpVVVW1OZeRkdGla3z66acqKytrPT7hhBPUt2/fLl0D6IwBaXH66QnDTccAACAk3HDsUJ00Jst0DAAAAAAAAAA9DAV3AAAAAADQxjvvvCPbtluP09PTlZXVdcUk27b161//us25K6+8ssuuDxyu0toW0xEAAOjxZg1J0w3HDjUdAwAAAAAAAEAPRMEdAAAAAAC0ampq0u23397m3KmnniqHo+veQnjooYe0aNGi1uNZs2bpzDPP7LLrA4drRFaCpg5MUXQEb50BANBZqfGRcjgs0zEAAAAAAAAA9EB8lw4AAAAAgBB0yy23aOnSpR2aU1VVpdNOO02bN29uPed0OnXTTTcddN7GjRvbvcZf/vIX3Xzzza3HEREReuKJJ2RZlJ8QPM6d3FevXjVDr199hOIinabjAADQI721apf+ubLYdAwAAAAAAAAAPRAFdwAAAAAAQtCHH36oqVOnatq0aXrwwQe1atUqeTyefcbZtq2NGzfqrrvu0vDhw/Xxxx+3ef2mm27S2LFjD7rWRRddpEmTJumPf/yjtmzZItu227ze0tKit99+W8ccc4x+9KMftXn9gQce0KhRow7jToHuMyYnSbeewq9PAAA6666316uhxWs6BgAAAAAAAIAexmU6AAAAAAAA6D5LlizRkiVLJEmRkZHKyclRcnKyIiMjVVdXp8LCQtXV1e137qWXXqr77ruvXeusWLFCK1as0M0336zExET17dtXcXFxqqysVHFxsZqbm/eZc+edd+r666/v/M0BAXDhtH6aOrCXfvjCcm0rbzAdBwCAHqWywa3nvt6h644eYjoKAAAAAAAAgB6EgjsAAAAAAGHC7XZr+/bthxyXmJioe++9V1dffbUsy+rwOrW1tVq3bt0BX+/Vq5cee+wxnXfeeR2+NmDCkN4J+sc1M/XdR75SQVWj6TgAAPQoj3+xVVfMGqjoCKfpKAAAAAAAAAB6CIfpAAAAAAAAoOu9/PLLuu+++3TccccpMTHxkOMty1Jubq7uv/9+5efn65prrml3uf3666/Xscceq6ioqIOOy87O1m233ab8/HzK7ehxkmIj9Mfzxuvo4emmowAA0KPUNXu1cff+nxgEAAAAAAAAAPtj2bZtmw4BAAAAAAC6j9/v15YtW5Sfn6+CggLV1tbK4/EoISFBSUlJGjBggCZOnNiuIvzBuN1urV69Wps3b9bu3bvV2NioqKgo5eTkKDc3V2PGjOnUjvCBsm7dOo0ZM6b1OC8vT6NHjzaYCMHItm0t27lHd729XmuKakzHAQCgR3jt6hmaMiDFdAwAPRx/ZwMAAAAAIHy4TAcAAAAAAADdy+FwaPjw4Ro+fHi3rhMZGakpU6ZoypQp3boOYJJlWZoyIEUvXDFNxzzwuSob3KYjAQAQ9CKdPFAYAAAAAAAAQPvxjiIAAAAAAADQQUkxERqZdXhPPQAAIFxEUHAHAAAAAAAA0AHs4A4AAAAAAAB0wjVHDdaSHVVye/2mowAAENSWbK9UVIRDUS6HVhRUa/mOKm0pq1dds1dur18ev1/DMxJ0xoQcHTcyQ06HZToyAAAAAAAAAIMouAMAAAAAAACdcMTgVM27eJJ+//4mrS+pNR0HAICgdce/1x9yzLbyBr2Xt1t9U2J071m5mjkkLQDJAAAAAAAAAAQjngkJAAAAAAAAdIJlWTpqeG+9cc0ROnNCjuk4AACEhMKqJl309GI9t2C76SgAAAAAAAAADKHgDgAAAAAAAByGmEin7j8nV89eNkWn5GaZjgMAQI9n23t3fX9rVbHpKAAAAAAAAAAMoOAOAAAAAAAAHCaX06GjR/TWIxdM0OMXTTQdBwCAkPDT11Zr/pZy0zEAAAAAAAAABBgFdwAAAAAAAKCLWJal40dlauqAFNNRAECSFB3haP0RF+lUQpRLidF7f7gcliQpKSbCcEpg/zw+W1e/sFxri2pMRwEAAAAAAAAQQC7TAQAAAAAAAIBQ86fzx+u+9zdqQX6FKurdpuMACFN9U2I0/5ZjDvj6Z5vKtKW0TiePzdKs+z4LYDKg/RrcPv3ktVX64MYjZVmW6TgAAAAAAAAAAoCCOwAAAAAAANCFnA5L2ckxeuj8CWrx+rRwa6VufnW1qhoougPofi6HpYzEaHn9fmUlxRx07NHDe+vo4b1VUtOkEZkJrecr6lv4cA6CyubSes3fUqEjh6WbjgIAAAAAAAAgACi4AwAAAAAAAN0kyuXUUcN765Ob5+icx7/W1vIG05EAhLghveP1/o1Hqq7Zo4ToiHbNyUqK0fs3Htl67PX59cs31+q15UXdFRPosA/W7abgDgAAAAAAAIQJh+kAAAAAAAAAQKjrFRepxy6apKuOHCSnwzIdB0AIa3T7VFbb3O5y+/64nA6lJ0R1YSrg8P3vUwYAAAAAAAAAhDZ2cAcAAAAAAAACYFhGgn558kidP7WfTvzjl3L7/KYjAQhBBVWN+slrqzWuT7ISY1z64ZGDO3WdC6b2U1WDWzsqG7RoW1UXpwTaL9Ll0G9OG63zp/YzHQUAAAAAAABAgFBwBwAAAAAAAAJoYFqcPvnJHJ356AJV1LtNxwEQguZvqdD8LRVKjYtURmK0HJal6YNSO7Qre9+UWN17dq48Pr+K9jS1nr/tn2u1IL+yO2ID++ibEqPHvjdJY3KSTEcBAAAAAAAAEEAO0wEAAAAAAACAcNM3JVbHjOhtOgaAEFfZ4NYNr6zSj19eqQ0ltZ26RoTToYFpcRqYFqfMxGgt2c5u7giMSJdDb1x9BOV2AAAAAAAAIAxRcAcAAAAAAAAMuP27o5UWH2k6BoAw4bftw77Gl1vK5fEd/nWA9jh5TKZ6J0abjgEAAAAAAADAAJfpAAAAAAAAAEA4ioty6bOfHqULn1ysvF016oLuKQBIkrKSojVlQIp8flsen19+W0qLjzrs69Y3e7sgHdA+MZFO0xEAAAAAAAAAGELBHQAAAAAAADAkITpC/7j2CDV7/fpo/W499/VOrS6sNh0LQDeYNSRN8VEuWZZaP9ASHeFQdIRTliVZliVp72sen19Nbp+aPD41tHhV2+xVbZNH1Y1uNbh9B1xj9tA0ZSVFa3hmoq6YNbDL72FEVoJmDknVgvzKLr828G3LduxRQ4tXcVF8KwsAAAAAAAAIN7wrCAAAAAAAABjkcjoU73TozAl9NH1Qqn762mrKo0CIiXBaevqyyYpyHf6O1F6fX/UtXtU0eVTd6FF1k0e1TR7VNHk0a0iaBqTFdUHi/RudnaR7z8rV7N9/1m1rAP+xpaxe1/5thf58wQQlxUSYjgMAAAAAAAAggCi4AwAAAAAAAEEiKylGL14xTe/l7dY/Vxbrw/WlpiMB6AJp8VFdUm6X9n4oJjk2Usmxkeqf2iWX7JDYyK65D6A9vthcrln3fqrLZw3UtUcNVnQEv/4AAAAAAACAcEDBHQAAAAAAAAgilmXp5LFZOnlsluZvKde1f1uhumav6VgADsPNxw8zHaHLxEe79OQlk1Xf4lFtk1f1LV7VNntUXteiPQ1uVTV6VN/skcvh0KbSOkl77//Rz/PV7PEbTo+eqK7Fqz9/skWfbCjV4xdNUt+UWNORAAAAAAAAAHQzCu4AAAAAAABAkJo9NF0/O3G47vz3evn8tuk4ADooJS5S952dq+NHZZiO0mWiXM52389Liws0NidJY/skqabJo6e/2t7N6dBTTRuYoqI9TSqubjrgmHW7anXuEwv12U+PYid3AAAAAAAAIMQ5TAcAAAAAAAAAcGCXzBigf/1optITokxHAdABUwb00rvXzw6pcntHXTitn8b2SZIk/WD2QEU6+ZYE9pWdFK2/fn+qjhvZ+5BjS2qa9fKSggCkAgAAAAAAAGAS7yYDAAAAAAAAQW50dpJuPXmkIl28nQf0FHedMUaZSdGmYwSNrKQYnTkhx3QMBKHy+hZFRzh11Ijeios89M7sb63aFYBUAAAAAAAAAEziO2IAAAAAAABAD3Bqbpb6p8SajgGgnYr3NJmOEHQumznAdAQEIY/P1jtrSnTUsHT1T4075Pi1xTVqaPEGIBkAAAAAAAAAUyi4AwAAAAAAAD2Ay+nQn84fr9PGZZuOAqAdHv40X3XNHtMxgsrIrEQdM6K36RgIQte9tEKD/u9drS+pPeRYn9/W8p17Wo9Laprk9vq7Mx4AAAAAAACAAKPgDgAAAAAAAPQQo7OT9OcLJujcyX1MRwFwCKsKq3Xqw18pr7jGdJSg8tMThpuOgCBl2+0f++nGMnl9ft3/wUbNuOdT/eHDTd0XDAAAAAAAAEDAUXAHAAAAAAAAepjfnTlWMwalmo4B4BB2VjbqrEe/1t+XFpiOEjRGZSfq+FEZpmOgh3vu6x064t5P9ZfPtkqSVhTsOcQMAAAAAAAAAD0JBXcAAAAAAACgh3E5HfrRMUMU5eLtPSDYuX1+/fyNtXprVbHpKEHjuqOHmI6AEFBW19L69YqCai3ZXmUwDQAAAAAAAICu5DIdAAAAAAAAAEDHzRySpp+fNEK/eXu96ShBw+mwdM7EPlq8vVKFe5rk89umIwGtfvnmWiXHRirS6dCfP9mi2EinHr5wgmIjw+9t+vF9kzWpfy8t38mu2+gaPr+t7z21SL1iI9XQ4tWJozN1z9ljFeVymo4GAAAAAAAAoBPC751zAAAAAAAAIERcPnOA8opr9OZKdoZ2WNId3x2lC6f1V32LV2c9ukBbyxtMxwJaNbp9uvSZJW3OfbBut86c0MdQIrPmTupDwR1dyuOzW3d1f3NlsZwOS78/J1eWZRlOBgAAAAAAAKCjeIYxAAAAAAAA0ENZlqVff3eUspOiTUcxzm9L97y3UT6/rZLqJkW6nHLQaUSQ21oWvh/COCU3S5EuvkWB7vPa8iJ9uL7UdAwAAAAAAAAAncC7xwAAAAAAAEAPlhwbqX9eN1N9U2JMRzGuxevXsh1VGpGVqPdumK17zhorFy13BLGqRrfpCMYkREfomOG9TcdAiNtQUms6AgAAAAAAAIBOoOAOAAAAAAAA9HC9E6P19KVTdMKoDNNRjEqPj1KfXv8t+p+am63xfZPNBQIOoaCy0XQEo86e1Md0BIS43TXNpiMAAAAAAAAA6AQK7gAAAAAAAEAIGJaRoP6psaZjGFXT5NFjX2yV2+uXx+fXgx9t1q7qJtOxgANauK1Sy3dWtR63eH3a0+CWbdsGUwXOUcPTlZEYZToGQtguCu4AAAAAAABAj+QyHQAAAAAAAABA17hqzmDVNnmVt6tG60tqFSYd2VYup6XPNparunGlLjtigHbXNFNuRFDz+W1d9sxS/e6ssfpqS4X+uapYLV6/UuMide/ZuTo+xJ/KEOF06JIZA3T/B5tMR0GIKqxqlG3bsizLdBQAAAAAAAAAHUDBHQAAAAAAAAgRafFRuu+cXEnSk19u093vbjCcKLDqmr2qa/bqk41lei9vt/qmxJiOBBxSXYtXP355ZZtzlQ1uPTV/W8gX3CXpgqn99OdPtqjF6zcdBSFoe0WD7n1vo0ZmJaqqwa3dtc0qrW1WRmK0fn7SCDkdFN8BAAAAAACAYETBHQAAAAAAAAhBVx45SDurGvTiogLTUQIuyuWQ2+tXYVWT6ShAp9W3eE1HCIiUuEidOSFHrywtNB0FIeqJL7ft97xt27r1lFEBTgMAAAAAAACgPRymAwAAAAAAAABAV6prDo9iMELb5TMHmo4QMJfNHGA6AsLQi4sKtKfBbToGAAAAAAAAgP2g4A4AAAAAAACEqHMn91ViNA9xBHqae88aq3Mm9TEdI2BGZCZqxqBU0zEQZpo8Pl394nLTMQAAAAAAAADsBwV3AAAAAAAAIETl9knWql+foF98Z4SSYiJMxwHQThmJ0aYjBNzl7OIOAxZvr1IVu7gDAAAAAAAAQYeCOwAAAAAAABDCHA5LV88ZrMX/d6x+MGug6TgA2uFXb+XJtm3TMQLq2JEZ6tMrxnQMhKGXFu8Mu99vAAAAAAAAQLCj4A4AAAAAAACEgegIp24+YZh+duJwOR2W6TgADqJoT5M2l9abjhFQToelK/gQDgx44MPNOuuxr/Xiop36cN1uPTV/myrrW0zHAgAAAAAAAMKay3QAAAAAAAAAAIERG+nSdUcP0Xdzs/XGiiLN+3Kbmjw+07EAfMvsoWnqlxJrOkbAzZ3cV3/8aLNqm72moyDMrCyo1sqC6tbjZTv26LGLJsqy+EAYAAAAAAAAYAI7uAMAAAAAAABhpl9qrG46fph+csIw01EA/I8BqbF66cppev77UxUT6TQdJ+Dio1y6YFo/0zEAvb9ut057ZIGe+GKrSmqaTMcBAAAAAAAAwg4FdwAAAAAAACBM/WD2IL1xzQyNzUkyHQWApF01zfL47LDeNfqCKRTcERzWFtfonvc26rRHFqi8rsV0HAAAAAAAACCsUHAHAAAAAAAAwtik/il645ojdEpulukoQFiKcjl0+vhs/frUUbr/nFwNz0gwHcmoAWlxmjUkzXQMoFV5XYu+3lphOgYAAAAAAAAQVlymAwAAAAAAAAAwK9Ll0H1n5+qsCTlq9vj1hw83aVtFg+lYQFj41amjdNH0/qZjBJULp/XTV/kUihE8qhrcpiMAAAAAAAAAYYWCOwAAAAAAAADFR7l07MgMSdL4fsl69qvtWl6wRysLqs0GA0JYhNPS3Ml9TMcIOjGRTtMRgDb2UHAHAAAAAAAAAoqCOwAAAAAAAIA2cpJjdNupoyRJJTVNenNFsZ5dsEMV9S2GkwGhxeOz9dqyInZw/xaXwzIdAWijkoI7AAAAAAAAEFAU3AEAAAAAAAAcUFZSjK47eoiumDVQT83fpoc/zVeL1286FhAyfvPv9ZoyIEXDMxNMRwkaPr9tOgLQxpsrijV/S4VcDkvOb364nJZcDoccluS3JVuSbPubr235/XvP2bYt+z/n7P8et7IkS5JlWd/8U7JkybKkm48fphNGZ5q4ZQAAAAAAAMAoCu4AAAAAAAAADik6wqkfHTNU50zqq1+9ladPNpSKDipw+Nw+v656YZmeunSyBqfHy7LYvTzS5TAdAWijyeNTQVVjwNf1+PiDFgAAAAAAAOGJgjsAAAAAAACAdstMitaTl0zW019t1x8+3KRGt890JKDH21HZqOMe/FIRTqt1F+dR2Yl6/vtTlRAdYTpewDko+SPMDUqP069OHaWjhqWbjgIAAAAAAAAYwTYoAAAAAAAAADrsilkD9drVMzSub7LpKEDI8Phsub1+tXj9WllQrWU79piOZAQFd4S708fl6OjhvXmiAwAAAAAAAMIWBXcAAAAAAAAAnTI6O0l//+F03XPWWB0xONV0HCDkrCqsNh3BCNu2TUcAjKqobzEdAQAAAAAAADCKgjsAAAAAAACATouOcOqCqf303OVTlZUUbToOEFIqGyi5AuHI6WDndgAAAAAAAIQ3Cu4AAAAAAAAADluky6ErZg00HQMIGfFRLp02Lsd0DAABlpkYrZuOG2Y6BgAAAAAAAGCUy3QAAAAAAAAAAKHh4hn99djnW1XZ4DYdBeiRzhifrauPGiyP19bg3nGKjQzPt/Ati92rEb5e/ME0JcVGmI4BAAAAAAAAGMUO7gAAAAAAAAC6RJTLqccumiQH3VSgU1YUVCs7OUZj+ySFbbldkmzbNh0BMOZfq3fxewAAAAAAAABhj4I7AAAAAAAAgC4zdWCKPvnJURrSO950FKDHKahq1O1vrQv7cmt43z3C3Z8/2SK3z286BgAAAAAAAGAUBXcAAAAAAAAAXWpgWpx+e8YY0zGAHukfK4v12rIi0zEAGDImJ1FRLqfpGAAAAAAAAIBRFNwBAAAAAAAAdLlJ/XspOynadAygR3roky1hvYu7w7JMRwC6lcthaUxOoh773kRdf+xQuRyWZg1J04PnjtNrVx1hOh4AAAAAAABgnMt0AAAAAAAAAAChJ8Lp0PXHDtWzC3ZoU2md6ThAj1Ja2yzbluh5A6HpzxdM0MljsyRJ3xmbpStnD1SUy6lIF/tSAQAAAAAAABI7uAMAAAAAAADoJudP7aenL5ssp4OWLtARJ4zOkIPfN0DI2lpW3+Y4ITqCcjsAAAAAAADwP3i3DAAAAAAAAEC36dMrVsePzDAdA+gxTs3N0iMXTDQdA0A3+uvCnapudJuOAQAAAAAAAAQtCu4AAAAAAAAAutWvvztKWUnRpmMAPUJBVWPY795uhfftIwxU1Lfo5ldXy+Pzm44CAAAAAAAABCUK7gAAAAAAAAC6VXZyjG49ZaTpGECPUFjVaDoCgG4U6XTo6jmDdfPxw8RnOQAAAAAAAID9c5kOAAAAAAAAACD0nTAqU5Yl2bbpJEDwSouP0qtXTTcdA0A3GZYRrycvmaz+qXGmowAAAAAAAABBjYI7AAAAAAAAgG5nsU0tsF8OSxqcHq+hGfH6yQnDNSg93nQkAN1kR2Wj3F6/6RgAAAAAAABA0KPgDgAAAAAAAKDb+fw2u7cD33LWxBz99owxio3krXogHAxJj9fQjATTMQAAAAAAAICg5zAdAAAAAAAAAEDoyy+rlyQ9cfEkXTqjv+E0gDkDUmOVHBuhS2f01wPnjKPcvh888AGhamBanOkIAAAAAAAAQI/AO+cAAAAAAAAAulVDi1fPLNguSfpsY5nuPTtX/VLjdNfb6w0nAwLL6bD0o2OGavbQNKXHR8nhoMq9PxY/LQhBJ43O1O/OGms6BgAAAAAAANAjUHAHAAAAAAAA0K1cTku9YiNbj0trm5USF2EwEWDGkPR4nTOpj+kYPQANd4Seq48arKQY/uwDAAAAAAAA2sNhOgAAAAAAAACA0BblcuraowYrLT5Kx47M0NIdVZo2MFXvXj9bvzp1lNITokxHBLpdUkyEHr94kukYAAxZW1xjOgIAAAAAAADQY1BwBwAAAAAAANDtUuOjdNPxQ/Xwp1t04uhMZSfHaFR2oq6YNVAf3zRH3x2XbToi0K2+MyZTA9PiTMfoEZwOdnBH6OmTHGM6AgAAAAAAANBjUHAHAAAAAAAAEBDfm9Zf/7x2piKcbd+WTIqN0EPnjdevTx1lKBnQvVwOS7d/d7TpGEHH4/Pr7nfW67Jnl2j5zipJ0tdbK3TX2+sNJwO6XpPHZzoCAAAAAAAA0GO4TAcAAAAAAAAAED4cB9iZ2eGwdPnMAVpesEfvrCkJcCqg+/lt23QE49xevzaX1snt82vp9iq9sGinivY0SZJ2Vjbq+mOH6OFP87WtvMFwUqBrXT5zgE4YlWE6BgAAAAAAANBjUHAHAAAAAAAAEBQsy9LdZ4xRbZNH87dUmI4DdBmv39arywp1+cyBpqMEnG3bKqxq0scbSvXs19tVWNW033HbKxp0099XBzgdEBivLyvS6OwknTg6QwnREabjAAAAAAAAAEGPgjsAAAAAAACAoJEcG6nbvztK9763UR9vKDMdB+gyk/r3Mh0h4Ir2NOrav63QmqIa01EAo+pavPrpa6v1+vIU/e0H0+U8wNNMAAAAAAAAAOzlMB0AAAAAAAAAAP7XkN4JeuTCiRqUHmc6CtBlNpfWm44QEP5vdqu/972NOuXPX1FuB/7Hom1VmnL3x/r9+xtVXtdiOg4AAAAAAAAQtNjBHQAAAAAAAEDQiY5w6sFzx+uMvywwHQXoEltK6w5r/vKdVbrtn+tk27ZOGJ2pSf17qbrRrQGpcRqVnagIZ+D3s7FtW26fX1EuZ+vxHf9ep+cX7gx4FqCnqGpwa2dVo9w+v+koAAAAAAAAQNCi4A4AAAAAAAAgKI3rk6Qol0MtXkqA6PlGZCUc1vyFWyu1oaRWkrRxd9uy/C++M0JXzxl8WNeXpPK6Fr2wcIc2ldapuLpJxwzvre/PGqjoCKd21zQrKSZCUREOLdlepepGjx77fKs2ldYpLT5KZ4zPVt6uGi3aVnXYOYBQNzgtTjnJMaZjAAAAAAAAAEGLgjsAAAAAAACAoFFa26xesZGKdDlUtKeJcjtCRkxE59+OX5Bfocc+33rA17/cXK4rZg08rF3cG1q8uvjpxW3K83nFtfrb4gI1un1q8vgU5XIoNtKpPY2eNnMr6lv01FfbO702EG4e+SxfknTR9P7qnRhtOA0AAAAAAAAQfCi4AwAAAAAAAAgqxz34hZ66dLJWFuzR1AEpmjSgl+Z9uU0+v206GtBpiTGdezve6/PrgQ83qcHtO+CYr7dW6oy/LNAPjxyk2UPTFRfl1MKtlRqcHq+UuEhZluT2+hUT6VSUy6mSmiYt37lHa4trVFTVpEa3Vwu3VarZs+8HSiob3K1ft3j9fOgE6AKRLofydtWqqLqJgjsAAAAAAACwHxTcAQAAAAAAAASNjMRo3XXGGF3/8krde3auXr26nyTp7TW7VFjVZDgd0HkdLYY3ur16YeFOrSmq0cqC6kOOX7erVje8skoJ0S6lxUdpe0WDJMnpsNQrNkIV9W5lJEYpITpC28rrxedFADP6psTozWtmKj0hynQUAAAAAAAAIGh1/nmlAAAAAAAAANAN5gxL17SBKbpg3iKtKNgjn9/WwLR43XLScEW6HJo2MEURTst0TKDdIp0O9e0V06E5lfVu3fv+Rr2ztqRD8+qava3ldkny+W1V1O/dhb20tkX5ZZTbAZMGpcVTbgcAAAAAAAAOgR3cAQAAAAAAAASdy2YO1IfrS3XpM0v01nUz9exlU+R0WBrfN1l7GjxavL3KdESg3W46fpiG9E7o8Lz4KJfqmr3dkAiAKdnJHfuwCwAAAAAAABCO2MEdAAAAAAAAQNAZmBan166eoZgIp07603z97t0N8vttHTE4TRP6JSsxmr070HN8Z0xmu8eW17Xo+YU79H//WEu5HQgxqXGR+m5ulukYAAAAAAAAQNCj4A4AAAAAAAAgKPXpFasTR2fK7fNryfYqbatokLR399uLpvc3nA44MMuSxvVJ0pDe8frxMUPUPzW2XfOaPT5d9NRi/fqtdZq/paKbUwIItEa3T2V1LfL5bdNRAAAAAAAAgKDGNkcAAAAAAAAAglZGYpQkaW1xjY578Av9/KQRunrOIF0xa6CW7qjS0h17DCcE2poyoJd+f844DUyL6/DcKJdDfVNitKm0rhuSATCtyePTjX9fpfs/2KSc5Bhde/RgHTk0XW6fX9ERTtPxAAAAAAAAgKDBDu4AAAAAAAAAgtbYPsma1L9X6/F972/UioJqpcZH6a4zxijCaRlMB7TlsCSf39ajn+Xr0c/z9X7ebm3aXacmt++Qc5vcPhVUNaq4ujkASQGYVFzdpCU7qvT955bqtL98pZG/fl//WFlkOhYAAAAAAAAQNNjBHQAAAAAAAEDQmjMsXUcMTtWs+z5VaW2LJOn7zy3VRzcdqRGZifrJCcN173sbDacE9vLb0oqCaq0oqN7ntYzEKPVPjdOA1FjFRrpUXt+i8roWVdS1qKyuRfUt3sAHBmCU35byimslSR+tL9WZE/oYTgQAAAAAAAAEBwruAAAAAAAAAIJahNOhE0Zl6oVFOyVJNU0eXfDkIr13w5H63rR++teqXVpfUms4JXBwpbUtKq1t0ZLtVaajAAhCRXuaTEcAAAAAAAAAgobDdAAAAAAAAAAAOJTcPkltjreWN2juEwvlcjj01KWTFekM37c6oyPC997RtZwOy3QEIGytKarRnz/ZooVbK1XT5FGzxyfbtvcZ997aEn2+qcxAQgAAAAAAACBw2MEdAAAAAAAAQNBr8vj2Obe9vF5fbinXiaMz9eB543TbP/NU3egxkM4s25ZGZSWyiz06ZVL/Xpo+KEUen62zJuboX6t2qbi6STVNHm0prVdWUrTqW7yqa/aquJodpoHu9OBHm1u/Toh26aufH6OkmIg2Y15ZWqi0+CgdNbx3oOMBAAAAAAAAAUPBHQAAAAAAAEDQW11Ys8+52mavbvtnntLiI3VqbrbS46P0hw83a8mOKgMJzWnx+hUT6dSfL5ig1YXV+mDdbhXtoYiMQ0uOjdCrV81os3P7iJMSW7/2+205vnmt0e1V7h0fyuvfd0dpAF3P67P1s9dWq8Ht1YxBqTpjQo769IpVVlK0XllaqJxeMbr5+GGmYwIAAAAAAADdgoI7AAAAAAAAgKBm27YWbavc72vldS3640db9MfzxmvaoFTdfeYYnfTQfPnCpIQb5XLouJEZuvmEYRqcHq/TxmXrtlNGavnOPfrb4gL9Y2Wx6YgIYs0en/KKazSub/J+X3f8T/H9o/WlCo/fVUBwaPL49OH6UknSgvxKPfDhZo3ITNDu2mZJ0i6eqAAAAAAAAIAQ5jAdAAAAAAAAAAAOZm1xjYoPUuT7Kr9CZz22QNsrGjQ0I0Gv/HB6ANOZkRDt0i0nDdeS/ztOf/neRA1Oj299zbIsTR6Qoj+eN14vXzldlx0xQClxkQbTIlg1e/y6/4NNsu1DV9cn9O0VNh8cAYLVxt11qm70SJJKvym6AwAAAAAAAKGIHdwBAAAAAAgDbrdbGzdu1I4dO1RcXKy6ujp5PB4lJiYqNTVVubm5GjlypJxOZ5esV1ZWpqVLl6qwsFDV1dWyLEvJyckaOHCgJk+erJSUlC5ZB0B4eH150SHHFFY16axHF2jeJZOVGhep7KRo7aoJnfJfYrRL2ckxavb4NHVgiq4/dqj69Io95LwZg1M1Y3CqfnnyCL2zpkQPfbJFOysb24wZ1zdZ63fVyOOjvByOYiOdanT7FBe177cLbNuWbUtrimv0/eeWGkgH4EDa8bkUAAAAAAAAoMei4A4AAAAAQIh6/fXX9fHHH2vBggXauHGjvF7vQccnJSXpggsu0A033KARI0Z0eD2/36+//vWvevTRR7Vs2bKDjp09e7auu+46nXfeeR1eB0B4cXv9emdNSbvG7mn06Px5i/SHueO04BfH6CevrtabK4u7OWH3OX9KX/3wyEHKSopRTOThfQApyuXUWRP76LRx2fr7skLd/8EmVTd69INZA3XLSSP0/MId+u07G7ooOXqSbRUNenNlsS6e3n+f137+xhq9uuzQHzABEHi2aLgDAAAAAAAgdDlMBwAAAAAAAN3jxhtv1BNPPKG8vLxDltslqaamRo8//rhyc3N1xx13yO7AtpA7duzQzJkz9f3vf/+Q5XZJmj9/vs4//3ydcMIJKisra/c6AMLPu2tLVNngbvd4n9/WTa+u0vMLd+rHxw7Vu9fPVlp8VDcm7D7XHT1Eg9LjD7vc/r9cToe+N62/Prl5ju48bbRuPWWkIl0O/WD2IF04rV+XrYOeI7+sXpt212pNUbW8Pr9avD7VNHm0flet1hTVmI4H4ADYwR0AAAAAAAChjB3cAQAAAAAII9HR0erXr5+SkpLk9/tVUVGhgoKCNmV2j8ejO++8U4WFhXr66acPec3i4mIdffTR2rFjxz6vZWdnKzs7Wz6fTwUFBaqsrGzz+kcffaTjjjtOX3zxhXr16nXY9wcg9Pxt8c4Oz7Ft6fZ/rdNNxw3T9ccO0RvXzNCFTy5WcXVTNyTsPv9avUvXHT2kW66dGh+lS48Y0ObcXaePUVltsz7ewAePws2Liwr04qIC0zEAdAAFdwAAAAAAAIQydnAHAAAAACCEZWdn68orr9QLL7yg/Px8NTQ0aNOmTVqyZImWLVumHTt2qLKyUvPmzVOfPn3azH3mmWf07LPPHnKNq666ap9y++WXX65NmzapuLhYS5cu1YoVK1RRUaGlS5fqpJNOajN27dq1uuWWWw77XgGEnrziGi3dsafNuaOHpyshqn37dvzx48265JklWr5zjyb273kfotnTgZ3ru4LTYekv35uoEZkJAV0XANBxtmi4AwAAAAAAIHRRcAcAAAAAIES9++67Kioq0rx583TRRRdp8ODBcjj2fSugV69euvLKK7VmzRpNnDixzWu33nqr/H7/AddYvny53nnnnTbn7rvvPj3zzDMaNmzYPuMnT56s9957T1dccUWb808//bSKi4s7cnsAwsAzX22XtLd4LUmRToemDUpVXYu33deYv6VCv3hzrd7PK+mWjN3pP/cdSFEup167eoaG9I4P+NoAgPZjB3cAAAAAAACEMgruAAAAAACEqNzcXFlW+8uRvXr10osvvthmTklJiRYsWHDAOW+99Vab4zFjxuhnP/vZIdf605/+pNTU1NZj27b3KcoDCG9ltc3695pdkqQZg1LldFjq0ytG0S6HHJaUmRjd7mu5vX55fD2vCeg31F7cXdOsvr1ijKwNdJbLYemm4/b9cB0Qqnren2oAAAAAAABA+1FwBwAAAAAArUaOHKlJkya1Obdhw4YDjt+0aVOb4zPOOKNdpfr4+HideOKJbc7l5+d3ICmAUPf8wp2tpfSBaXFyOixNG5SqoRkJOm5khk4em2U4Yfc7bmRGQNf79+pduvzZJTr7sa/12abygK4NHC7Lkm44bqh+c/po01GAwKDhDgAAAAAAgBBGwR0AAAAAALQxePDgNscVFRUHHFtVVdXmuG/fvu1ep1+/fm2Oq6ur2z0XQGirbnTrmQXbW4+/yq/QT08Ypl+ePELTBqbouFEZenVZocGE3W9c32RNHZgS0DW/MyZTvWIjVdvsDei6QFe6ZMYA3XPWWHXgITYAAAAAAAAAgCBDwR0AAAAAALTR3Nzc5jg5OfmAY5OSktocNzU1tXudb49NS0tr91wAoe3FRTvV6Pa1Huf2SZLPLyVGR+hPH2/RLa+vUX2LV1lJ0YqNdBpM2j0inJaOH9m7XU/E6Eoup0PfnzUwoGsCXcXSf3+/XDC1n+4/Zxwld4Q0my3cAQAAAAAAEMIouAMAAAAAgFa2bWvp0qVtzk2aNOmA48ePH9/m+NtzD2bJkiVtjqdOndruuQBCV7PHp+e+3tnm3FurdunjDaWqa/YoLsrVev64kRk6anh6oCN2O4/P1vRBqQFft9Ht1ZqimoCvC3QFv9227HvOpD7603nj5aDkjhBl028HAAAAAABACKPgDgAAAAAAWj3zzDPatWtX6/GIESMOWjw/99xz2+ww/MYbb2j79u2HXOfLL7/UwoULW48zMzN18skndzI1gFDy4fpSVdS37HN++c49uuKvy3T0iHSdNTFHY3ISddTwdG0urVd0hENRrtB5qzMtPlKT+vcK6Jp+v63TH1mgX72VF9B1ga7y7YK7JJ0+PkcPXzBRTlruCEH02wEAAAAAABDKXIceAgAAAAAAwsFf//pXXXvtta3HDodDjzzySJsC+7cNGzZMP/jBD/Tkk09Kkpqbm3XKKaforbfe0tChQ/c7Z+HChZo7d26bc4888ogiIyO74C4A9GR+v63HP9/a5lxOcowuntFfUwb0Uu+EaFU2uPWb08dodWG1vH5bt393lKoa3FpZUK2/Ly1Uk8dnKH3XyU6OOei/e7vD6yuKtKWsPqBrAl3Jf4C27ym5WYpwWvrxyyvV4vUHNhTQjWy2cAcAAAAAAEAIo+AOAAAAAECY2Lx5swoKClqPPR6P9uzZo7y8PL311ltav35962uRkZGaN2+ejj322ENe96GHHlJ+fr4+++wzSdKGDRs0duxYnX322TrqqKOUk5Mjn8+nnTt36v3339d7770nv39vwczlcumhhx7S2Wef3cV3C6AnemNFkdaX1LYenzkhR787c6xiIp2t5/qmxEqSZg5JazP39PE5+r+TR2rZzip9kLdb/1q9S3saPYEJ3sU8vsCVFn1+W798c43+vbokYGsCgXbC6Ey9fvURuvL5Zdpd22w6DtAlqLcDAAAAAAAglFFwBwAAAAAgTDz66KN66KGHDjrGsiyddNJJuueeezRu3Lh2XTcmJkYffvih7r77bv3hD39QXV2dWlpa9NJLL+mll17a7xyHw6ETTzxRd911lyZNmtThezmUsrIylZeXd2hOfn5+l+cA0H4+v63Hv/jv7u3HjuitB+aOk9PR/p3MI10OHTE4TUcMTtMvTx6pFxbu1COf5aumqWcV3Wsa3TrjLwv042OG6NiRGZ26hsfn1+bSOo3OTtrntfyyekU4LXl8tn7y2mqtLqw+zMRAcLBt+4BPPxjbJ0n/+tFMXfXicq0sqA5sMKAbsIE7AAAAAAAAQhkFdwAAAAAA0Gru3Lm6/vrr211u/w+Xy6Xbb79dc+fO1Q9+8AMtXLjwoONPPvlk3XDDDd1Sbpf2lvnvvPPObrk2gO7x5ooibS1vaD3+1amjOlRu/7boCKeuPHKQzp3SVw9/skXPfr1DPn/PaAPuqmnWrppm/fCF5Tp+ZIa+MzZTE/r2Ur/U2HZfo7bJo3MeW6jU+Eh9Z0ymzpvSV316xerFRTv1+/c3ye3zd+MdAGb4bcl5kH9t9E6M1is/nK7b/pGn15YXBS4Y0A16xp9oAAAAAAAAQOc4TAcAAAAAAADB49VXX9WsWbN05JFHdmhH84qKCl1++eUaN27cIcvtkvT222/r+OOP1/Tp07Vx48bDiQygh2ty+/Sz11br8S+2yuWwZFlShNPSO2tLVNd8+DuvJ8VE6LZTR+mVH07XhH7Jhx84gHx+W++v260bXlmlc59YqGU7qto9NzU+St8Zm6miPU16cv52Hffglxp9+wf67TsbKLcjZPnbsaV1lMup35+Tq9+fk6tIF98iQQ/GFu4AAAAAAAAIYbx7CwAAAABAmPjTn/4k27ZbfzQ2NqqwsFBvv/22rrjiCsXExLSOnT9/vqZMmaJly5Yd8rrr1q1Tbm6unnvuOXm9XknS5MmT9dxzz2nbtm1qampSfX29NmzYoL/85S8aNmxY69zFixdr6tSpWrRoUdffMIAeISbSqfvOztVHN83R1788RmvvOFGL/+84zRmWrg/WlWpzaV2XrDNlQIqe//5UDU6P65LrBdru2mZd9uxSrSmqbvecn54wvM1xT9nBHuis9hTcJcmyLJ07ua9evnKakmMjujkVAAAAAAAAAKCjLNtmiwcAAAAAACDl5+dr7ty5WrVqVeu5nJwc5eXlKTk5eb9zysvLlZubq927d7eeu/3223X77bfLsqz9znG73brqqqv03HPPtZ5LT09XXl6eevfu3RW3orKyMpWXl3doTn5+vs4444zW47y8PI0ePbpL8gAIHjWNHr24eKf++NFmeXtA4Ts6wqH7zxmnZTuqtKfRo5uPH6YBaYcu6Vc3unX9K6v05eaO/bsQCBZJMREanZ3Yevyf/6ywZLU5/l9PXzqlw7uyby2v12XPLlFhVVOnswIm5PZJ0r9+NMt0DCCg1q1bpzFjxrQe83c2AAAAAABCl8t0AAAAAAAAEByGDBmijz76SBMnTlRhYaEkqbi4WPfff7/uvvvu/c655ZZb2pTbL7vsMt1xxx0HXScyMlJPPfWUtm/fri+++ELS3qL8HXfcoUcffbRL7qV3795dVpYHEFqSYiN03dFDNDg9Tle/uMJ0nINyWNIJozL13XHZ+u647HbNWbajSm+t2qXCPY2U29GjjcxK0EtXTu/2dQanx+vNa2bqir8u1Zqimm5fD+gqbF8FAAAAAACAUNaxrUwAAAAAAEBIS0tL05133tnm3P/utP6/Kisr9be//a312OFw6Le//W271nE6nfuU5p9//nm53e6OBQaATjppTJbOm9zXdIw2UuIilRDlUkK0S786dZTW3nGi/nzBhP2OrWv2aHNpXZtz17+8Uhc9vVgvLNqpzzdRbgfaKz0hSq/8cLrmDEs3HQVoN1s03AEAAAAAABC6KLgDAAAAAIA2zjzzTFmW1Xq8a9cu7dy5c59xX375pTweT+vxhAkTlJOT0+51jjjiCKWmprYeNzQ0aPny5Z1MDQAd95MThynKFTxvkVY1uFXX4lVds1d/X1qguKgDP4AzwunQnf9ep4l3faTdNc1ye/1ye/1q9vgDmBjoPhHOwP7ejI106alLJ2vupD4BXRfoLHZwBwAAAAAAQCgLnu/eAAAAAACAoJCcnKyUlJQ253bv3r3PuO3bt7c5HjhwYIfWsSxL/fv3b3OuuLi4Q9cAgMPROyFaJ4/NMh1jv/LL6lVe13LA16MjnJp38WRFOC2d9NCXuvZvK7RwW2UAE6InO2ZEb/3yOyN02ykj9cfzxum747LlsA49L5AcVuADRTgd+v05ubrh2KEBXxvoKAruAAAAAAAACGUU3AEAAAAAwCFFRETsc66lpW3x0uU68E7D7b2uz+fr8DUA4HA8MHec7j1rrDISo4xliIlwakjveA3tHa9jRvTWiMwE+W3phy8sO2jJ3euzdfcZY+W0LH28oVQ1TZ4DjgX+48fHDNHjF03SVXMGKyMxWn/6eIsKqxoVHeE0HU2S9L1p/XTl7IEa1ydJTe7A/3eBZVm66fhhuv+cXDmDrfUP/A/67QAAAAAAAAhlHf/OMwAAAAAACGl1dXWqqqpqcy4jI2OfcampqW2Od+3a1eG1vr1je3p6eoevAQCHw+mwdP7UfhqdnaRXlhbo041lKqlp3u9Yl8OSLcnn79paYZPHp/yyejksyePz66Ob5+jzTeUakZmg9IQDF++TYiN05LB0JcVEqLLB3aWZELpeX16kLaX16hW390NmM4ekyZJUWtusRgOF8m+rbvLouFEZOnp4b6M55k7uqz69YvXDF5aprtlrNAuwPzZbuAMAAAAAACCEUXAHAAAAAABtvPPOO20KM+np6crKytpn3IABA9ocL1myRA0NDYqLi2vXOps3b1ZRUVGbc4MGDep4YADoAmP7JGlsn7GqafTo9RVF+stn+ar6Vmm8f2qsnrlsip5dsEPPfb2jyzP4bWlnVaM2lNTq+FH7frBofxyW9I/rZurzTWV6eUmBFm2rOvQkhLWSmmaV1Ow2HeOArpg1MGiKuzMGp+rNa47Q9/+6VIVVTabjAAAAAAAAAEDYoOAOAAAAAABaNTU16fbbb29z7tRTT5XD4dhn7KxZsxQVFaWWlhZJUnNzsx555BH9/Oc/b9da99xzT5vjwYMH71OaB4BAS4qN0BWzBmrmkFR99+Gv5PH9t2i7tbxBt/0zT09eMlmnj8/WRU8tVkMX73ht29IF8xbpB7MHaXy/ZB01LF2WZR1wvMOy5PH5ddq4bB0zorcufnqJtlc0aHhmgvLL6vcp6QOBEuly6MzxOXI4LDkdktOy9n5tWapu8mjpjiodNSxdi7dXqb7Fq+NGZujzTWXKSopWVlKM6fithmYk6I1rjtDJD32livoW03EAAAAAAAAAICxQcAcAAAAAIATdcsstmjt3rqZMmdLuOVVVVTrvvPO0efPm1nNOp1M33XTTfsfHxsbqzDPP1CuvvNJ67te//rUmTZqk44477qBrPfbYY3ruuefanLv00kvbnRUAutuIzESdODpTb68paXN+xc492tPo1oR+vfSvH8/SNS8u1+bS+i5du8Ht00OfbJEkjcxK1Ds/niWHY/8ld4fDUlp8lCQpPsoly5Ia3V4t2V6la48arEc/3ypJcjos+fzBsSs2wkOUy6H7zsnt4KzR3ZLlcPVOiNb9c3N15V+XycvvIwSJIHnQAQAAAAAAANAt9t1+DQAAAAAA9Hgffvihpk6dqmnTpunBBx/UqlWr5PF49hln27Y2btyou+66S8OHD9fHH3/c5vWbbrpJY8eOPeA6v/nNbxQZGdl67Ha7ddJJJ+knP/mJtm/fvs/41atX68ILL9S1117b5nxmZqZuvPHGDt4lAHSvcyf33eec35beXFGsVYXVyiuu0UljsjRjUKoiXd3zVuuGkloV7mls11if39YDc8fpw5vm6IKpfTUoPV4f33ykHr5ggj64cbZW//oE/ezE4d2SE/g2t9dvOkKXOnp4bz1y4URFOvm2CoKDLRruAAAAAAAACF2WbbPHAwAAAAAAoWb8+PFavXp1m3ORkZHKyclRcnKyIiMjVVdXp8LCQtXV1e33GpdeeqmeeeYZORwHL3K98soruvDCC7W/txhycnKUlZUln8+nwsJCVVRU7DMmJiZGn3/+uaZOndqBO+x669at05gxY1qP8/LyNHp0cO4kCyBw6lu8+nxTmX75xlqdMDpTvz51lJJiI9qMqahv0QsLd+rRz/Pl8XXu7dYol0Mt3xSCMxOjVVbXrP9sFD0sI153njZGMwanHta9SNKzC7Zrc2m9Pli3W1UN7sO+HnAgDkvads8ppmN0ua+2VOiaF5errsVrOgrC3NDe8fro5jmmYwABxd/ZAAAAAAAIHy7TAQAAAAAAQGC43e797qr+bYmJibr33nt19dVXy7KsQ44///zzFRUVpSuvvFKVlZVtXisuLlZxcfEB5w4ZMkQvvvii8XI7ABxIfJRLp+Zm6/hRGXJYliL2s3tzWnyUbjp+mOYMT9elTy/pVPF19tA0bSqtU2lti357xhhN6JesL7eU64EPNmtzab0ueHKReidEae7kPvrZiSM6fT8DUuOUlRSj2maP3llT0unrAIfit6X73t+o703rpz69Yk3H6TKzhqbprR/N1NUvLtfm0nrTcRDG2L0KAAAAAAAAoYxnaQIAAAAAEIJefvll3XfffTruuOOUmJh4yPGWZSk3N1f333+/8vPzdc0117Sr3P4fZ555pjZs2KA777xT/fr1O+T4UaNG6c9//rNWrVqladOmtXsdADAlyuXcb7n9f03s10t3nzVW8VEd31ckr7hWvz51tH5+0gj9Y2WxUuIideaEPvrwpiM1IHVvObisrkXzvtymj9eXduoeJOnoEb01pHe8vtxU3ulrAO312OdbVVDZaDpGlxuUHq9/XDtTx47obToKwhgPaAYAAAAAAEAos2zeAQMAAAAAIKT5/X5t2bJF+fn5KigoUG1trTwejxISEpSUlKQBAwZo4sSJ7SrCt9fOnTu1fPlylZaWqqamRpZlKTk5WdnZ2Zo6daoyMjK6bK2uwuPuAXSV4uombS9v0JayOr2+vEjrdtW2a16ky6Grjhyko4ana3zfXnI6LHl9fk367ceKcjnU7PHp1HHZ+t2ZY2Xbdoc+iPQfOyoatKu6SSsK9uiBDzd3eD7QUU9cPEknjs40HaNbeH1+/ebt9Xp+4U7TURCGBqXH6dOfHGU6BhBQ/J0NAAAAAIDw0fGthAAAAAAAQI/icDg0fPhwDR8+PGBr9u/fX/379w/YegAQTHKSY5STHKNZQ9N07uS+uuDJRVpTVHPIeW6vXw9/mq8n52/TZz89Sr0TouVyOvTIhRP0+aZy/eI7IxThdGj5zir935t5mj00TbedOqpD2bKTY/TpxrJ25QG6Qk2Tx3SEbuNyOnTnaaPVt1es7n53g+k4CDMen18en18RToe2ldfrzn+vV1WDWyeNydQlM/pr0+46Terfq1MfhgIAAAAAAABMo+AOAAAAAAAAAN0kLsql578/Vbe8vka1zR4t2lZ1yDnNHr/m3P+5Th+XrStmD9TsoekalZUoh2Wpsr5FV72wXBX1bhXuadQNxw1VQnREu/NEuhyaMiBFp+RmKSrCqX+v3nU4twccUkOL13SEbmVZlq48cpCyk2N086ur1OL1m46EMFFY1aSLn16sK2cP0lUvLJfXv/eBzV6/rX+uLNaWsnq9fOV0zRicajgpAAAAAAAA0HEU3AEAAAAAAACgGyXHRmreJZPl9vr1Xl6J5n25Tet21R50jtvr12vLi3T8qAyNyExUanyUJCk1PkpPXzpFtc0eNbl9sjuRZ2yfJEnSKWMzKbij27nDpPB9Sm6WMpOi9YO/LtWextDdtR7BZdG2Ki3eXiX7f/4w2FDy3z9fLnt2icb1TdZVRw7SsSMzDCQEAAAAAAAAOsdhOgAAAAAAAAAAhINIl0Onj8/RwxdMUE5yTLvmbCmr3+fcuL7Jmj00XSeMzlRiB3Zv/w+Pzy/btjU8M1GW1eHpwEFFOh0a1zdZp43LVkZilDy+8Ci4S9Kk/r305rUzNSA11nQUhBH7IJ90avH6tWR7lT5cVxq4QAAAAAAAAEAXYAd3AAAAAAAAAAigQenx+ud1MzXn/s/U6PYddOzDn27RaeOy1Tel6wqzVQ1utXj8Wrq9SjERzkNmADoiOTZCb103U5Lk89tyhNmHKAamxen1a47QZc8uUV7xwZ/UAARKcXWTFm2r1Nf5FWp0++Tx+XXn6WNMxwIAAAAAAAAOiB3cAQAAAAAAACDA0hOitPAXx+qX3xlxwDGWJf3fySOVnhC139dLa5v3e/69tSW69m/L1ezZf3E90ulQUkyEThqbqayk6I6HBw6irK5Flz27RGW1zXI6LFlh+JiAtPgovfLDGZrYL9l0FECS9FV+hc6ft0h//jRfT321XS8tKdB1L63Q22t2qaHFazoeAAAAAAAAsA92cAcAAAAAAAAAA5JiI3T5zIH6aH2pvj9roAanx2ttcY3mbynXJTMGKLdPknx+W9ERzv3Oj43c//lecZF6L2+3pg8q1CUzBrSeb3L7tHF3rV5cVKCSmibFRrq0tbyhO24NQWJQepyG9U7Qou2Vqm70KCc5RjGRTlXWt2hPo6fb1v18U7l++eZaPX3ZlG5bI9jFR7n00pXTddfb6/W3xQWm4wBteHy23llTonfWlOjCaf30uzPHmo4EAAAAAAAAtEHBHQAAAAAAAAAMiXQ59MiFE5X5zU7qwzMTdM6kPq2vuxz2AefGR7nk89uyJDkc/90le/qgVP3mtNFKiYuSz2/L+c1rMZFOjeuTrH/HlOiYEb21uqha2tAtt4UOuHBaP32xqVzF1U1del2Xw9Kj35uoEZmJkqR1u2rUJzlWTqelu/69Xn9fVtil631bXTO7QkdHOHX3mWM1Y3CqfvHGWtWzUzaC0HfGZJqOAAAAAAAAAOyDgjsAAAAAAAAAGPSfcvv+3P3OBvlt6ZTcTO2sbFSD26fK+hZ5fH41tPi0bGeVUuOidNH0/jp+VEbrvBFZiSre09Rabn9rVbG+zq/UlIEp+tExQ/TZxjLN+3Jbt98bDu2sCTn6zWmj9dKSAj362Vbtrm3u9LWGZcQrIzFac4ala8qAFA3PSGh9bXR20n/XnJij2CinVhZUa/2uWrl9/sO6h/0ZlB7X5dfsqU7NzdaY7CT9+OWVWltcYzoO0MbFTy/Rb04freNGZig7OcZ0HAAAAAAAAECSZNm2feAtgAAAAAAAAMLEunXrNGbMmNbjvLw8jR492mAiAOGupsmjWfd92q6dsKMjHHrlhzM0vm9yu67t9vo194mFWl1YfXghcdhe+sE0HTEkTZJU1eDWz99Yo4/Wl3bqWsMy4lXb5G0tyafFR2nmkFTddsoopSdE7XfOSX/6Uht313Uu/EHceNxQ3XjcsC6/bk/m9vr1u3c36Lmvd5iOAuwjPSFKP5w9SBdN76+YSKfpOMB+8Xc2AAAAAADCh8N0AAAAAAAAAADAXrZty+e31eT26dHP89tVbpekZo9fV7+wXNsrGto1PtLl0P3n5OqNa2Zoya3H6tOfzNH3pvVT/9RYub7Z9R2BYVn//flOiYvUvIsn6fKZAzp1rc2l9W12gK+ob9Fbq3bpjn+v08bdtapp9LQZb9u2vj9rYKfWOpQmt0872vnrMVxEuhy647TRevyiiUqM5gG7CC7ldS26+90NOuXh+freU4vE/lgAAAAAAAAwiXdQAQAAAAAAACAI7K5p1vWvrNTynXvkclhq8fo7Nr+2WR+s262r5wxu1/hhGQmtX/dOkO4+c6xavD7ll9XvLcy/uFzldS0dyoDDs6fBraSYCDV7fF163XfWlOidNSU6eWymfnzMUI3MStSibZUalB4ndVOH9Ykvt0mW9MvvjOyeBXqwk8ZkaXR2km54ZaVWFFSbjgO0sa28QTsqGrShpE6jshNNxwEAAAAAAECYouAOAAAAAAAAAEFgR2WDlmyvkiT5/J1rHbsclrw+v1zOzj28M8rl1OjsJEnSd8Zk6vmFOzt1HbTf/26Y/8aKIr2Xt1uxkc5uWevdtbs1f0uF5gxL19trSuSwpE7+UmsXj5cdoA+kb0qs/n7VDP3+/Y16cv5203GAfWwtr6fgDgAAAAAAAGM6910OAAAAAAAAAECXSomLPOxr7KpukmVZhx7YDneeNlov/WCacvskdcn1sH//WzD327aW79yj+Vsqum29umav3l5Tss/aXW3qgBSN68uvnYOJcDp06ymj9OQlk5UcG2E6DtDKb0s/fnmlLnxykUprm03HAQAAAAAAQBii4A4AAAAAAAAAQaBvr1gdbjf9q/wKbS2v75I8lmXpiCFpemDuOA1Kj2uz0zi6TrPHZzpCl+qfGqunLpmsxy6aqNPH55iO0yMcPypD71w/W5P69zIdBWjj662VKqttMR0DAAAAAAAAYYiCOwAAAAAAAAAEgZhIpzITow/rGjsqGlVY1dhFifYalpGg168+QsMyErr0utgrytXz36aPcFrqFRuhHx8zRO/fcKSOHdlbqfFRpmP1KDnJMfr7D6frmqMGm44CtHH/h5tMRwAAAAAAAEAYcpkOAAAAAAAAAADYa3zfZJXU7O7U3IQol5LjIvSXz/LVNyW2SwvpLV6fZg1J08bddV12Tey1srBaqfFRiotyqr7ZayxHQrRLZ0/so+gIp1wOS5a1dxf/644erEjn3hK+ZVmqbnTrpSUFsu2986YPStGk/inKL6vTkN58COJwuJwO/fykERrfN1k3vLJSzR6/6UiASqqbtKJgj8b3SZaDR3kAAAAAAAAgQCi4AwAAAAAAAECQyEqK6fTcuhav6lq8qqp3a1VBdZcW3LOSYrSrpqnLrof/uv+DTbr/A/M7JN91+hidMSHnkOOSYyN17VFD9jlPub3rnDg6U5/+5ChVNbglae+HDWT99+tvH3/zz72s1q8tSauLqnXT31cHND9Cy5ayep316NcanB6ni6f312UzBx50fGFVo9YU1chhSVMHpujD9aXK7ZOkfimxSoiOUF2zRwnREQFKDwAAAAAAgJ6KgjsAAAAAAAAABImkmMMv/bl9fr2xokgFVY26cvYgJcV2TZFw7qS++nh9mdw+dpUORV316wRdIzs5RtnJnf/Ay39U1Lu7IA0gbS1v0B3/Xi+fvffJDU1unyb269VmV3ePz68rn1+236d9JEa7lJ0co9LaZvn8tsbkJOmGY4dq2qDUQN4GAAAAAAAAegiH6QAAAAAAAAAAgL0GpMUe1vzEaJfOGJ+jxdurtLqoWhEu69CT2unoEb318++M6LLrIbh8kLe79etmj0+bdtfJ77cNJsLhavb4tKOywXQMhJhHP8vXRU8t1jmPL9QFTy7StvJ6SZJt2/r5G2v2W26XpNpmrzburtOeRo9qm736emulzpu3SK8sKQhkfAAAAAAAAPQQ7OAOAAAAAAAAAEFi2sDD28m2ttmrfimx+uQnc7SrukkxEc4uSrZXXKRTMRFONXl8XXpdmPfK0kKNyUnSd3OzdeT9n+ni6f118/HDTMdCJ5XUNOmXb67Vom2VpqMgxFQ2/PepAIu3V+nqF5frtHHZ2l3brDdXFHf4erf/a52yk2N05LD0rowJAAAAAACAHo6COwAAAAAAAAAEicykaI3ITDjgDrgHM2dYus6e1Ed9e8VoUFqcBqfHd3m+mEinfH5bDktic+/Qc9s/8/T8wh2aMyxdPz1xuOk4OAyNbp++3lqpUVmJWlVYbToOQtjm0no98OHmTs9v8fp1499X6d3rZyszKboLkwEAAAAAAKAnc5gOAAAAAAAAAAD4rxNGZ3ZqXq/YCJ02LlsT+vWSZVldnGqv08Zl660fzeyW8jyCw+bSen1nTOd+DSJ4DEqL07vXz9b/nTxSV84eqKSYCA3pze9bBKeqBrdOfXi+Xl1aaDoKAAAAAAAAggQFdwAAAAAAAAAIItMHpXRq3trimi5Osi/LsjQwLU7nTemrCGf3lOhh3kcbSk1HwGGyLEtDesdr6sAU/eSE4frwpiP1+tUz1D811nQ0YL8q6t265Y01uvzZJaqsbzEdBwAAAAAAAIZRcAcAAAAAAACAIDIiM7FT87aWN2hPg7uL0+wrOsKpH8wepJ+cMFwOOu4hqbyuRTe8slIfrNttOgq6QHSEUxmJ0UqOjZTPb5uOAxzUZ5vKddHTS1RW22w6CgAAAAAAAAyi4A4AAAAAAAAAQSQlLlKxkc5Ozf39BxsDUnKXpKvnDNZrV89QWnxkQNZD4MzfUqGMxGidODrTdBR0MQru6Ak2lNTqteVFpmMAAAAAAADAIAruAAAAAAAAABBkXJ3YGj0rKVpp8VHy24ErsE7qn6I/nDs+YOshcF5eUqDHv9gqr8+vvOIa03HQRbwU3NFDrCmqNh0BAAAAAAAABlFwBwAAAAAAAIAgMzwzocNz6pq9emHRTn2yoUx2AEvuRw5N09De8QFbD4FR1+zVve9t1M9eX6PHv9hqOg66CDu4o6fYUFJnOgIAAAAAAAAMouAOAAAAAAAAAEEmKSayw3PqW7yqbvRoRcEeWVbHd4DvLMuy9L1p/QK2HgLrHyuLtXznHq0pqpbX5zcdB4eJ/w/RUzR5fMovqzcdAwAAAAAAAIZQcAcAAAAAAACAIOPoRD99WEa87j1rrK4/dmjXBzqEI4akBXxNBE5JTbNOe2SBrvjrsoA+HQBdjw3c0VOU17Xo3vc2mI4BAAAAAAAAQyi4AwAAAAAAAECQcXdil+XCqiaV1bUoKym6GxId3NDe8RqTkxjwdRFY4/sma9G2KklSQWWjlu+sovDew3j97OCOnuPjDWV68MNN8vPJDAAAAAAAgLBDwR0AAAAAAAAAgkx9s7dD48+e2EcLf3mMLp0xQF4DRUDLskTPOfQ99MkWXfDkIi3eVqkT//Slzn5soTaV1pmOhYNwe/36cnO5aho9qmv2yEdRGD3Mnz/N1/nzFmllwR7TUQAAAAAAABBALtMBAAAAAAAAAAD/5ffbKq5u6tCcmEiHkmMjuylR+wxKj9e6XbVGMyAwrnpxuZo8PknSzX9frRd/ME0pcWZ//eG/bNtWXnGt3lhRpH+t3qWqBrfpSMBhWbKjSk98sU2PXzzJdBQAAAAAAAAECAV3AAAAAAAAAAgiu2qaVFLT3KE57+eV6paTRigxOqKbUh1co9urlFgzayPwqhs9rV+vL6nV9op6pcSlGEwESSqtbdY/VhbrzRVF2lxabzoO0KUyk6JNRwAAAAAAAEAAOUwHAAAAAAAAAAD818aSug7Pqahv0TmPfa0tpXUqr2vphlQHFxvp0gXT+gV8XQSH8+ct0h8/2mw6Rlhq9vj01qpiXfLMEs245xPd+95Gyu0ISVMG8CEaAAAAAACAcELBHQAAAAAAAACCQLPHJ9u29V7e7k7N31xarxP/9KWm3/OJrnlxuWqaPIee1IX6p8QFdD0Ej6SYCM0emia/3zYdJSzYtq2lO6r0xvIi1TR5NCYnSYu3VYqffoSy3bUde7IJAAAAAAAAejaX6QAAAAAAAAAAEO4aWry64q9Ltb2iQaW1nd+B3W9L+qYk7/H59b3p/eWwLNm2rXF9kuWzbXl9tjKTorsu/Deqm9xdfk30DBX1bm2raNBkdljuVoVVjXpzRbHeXFmknZWNOm5kho4d2VvRrihZlul0QPf67TvrNTIrQUcMTjMdBQAAAAAAAAFAwR0AAAAAAAAADIuLcinC6Tiscvu3fbyhTB9vKGs9HpYRrx2VjfrOmEw9dP6ELlvnP3rFRirS6ZDb5+/yayP4/eHDTRqVlaj+qbFKiI4wHSdk1DV79N7a3XpjRZEWb69q89rHG0o1/jcfGUoGBJZtSx/k7abgDgAAAAAAECYouAMAAAAAAACAYV6fX0V7mrp1jc2l9ZKkt1bt0oDUOJ0/ta/S4qNU1eBWRuLh7+geHeHUb88Yo1veWHPY10LPU1rboqteWK5jR/bWb04fYzpOj2bbtlYVVuuFRTv17toSNXv40Ahw0fR+uvWUUaZjAAAAAAAAIEAouAMAAAAAAACAYbakpJjA7Xr90Cdb9NAnW3TJjP76YnO5MhOjNX1Qqr7cUq7zJvfV3Ml95XRYHb7uOZP66B8ri7VwW2U3pEawK65u0oqCPWr2+BQd4TQdp8dp9vj079W79PzCnVpbXGM6DhAUIp0O3XXGaJ03pZ/pKAAAAAAAAAggCu4AAAAAAAAAYFiE06HvTeunVYXVAV33+YU7JUk7Kxu1eHuVJGllQbVqmjy6as7gDl/P4bB06ykjdd1LK7SzsrFLs6JnyCuu1dIdVZoxKFVNHp8SogP3wY2eqrCqUS8u2qm/LytUdaPHdBwgaGQlReuxiyZpfN9k01EAAAAAAAAQYBTcAQAAAAAAACAIxEQGz47Xb64o1sUz+suS1eFcY3KSdMmMAbrr7fXdlA7B7uUlBfr+c0sV4XTojAk5uuXE4UqOjTQdK6j4/ba+2FKuFxbu1GebymTbphMBwWXqwBQ9+r2JSouPMh0FAAAAAAAABlBwBwAAAAAAAIAgsLum2XQESVJmYrSmDUrR1S8sl9dv68Jp/XRqbnaHrnHpjP76Or9Cn2ws66aUCGbvrt0tSfL4fHppcYHmDEvXiaMzDacKDgWVjXp9RZHeXFGkoj1NHZo7KD1OlfVutXh9ykyMVkykSxtKarspKWDO5TMH6P9OHqkIp8N0FAAAAAAAABhCwR0AAAAAAAAADLNtW68uKzQdQ5FOhwakxWr9rlot27lHkS6H+vSK0durSzS4d5wGp8fr5LFZio44+K7uLqdDPz1xOAX3MOGwpPSEKJXWtkiSnA5LPv/eLckjnQ4t2lap2UPTFBsZnt+SaGjx6r283XptWaEWb6/q0Nz//bk8cmi67jhttDburlVGQrR+9VYeBXeElCiXQ/eePVZnTuhjOgoAAAAAAAAMC893kwEAAAAAAAAgiHh8tvY0eoxmcDksDc9M0Mbddapu9GjWkDT1T43V68uL1OL1S+v2jiutbdE1Rw0+5PVGZiVqzrB0fbG5vJuTwxSHJaXFR+m+c3I1e0iaqhrdSoyOUH5Zva5/ZaWSYyJ0y0kjNH1QqumoAWfbtpZsr9Lry4v0ztoSNbp9Hb7GxdP7a3B6nF5dVqT1JbVatK1S1720QpdM76/5myt0xayBKqlp1vKde7rhDoDAykmO0RMXT9KYnCTTUQAAAAAAABAEKLgDAAAAAAAAgGGRLoeGZySovK7FWAafbWttcY0kaXzfZLm9fv1tcUGbMZfM6K+ZQ9pfVj5xdCYF9xDmcjg0JidJRw/vLUnqnRAtSRqTk6SPb5ojh8MyGc+YFxbt1FPzt/0/e/cdZmddp4//PmdKJm0mvUOAhHQSIfQqgoIC1kXFBth1beyurrvqKpafX9fVVdfuiqDYseCKq8KKCijSSwIBAglphCSk1ynn/P5AR8YEUpjJM+X1uq5cyec5z/N87hPDxJy5z/vk4ce2Pq37/GbBqhx50NR8943H5gM/nZdnTRuVd33/jlx11yMpl5JpYxpzjwnu9AInTB6e/zrviAwbWF90FAAAAAC6CQV3AAAAAIBu4KJnT8n1C9cUtn+1+tdfDxtYn98sWNXh8VcfOzEPrd6SF37hhrzymIk5ecrIPHvG6Ke855imfl0RlW6iua2Su5at3+VjfbXcniT/9X8PZNU+vFllcENtZk9oykuOmJCacilnzByTHS2VNPWvy+fOOzxbdrS2n1upRrmdXuFNJx+Sd58xNbU15aKjAAAAANCNKLgDAAAAAHQDRxw4JG87dXI+f+3CoqNk8ZotGdSvNpv/XKgdMag+rZVqewH/Wzc+nD8teixzJjRlVGND+3Ubt7ckSRob6pIkG7a1dLjvMQcPy58Wrd0fT4H9pFTqu0X2J7OtpW2frnvZkQfk/WfPaF9fu2BVbl+6Pkly68NrU6l0RjroHvrX1eQTfzc7z58zrugoAAAAAHRDCu4AAAAAAN1AqVTKP50xNTXlUh7duD2HHzgkKzfsyK/mr9zvk5ofWrOlw3pHayW/uPuRDsfuf3RzTvjEb3LGzDE5cfKI3L5kfX56x/I01NXk528/MQcMG5AjJw7L+CH907++JsdPGp43nHRI3vbd23PPig1paauGnm9bc1uWrt2aA4YNKDpKt1Gp7N2f7bMOG5ujDx6WEw8dkcVrtuQHtyzNXcs25ObFa7OjVaud3ufAYQPylVfPzfSxjUVHAQAAAKCbUnAHAAAAAOhGnjVtVA4cNiBN/etSLpfy96dOysX/c0++dePDhWXatL11l8db2qr5+V2P5Od3/bX8vqO1kp/evjxvP+3QHDBsQG5477M6XHPl35+Qtko1ty1Zl0/874Js2NaSlRu3P+ke7D+NDbWZO3FoksffcPGX2ex/HdJeav91KUldTTkvPHy8cvvfaKvuvuB+8IiBuejZU/Kxq+7J519xeEqlUr71x8X59NX3Z93Wlt1eDz3VSYeOyH+dd3iGDKgvOgoAAAAA3ZiCOwAAAABANzLngCEd1rU15Vz8/Jl5aM3m3LDwsWJC7aU/PvRY3n7aoU/6eE25lCMOHJoFKzdl847WjB/SX8G9Gzh09OB848Kji47R41X2YOj6kAF1OWf22Jw5c0xKpVJWbdqeT119f9Yrt9OLvf7Eg/Pe505LbU256CgAAAAAdHNeQQIAAAAA6ObK5VLe97wZT5ik3b1ta2nLlh1PXVivKZcye0JTkmTVpu0ZMcg036JV9mDyOLu3p7+PpVIp25rbcuUdy/Pcz1yn3E6vVV9bzqdfOifvP3uGcjsAAAAAe8QEdwAAAACAHmDGuMY8c8rIXHvf6qKj7NbdyzZk1aYdObjfU78EPWJQvyRJS1s1W3a0JUlKpWTwn6/buL01cw4YksaG2jzw6OY0t1Wydktz14bvwyr67Z2ibQ8K7pNHDsrV9zyaN37rlnhfAb3ZmMaGfOXVc3f6dBIAAAAAeCoK7gAAAAAAPcTUMY09ouDeVq3mV/NX5k0nH5LSU4yd/8DZM/L3p07OxOEDsnrTjrS0VbJk7dYsX78tK9Zvy6xxTTl12qg01NXk8hsfzkevumc/Pos+SNP6aatWq3v02/jDW5flh7cu63Csvqac5rZKh2NvPmVShg+sz8d+cW9nxoT9Yu7EofnSq47IqMENRUcBAAAAoIdRcAcAAAAA6CEOHjGg6Ag7aagrZ86EIXnOzDEpJfnezUuydO22nHf0gU9Zbk+SkYP7ZeTgfrn4f+bnGzcs3uU5/etqMrBfbSrVara3VNK/riY7WttMG+8Cfk+fvn15j8CzZ4zOwSMG5q3PnJTNO1qTJC/4/A35/puOzYHDBqaaaqaPbcyrvv6nTk4LXecVxxyYD54zI/1qa4qOAgAAAEAPpOAOAAAAANBDNNR1r6Lg+CH9840Lj8qU0YPbj732xIPT0lZJXU25/diGbS357DUPZPn6rRnb1D/TxgzO0QcPy30rN+X6hWty17INmTC0f5at27bTHtta2rKtpa3Dms7Rv64m7ztreqrVavrV1WTk4H5FR+rxKnvYcJ84fEA+dM7M3LR4bV517MSMH9I/STJkQH22t7Slua2S9VtbsmDlyrz7h3f5c0+PUV9TzodfMDMvP/rAoqMAAAAA0IMpuAMAAAAA9BAD67vPS7rPmjYqf3/q5Pz+/tWZPHJQyuW/Tmt/Yrk9SX5827JccsOi/R2Rv3HgsAE56dARGTGoX0YMqs+s8U05/MChRcfq1U6cPCLXL1yz0/EjJw7LqdNG5dRpo3Z6rKGuJjf+y2l56Vf+mPkrNu6PmNApxjQ25MuvnptnHDCk6CgAAAAA9HDd57shAAAAAAA8pRnjGjN0QF3WbW0pNMecCU2ZNmZwPnPN/bnugTW5Y+n6/Me5c3Y5YX7DtpZ8+Of3FJCy7xoxqD7HTRqRmlJSLpdSUyqlplzK6086OJNHDd79DXjaasulvP1Zh+bYQ4Z1KLj3qy3n8AOH5L3PnbbTNdua27J+W3PGNDZkYL/aHHfIcAV3eoyjDxqWL7zyCJ8EAQAAAECnUHAHAAAAAOghxg3pnzefMikf/98FheaYt2Jj7ly2oX3987seyTlzxuWMmWN2Ord/XU0OHj4wD63Zsj8j9imTRw3K3AOHpppqqtXk0NGD8saTJxUdq08qlx7/JIPnzxmXd55+aDZsa8l/nDsn1Wo1bZVqnjl1VMY0NXS45tGN27Npe2u+d9OS/Pf1izJ9bGPec+bUnc6D7uqC4w/K+86avtOndwAAAADAvlJwBwAAAADoQd5w0iG57A+Ls2LD9sIytFWqHdZzJjTllCkjd3nukrVbs2Tt1n3eq6ZcynNmjM6W5rb8/v7V+3yf3uh5h43JqMENOeqgYTlr9tii45DHJ+bf8+EzMqD+8W+/NPWvy9/NnfCU17z127fl1ofXta/vfWRj/r+r7lUWptvrV1vO//eiw/KS3fwZBwAAAIC9peAOAAAAANCDlMulfPgFs/L6b95SdJR2C1ZuysJVmzNrfFP7sQ1bW/L7B1bnqrseSevfFOL31JABdfnfd56UsU39s72lLe/90V258s4Vqe7b7Xqdd5x2aKaNaSw6Rpf62Z0rsuSxLXnVsRMzZEB90XH2yF/K7U/HA6s2d0IS6Drjh/TPV149t8PXfQAAAADoLAruAAAAAAA9zImHjsjJU0Z2m4nmNeVSRjX2a1+v2rQ9b/rWrblz6frsY7c9STKwvjZjm/onSRrqavKZlx+eM2aOySd/fV8eWr3l6cbu0d7yzEntvze91eU3Ppz3/3RepowelFGNDTllysiMbmwoOlanK+3DNadOHZlN21tzyxMmv8P+cvyk4fmv8w7P8EH9dn8yAAAAAOwDn28JAAAAANDDNNTV5PlzxhUdIyMH98uMsY0Z3diQTdtbc90Dq7Nm8478+y/vy+1Lnl65PUnKu3gF+7mHjc13Xn9sSvvSCu5FDhvflD899Fj++7qHcsvitak83d/sbua/r3so7//pvCTJ/Y9uzg9uXrpPRfDubsljW7N2a/NeXfPiw8fnn86YmhMPHdFFqeDJvemUQ/LN1x6t3A4AAABAlzLBHQAAAACgBzrrsLH59p8ezu1L1u/3vQ8ZOTDveNahGTKgLhd84+YkyWmf+l361ZYzZfTgLH6sa6erj2lqyBkzxuSX81d26T7d2Vu/fVuH9cEjBuafz5yWM2eNKSjRk6tWq/mPX9+X+pqa1NaUUiolj27YnmqSHS2VDBtUnzefPClNA+qSJH94cE0+etW9He7xgsPHZ8WG7RnVBRPcq9VqFq3Zkv++flFefezETB/b2Ol7PJkv/e7Bvfo0ghcdPj7//NxpGd3YkObWSpr612Vrc1s++av7kiRnzx6bq+5+JNXe9X4HuoGB9TX55Llz8rzDxhYdBQAAAIA+QMEdAAAAAKAH6l9fkw+dMzOvu+zmrNm8dxOgn65zZo/LCw8fn3nLN3Q4vqO1krv/5ti+qK8tZ/yQ/pk6evAuH39o9eYuL9H3NIvWbMnv7l/dLQvulWryhWsffMpz5kxoypmzHi/OllJKQ10521sq7Y9/4Kfz8u9/NzsThw3I0IH1nZLryjuW55t/fDgLHtmYlrZqmtsqmT2+ab8W3E+ZMiLXLliVlRu37+H5IzP6zyX/ww8cmsMPHJrtLW3ZuK0ldy/fkP867/DMHNeUT/xyQVfGpo85aPiAfPU1R2bKk3xNBgAAAIDOpuAOAAAAANBDzTlgSN5w0iH5+P/unzLrmMaGfOqlc3L8pOFJkqb+dV2yz9ABdTl+0vAcMGxA7l62IYdNaOrw+LwVGzNjbGMWrNzUJfv3RLPGN+ZjL5y13/Z7ZMO2LFq9JeVyKXMnDk1dTbnD45VKNUvWbs2W5tZcfuOS3d7v/T+dl5MOHZlbH16XN3zzluxorex0zv/3i3vT2lbNK445cKfHHnh0U8YO6Z9B/Xb/bY+1W5pz28Pr8s7v3bHTYzXl0m6v70xnzhqbkYMb8qdFj+W+lZtyw8LH8uZTDtlpgv1ffOMPi/P7B1anpa2a9581PaMbG9JQV5P3nDktj23Zkea2Su5Yum6/Pgd6t5MOHZHPv+KILvt6DwAAAAC7ouAOAAAAANCDjRvSP/U15TS37VwI7mxHTBySEyaPaF/PX/H0p7XvyqMbd2TN5h352IsO2+Xjz5w6Mv9z54ou2bunesNJh6S8n8rZNy9em7d++7as3dKctko173ve9Lz6uIntfw4fXL057//pvNy+ZP0e33PN5uYc9qFfpaZcSktbdZfn1JRKOfKgoR2Obdrekpd86Q9Zvm5bPvj8mTl37oTctmR9Dj9gSEqlx/8sDW6ozYD6mpRKpdyxdH1e9pU/7rJAnyRX3rEigxvq9usk/LkTh2buxKFZunZrnjtrY86cNeZJC+53Ll2fO5euz2HjmzJsYH1ufXhtPnPNA0ken+I/dEB9p3yKAiTJeUcfkA+/YNZOb2ABAAAAgK6m4A4AAAAA0IOdM2dcfnL78vxmwaou32vJ2q1pbq2kvvbxsmO1mkwcPiAPP7a10/d69xnTnvSxxoa6fOQFs/KHhWuypbmt0/fuaRrqynnWtFH7bb/Lb3w425rb0lZ5vIj+sV/cmx/csjTrt7Vk9aYd+3zfSjWpPEm5PUke29KcTdtbkyS3LVmX//q/B3LvI5uycuP2JMm9j2zMh342P5f98eGcd/QB2bKjLT+7c0Xqa8s5d+6ErNvanF/cvTJJcuLkEXnR4eNTTVKpVvPEtwaMG9Kwz8/h6Thg2IAcMGzAbs973/Om5w0nH5IkOWTEoLzztENT+vMT+ODP5ndlRPqQVx87MR9+wcyUSvv3Uw0AAAAAIFFwBwAAAADo8Zau7fyC+a7MW74x3/nTw7nghIOTJI9u3J5H1m/v9H3KpWRQv6d++XpMU0PGNDXkwdVbOn3/nmZ7SyV/ePCxnDFz/0wdP//4g7L4sa25c+n69mMPrNq8X/b+9p8ezoyxjfntglW57oE1aa38tRD/jRsWt//6uzctbf91c2sl3/7Tkg73uX7hmsydODSHjW/K/9y1Ip99+eFdnn1vlEuPF/535YBh/dt/PXRgfY4cOKx9PbDet314+t548iH51+dNLzoGAAAAAH2YVzoBAAAAAHq4YQPr99ten7r6/swY15SjDx6Wmppymtsqnb7HhKEDcs8jGzKmqSHVavVJJwiv2rjv08J7m3tWbNxvBfc3fvOWrNncvF/2+ls/vm15fjVvZadM7v/s/z2QJKktl7pdwf3Kvz8x777izixYuWmnx7a3PPl/c1959dy0VaqpKZdyy+J1ef03b9njPY87ZHguPOGgvON7t2fk4H7ZsLUlG/88MZ++5b5d/LkDAAAAgP1JwR0AAAAAoIdbv7Vlv+21aXtr3nz5rfm/fzglLz/qgHzgp/M6fY9DRw3KkQcN2+Vjv5q/Mu+54q7Hs+xQvv2Lz/3mgcwa35Rnzxi9H3bb9RsO9pfOKLc/UWulmtM+9dvMGt+UuROH5mvXPZRB/eqycdvj/119743H5oBhAzp1z905bEJTzpg5ZpcF91GD+z3pdUMG/PXNLqdOG5X/+8dT8ulf358XPGNcvnbdQ7l58bpdXldbLuXwA4fkOTPH5A/vPS015VJee+nNufXhXZ9P7/WDNx2X2ROaio4BAAAAQB+n4A4AAAAA0IO1tlWy+LEt+3XP7S1t+c5NS/Kmkw/J9f98al72lRtz4uQR+YfnTMntS9blzZff9rTuP2NcYxob6naa3r5ha0uWr9uW7S1t2dHa+ZPje7JqNblp0WP7peD+JAP1e7QHV2/JQ2u25Od3PZK2SjXJtvbHTv2P3+bODz4nA/vt32+pvO1ZkzOwX00+c80DOeLAofnKq+emplxKfU15j66vKZcyaeSgfOGVRyRJTpk6Mg88ujnvueKuPLh6c9oq1bRWqqmrKeWafzglE4cPTLVazS2L1+aqux/Jgkc2duXTo5u68Bs35ftvOi6zxiu5AwAAAFAcBXcAAAAAgB5s4/bW/V72Hj6oPsdPGp7amnImDB2Q6//51CRJqVTKMw4Y+rTv/1+/WZgv/+7BVKuPr6tJKtVq+5pdm79i/xSSe2G/PcnjbxJo+/Mfsqb+ddnw5wnurZVqNmxrSU25lNpyKVua29LYUJtSqZStza1prVRTUyrtVIBvq1TTVqmmvvavhfT3/eTu/OzOFbny70/IISMHPWWeuppy3njypLzx5Emd8vz61dZk1vim/OKdJ3U4Xq1W88cHH8vP73okV96xPPc/ujm/e/czs2jNlty1bEOn7E3PMHnUoPzjs6fk0NFP/WcTAAAAALqagjsAAAAAQA9WxJTlpWu35Z9+eGfOmj0ub3/W5NQ9YaL0LQ+v7ZQ9Wtq02ffWsj9Pt2+oq+nSfXrjBPe/9Zdy+18c//9+kwuOPygveMa4vPnyWzN7wpCMaWzI9QvXZNGaLZk5rjFXvePx4vj6rc0ZMqA+3/nTw/n2n5bkF+84KeVyKbc+vDZbdrTm3WdMzcEjBhbxtHapVCrl+MkjcvzkEblh4Zps2t6asz53fbY0txYdjf3owGEDctU7Tky/2q79+gEAAAAAe0LBHQAAAACgB2sraKz5g6u35HP/90BWrN+W/zh3Tvvx39y7qpA8fd1Bwwfk4hfMyl3LNqRSrbZPvP/LVPJKtZoRA/tlxrjG1JT/2lCvVKpprVSztbk1bZVqhg/qt9u9yn2h4b4LbZVqDj9waH737lMz7QO/bD9+/KThufCEg9vXF33/jtTWlLNm844sWLkpn792YV597MTMnTgscycOKyL6HhsxqF8eXL05m3cot/c167Y2Z/WmHZkwdEDRUQAAAABAwR0AAAAAoCdbvWlHofvX1ZSzo7Ut/Wprsm5Lc5rbKoXm6asWP7Y1519y027PO2Pm6HzwnJm59r5V+b97V7V/AkBtTTmlUvKjtxyfEbspuT+xIN+XfPemJfnF3Y9kQL+OE64PGjEwp00b1b6+6NlT8vzP39C+/vTV9+endyzPrHFNefuzJufQ0YP3W+a99bnzDk+SHPahX2XT9r+W3GvLpYwa3C8rNmwvKhpdbNP21nz2mgfyySe8YQkAAAAAiqLgDgAAAADQgz20ekuh+3/3piX533mP5HMvPzxv+OYt2dGq4N6d/Wr+o/nd/auzvWXX/zt96tf35+MvPqzDsVUbt+eHty7LpJGDcvPitXmkj5acWyvVPLalOY/9zX9y3/nTkhx10NC86PAJSR6fmv+3Hlq9JQ+t3pJ/ed60/ZD06TtsfFM2bW/N2i3N2bi9JcceMjxfe82ROfR9v0hLWzGfGkHXW1XwG6YAAAAA4C8U3AEAAAAAerAFKzcVHSHrt7bkwktvTltF8bUneLJye/L4GxYWrNyY06ePTmP/ujy0enOuuGVZNu1ofdJrSP7lx3fn0j88nLecckge3MWbTupryjlu0vAsWrMlY5v6F5Bw73znDcfmWzc+nEWrt2TckIa88piJufXhtfGfeO/2sqMOKDoCAAAAACRRcAcAAAAA6LEqlWruWLq+6BhJotzei9y+ZH1uX7K+6Bg9yvaWSu5cuj5vvvy2XT4+e0JTLnvt0fs51dPz6mMn5ubFa3PTorU58RO/yWNbmouORBdbv7Wl6AgAAAAAkETBHQAAAACgx1qydms2bFM6he5qbFNDnnfY2Dx7xuh876YlOWHyiFxz76O59A+L85wZo/O+s2YUHfEp/XLeynz9+kVFx2A/ef9P787pM0Zl1OCGoqMAAAAA0McpuAMAAAAA9FA3PvRYWtpMTofuqramlKb+dTn/kpuyo7WSL79qbg4cNiAnHzoy5x55QCGZHt24PdcuWJVSKSmVSiklmTamMYdNaNrp3NL+j0eBKtVk2bptCu4AAAAAFE7BHQAAAACgh7rsjw8XHQF4CkvXbsunr76/fV1TLuW06aNz2vTR+3zPb/5xcbbsaEuSlEtJuVRKuVxKTSk5c9bYjGl66nLy9pa2zFuxIZffuKT92PGThufVx07MqdNGpaGupv34zPGNmTRyYB5cvWWf89Kz/OmhtTniwKFFxwAAAACgj1NwBwAAAADogdoq1azcsK3oGMBe+PFty3LbknWZPHJQzpg1JknynT89nI3bWpMkpT8X1qtJUq3mL5/PUK0mf1l944bF2drc1uG+pdLj50wd07jbgvtjW5rzg5uXdTj2hwcfyx8efCylUvKeM6blLc+clCR50eETcubMsfnYL+7pUIindzr2kGF5zsx9f/MFAAAAAHQWBXcAAAAAgB6oplzKi4+YkK9fv6joKMAe+t95K9t//Y8/vLNT7jl8YH1u/cCzU61Wd39ykppSKc1tlV0+Vq0mm3e0pK1SzdX3PJof3bYs67Y059wjJ+TW95+etseb9qlUkwdWbcqPbl2Wn96xolOeB8X76AsPy6SRg4qOAQAAAAAK7gAAAAAAPdXbnzU5v79/dR5YtbnoKMAeuPCEgzJrXFPuXLY+3/zjw0mSd58xNWObGlKtJvev2pSv/O6hvbrnX2rtpVKpw/ENW1vS3FZJtVpNpZpUqtXcvXxDfnTrsp1v8gRfuPbBfOHaBzscW715R1521IHt6+seWJ3bl6zPkAH1e5WV7qu+ppyDhg8oOgYAAAAAJFFwBwAAAADosYYMqM8pU0YquEMPccqUkXnm1FGpry23F9zPmDk6k0cNzrX3rcq82zfs9T3ffcbUJMnHrron5x19YA4ZOSjXLliVd19xZ9Zsbn7amSePGpTXnnBw1mzekSRpbKjL165blN/fv/pp35vu44WHj0ttTbnoGAAAAACQRMEdAAAAAKBHGzrQBGXoKf79l/flq79/qL0sniQ15cdLxQ+u2pwbFj621/f8tyvn5aZFa3PV3Y/k0NGD87v7V+ejV92btkp19xfvgW3NbbnhwTX515/cnSQ5+qBhuXv53hfx6d6uuHVZ5k4c2mFSPwAAAAAURcEdAAAAAKAHO/nQkfnkr+4rOgawB+55ZONOx2rLpSRJ6z4W0lvaqvnJ7cuTJO+54q59D/cklq/fluXrt7Wvb1q8ttP3oHj9amsyaeSgomMAAAAAQJLEZw0CAAAAAPRgwwfVp6HOS73QU51/yU15zn/+Llub2/Krd52cZ04dWXQk+qCPvnBWjjxoWNExAAAAACCJCe4AAAAAAD3auCH9c8Wbj8/Z/3V90VGAffDQmi1Jkhc8o5ypYwanrsYbVth/+tfV5FnTR+WcOeOKjpIkufGhx9JWqaZaTar5y89Jtfo3x55w/PEPP3jiuY+fV6k+/niecKxaTfvxP1/W8fgT7pM/n1OpVJ9w37/es1Ldec9q9YlZ/3r85Ckjc8SBQ/fvbyYAAABAD6bgDgAAAADQw00f25gPnD0jNaXkqrsfyc2L1xUdCdhLn73mgXzptw9mW0tb0VHoI06ZMjJfeOURGdSv+3y78PxLbsqO1krRMTpdS1tFwR0AAABgL3SfV6wAAAAAANgnNeVSXnfiwUmS848/KF+4dmE+ffX9f55qC/QEzW2VNLf1vmIv3ddJh47oVuX25PGJ573R4Ia6oiMAAAAA9Cjd61UrAAAAAACellKplLc969Bs3tGWL//uwaLjANDNjBjUL9PHDs5xk4YXHWUnbb2w4T6uqSGvPeHgomMAAAAA9CjlogMAAAAAAND5XnbUAUVHAKAbevuzJudbrzsmM8c1FR1lJ5VeWHBfsWF7fnL7sqJjAAAAAPQoJrgDAAAAAPRCoxv7ZdjA+qzd0lx0FAAKNm3M4AzsV5t/es7UHHvIsKLj7FK1Wk0v7LcnSb7zpyV5zowxGTqwvugoAAAAAD2CCe4AAAAAAL3QgPraXPtPz8znX3F46mu9FAzQl336pc/Ij95yfI6bNDylUqnoOLtU6aXl9iS5c9mGnPLJa7NuS3PanvBEV2/akfkrNqTaW5v9AAAAAPvIBHcAAAAAgF6qqX9dzp49Ltua2/LuK+4qOg4ABRk3pKHoCLvV1psb7kk2bm/N4R+5OkcfNCyVajVt1WpuX7I+STJl9KCcfOjIHHnQ0Jw5a2yxQQEAAAC6AQV3AAAAAIBe7thDhhcdAYCCNNSV09S/rugYu1XpI1PMb1q8dqdj9z+6Ofc/ujm/WbAqZ8wc022n7AMAAADsLwruAAAA0Ac0NzdnwYIFWbx4cZYvX55NmzalpaUljY2NGT58eGbPnp3p06enpqam6KgAdIFFa7akVEr6SHcQgCcY19S/RxSm+0rB/ak8tGZLXv31m7KjtS3vPG1KTjx0RNGRAAAAAAqh4A4AAAC91BVXXJFrrrkmN9xwQxYsWJDW1tanPL+pqSnnnXde3vnOd2batGl7tEdnFmU++MEP5kMf+lCn3Q+Avzrp0BG5+qKTc+vD63LKlFFpbq3k0j8szqV/WJSKPiFArzZ2SEPREfaIv48ed/3CNUmSL/1uYa69b1WaWytpbq3kuEnDc8bMMelf703JAAAAQO+n4A4AAAC91Lve9a4sX758j8/fsGFDvvzlL+frX/96/vVf/zUf/OAH9+ukx/r6+v22F0BfUyqVMnnU4EweNbj92L+dMyNnzBydf/nx3XlozZYC0wHQlcY29S86wh5p03Dv4IaFj+WGhY+1r79/y9L847On5G3PmtwjJvIDAAAAPB3logMAAAAA+09DQ0OmTJmSo446KnPnzs3EiRN3Kke0tLTk4osvzutf//r9mu3ss8/er/sBkBxzyPD86C3HZ8roQUVHAaCLjGvqIRPcFdx361NX35+PXnVvNm5vydbmp/6ELgAAAICezAR3AAAA6MXGjRuXs846KyeffHKOO+64HHzwwSmXO77ffd26dbniiivy4Q9/OMuWLWs/fskll+TEE0/MhRde+KT3v/rqq/cp1+c///lceeWV7evDDz88s2fP3qd7AfD0DB1Yn6+++sic9unfmZ4L0Av97oE1Wb5++27P+7dzZqSpf91+SLRrlaq/g/bE169flJ/ftSJrNjfn1cdOzHufOy0NdTVFxwIAAADoVKVq1atFAAAA0BvdddddOeyww/b44+vXrVuX008/Pbfddlv7sbFjx2bZsmU7leKfjkqlkokTJ3Yo03/2s5/NO97xjk7bY1/Mnz8/s2bNal/PmzcvM2fOLDARwP71h4Vr8or//lPRMQAoyCdeclhedtSBhe2/atP2HP2x/yts/57qNcdNzIdfMGv3J/YC/s0GAAAAfUfnfXcaAAAA6FZmz569x+X2JBk6dGguv/zyDtc88sgjueGGGzo11zXXXNOh3F5XV5dXvOIVnboHAHvvuEnD8+4zphYdA4CC/PT2FYXubyTXvvnmHx/Oe664M1ff82h2tLYVHQcAAACgU9QWHQAAAADoPqZPn565c+fmlltuaT9277335qSTTuq0PS699NIO67PPPjsjRozotPsDsG9KpVLe+sxJue3hdfm/BauKjgPAfnbjosdy0ffvSF1NKbU15dSWS6ktl1NXU0pN+fFjdeVSampKqSuXU1tTSm25lH61NRncUJvBDXVp7P/nn/+8rq/d81lbbRUN9331g1uW5Qe3LMsrjzkws8Y35ZH12/KMA4fkWdNGFx0NAAAAYJ8ouAMAAAAdTJo0qUPBfc2aNZ12740bN+anP/1ph2MXXHBBp90fgKenVCrlX543PTcvXpuN21uLjgPAflStJj+5fXmn3rOhrpzBDXUZ3FCbxr/83P/xAvxf1n8pxje3Vjp1777o239a0mH9/rOm5/UnHVJQGgAAAIB9p+AOAAAAdLB9+/YO6yFDhnTavb///e9n27Zt7etRo0blec97XqfdH4Cnb/KoQfnlu07Oy796Y5as3Vp0HAB6sO0tlWxv2ZHVm3YUHaVPumPp+qIjAAAAAOyTPf9cQAAAAKDXq1arufnmmzscmzt3bqfd/7LLLuuwfuUrX5naWu+/B+huxg3pnyv//oQcfdCwoqMAAPvowhMOKjoCAAAAwD5RcAcAAADaXXLJJVmxYkX7etq0aTn66KM75d4LFy7MDTfc0OHYBRdc0Cn3BqDzDR1Yn2++7uiMGFRfdBQAYB/88JZl2bC1pegYAAAAAHtNwR0AAABI8vh09be+9a3t63K5nM9//vMplUqdcv9LL720w/qII47I7NmzO+XeAHSNhrqavOLoA4uOAQDsg+/dvDRnf/66rNq0vegoAAAAAHvFZ4ADAABAH3H//fdnyZIl7euWlpasW7cu8+bNy5VXXpl77rmn/bH6+vp89atfzWmnndYpe1er1XzrW9/qcMz0doCe4e2nHZpjDxmeD//8nixYuanoOADAXli6dlt+NW9lXn3cQUVHAQAAANhjCu4AAADQR3zxi1/MZz/72ac8p1Qq5cwzz8zHP/7xzJkzp9P2/s1vftOhXF9fX59XvOIVnXb/v7Vq1aqsXr16r65ZuHBhF6UB6Nnqaso5fvKI/Ogtx+cDP52XK+9ckbZKtehYAMAeGFBfkyMmDi06BgAAAMBeUXAHAAAA2p177rl5xzve0anl9iS59NJLO6zPPvvsDB8+vFP3eKIvfvGLufjii7vs/gB90cB+tfn0y56RC084OO/8/u15aPWWoiMBALuxtbktl9+4JB88Z0Ya6mqKjgMAAACwR8pFBwAAAAC6jx/84Ac58cQTc/LJJ3faRPNNmzblxz/+cYdjF1xwQafcG4D977AJTfnJW0/Is2eMLjoKALAHvnvTknzxtw8WHQMAAABgjym4AwAAQB/xmc98JtVqtf3H1q1bs3Tp0vz85z/P6173uvTv37/93Ouuuy5HHXVUbrnllqe97w9/+MNs3bq1fT169Og897nPfdr3BaA4Tf3r8rXXHJlvvvboDBlQV3QcAOApjB/SPxedfmjRMQAAAAD2WKlarVaLDgEAAAAUb+HChTn33HNzxx13tB8bP3585s2blyFDhuzzfU855ZT8/ve/b1//wz/8Qz71qU89jaS7t2rVqqxevXqvrlm4cGFe+MIXtq/nzZuXmTNndnIygN6nta2St3/39vzvvJVFRwEAdqFcSl597MS8+8xpGdSvtug4+2z+/PmZNWtW+9q/2QAAAKD36rmvYAAAAACdavLkybn66qtzxBFHZOnSpUmS5cuX55Of/GQ+9rGP7dM9H3rooVx33XUdjl1wwQVPN+pujRo1KqNGjeryfQBIamvK+eS5c3L0wcOyaM2WfPOPD3fKfWvKpbRVdj2f5YXPGJezZ4/Lg6s35xfzVubOpes7ZU8A6I0q1eSyPz6ckw4dmdNnjC46DgAAAMBulYsOAAAAAHQfI0aMyMUXX9zh2KWXXrrP97vsssvyxA+PO+KII3LYYYft8/0A6J4G9avNhSccnA+/YFbe/qzJOWBY/9SWS/t8v/FD+qd/Xc1Ox2eOa8yN/3JaPvPyw3P6jNF50ymTcuXfn5Cfve2EnDNnXJ7GlgDQ6/3blfPiw70BAACAnkDBHQAAAOjgRS96UUqlvzYEV6xYkYcf3vtpvNVqNd/85jc7HNsf09sBKNY/Pmdqfv/uU/OTt56QFzxj3B5fV1dTyodfMDM/f/uJed9Z0/Pyow7IGTNHZ/KoQUmSWeMb8703HpsxTQ07XTt7wpD813mH53/efmL7+QBAR6s370hLm4I7AAAA0P2Vqt6mDwAAAPyNESNG5LHHHmtf33jjjTnmmGP26h6//e1vc+qpp7av6+vrs2LFigwfPrzTcnam+fPnZ9asWe3refPmZebMmQUmAuj5qtVqFq7anIcf25p7H9mYRY9tybULVmXd1pb2c6aNGZyJwwekrVLNl141N3U1Heey7Ghty+/uW53Tp49OeQ9GtG/e0Zq3f+e2XHvf6k5/PgDQ09XXlnPphUfl+Ekjio6y1/ybDQAAAPqO2qIDAAAAAN1fXV3dXl9z6aWXdlifc8453bbcDkDXKJVKOXT04Bw6enBOnzE6SdLaVsmyddsyYnC/JMmAupqnLK73q63Jc2aO2eM9B/Wrzddec2T+7Wfz850/LXl6TwAAepnm1kr+6Qd35pp/PCUD6n2rGAAAAOieyrs/BQAAAOhLNm3alLVr13Y4Nnr06L26x5YtW/KjH/2ow7ELLrjg6UYDoBeorSnnoBEDM6hfbQb1q92jqez7ssfHXjgrrz52YqffGwB6uhUbtnsTGAAAANCtKbgDAAAAHVx11VWpVqvt65EjR2bs2LF7dY8rrrgimzdvbl+PGTMmZ555ZqdlBIDdKZVK+eA5M3LSoSOKjgIA3c5v71tddAQAAACAJ6XgDgAAALTbtm1bPvjBD3Y4dvbZZ6dc3ruXEC677LIO61e+8pWpra192vkAYG/U1pTziZfMzsD6mqKjAEC3ctOitVm2bmvRMQAAAAB2ScEdAAAAeqH3vOc9ufnmm/fqmrVr1+b5z39+7r///vZjNTU1ueiii/bqPg8//HB++9vfdjh2wQUX7NU9AKCzjBvSPxc9e0rRMQCgW2luq+Sffnhnh0/vAgAAAOguFNwBAACgF/r1r3+do48+Osccc0w+/elP54477khLS8tO51Wr1SxYsCAf+chHMnXq1FxzzTUdHr/oooty2GGH7dXel112WYeSxNy5czNr1qx9eyIA0AkuOP6gzJ7QVHQMAOhWbnxobb5xw+KiYwAAAADsxGeDAwAAQC9200035aabbkqS1NfXZ/z48RkyZEjq6+uzadOmLF26NJs2bdrlteeff34+8YlP7PWe3/zmNzusTW8HoGi1NeV8+qVzctbnrs+O1krRcQCg23hsy46iIwAAAADsxAR3AAAA6COam5uzaNGi3H777fnTn/6Ue+65Z5fl9sbGxnzxi1/MN77xjZTLe/fSwXXXXZcHH3ywfV1fX59XvOIVTzs7ADxdk0cNznvOnFZ0DADoVn506/Js3tFadAwAAACADhTcAQAAoBf67ne/m0984hM5/fTT09jYuNvzS6VSZs+enU9+8pNZuHBh3vKWt6RUKu31vpdddlmH9TnnnJNhw4bt9X0AoCtcePxBOeZgfy8BwF+s3rwjP79zRdExAAAAADooVavVatEhAAAAgK5TqVTywAMPZOHChVmyZEk2btyYlpaWDB48OE1NTTnooINyxBFH7FERvjebP39+Zs2a1b6eN29eZs6cWWAiALrCg6s35zn/+fu0Vbw0DgAvPmJ8Pv3SZxQdY4/4NxsAAAD0HbVFBwAAAAC6VrlcztSpUzN16tSiowBA4SaNHJRXHzsxl/5hcdFRAAAAAACAXSgXHQAAAAAAAPanf3jOlIwc3K/oGABQuKvveTT3rdxUdAwAAACADhTcAQAAAADoUxob6vIvz51WdAwAKNym7a1ZtGZz0TEAAAAAOlBwBwAAAACgz3nR4eNz9MHDio4BAIVbs7m56AgAAAAAHSi4AwAAAADQ55RKpbzrtEOLjgEAhTrrsLF50eHji44BAAAA0EFt0QEAAAAAAKAIx00anpnjGjN/xcaiowDAfvNPz5mSlx11YMqlZPigfkXHAQAAANiJCe4AAAAAAPRJpVIp7zDFHYA+ZtP21owc3E+5HQAAAOi2FNwBAAAAAOiznjNjdM6YObroGACw33zjhsX57X2rio4BAAAA8KQU3AEAAAAA6LNKpVJeftSBRccAgP2mua2Sj/9iQZav31Z0FAAAAIBdUnAHAAAAAKBPq60pFR0BAPar+x7dlA/9bH7RMQAAAAB2ScEdAAAAAIA+7dIbFhcdAQD2u9WbdqRarRYdAwAAAGAnCu4AAAAAAPRZj23ekeseWFN0DADY7155zIEplXyKCQAAAND9KLgDAAAAANBn/fa+1WluqxQdAwD2uw3bWoqOAAAAALBLCu4AAAAAAPRZNy1aW3QEACjE9QvXpK1SLToGAAAAwE4U3AEAAAAA6LNuXbKu6AgAUIibFq3Npu2muAMAAADdj4I7AAAAAAB90v2PbsrCVZuLjgEAhdja3Jbf3re66BgAAAAAO1FwBwAAAACgT7r3kY1FRwCAQn3jhkX5/f1K7gAAAED3ouAOAAAAAECftHrTjqIjAECh7ly2Ia+99Oa8/rJbsnF7S9FxAAAAAJIouAMAAAAA0Edta24rOgIAFK61Us019z6at33n9mze0Vp0HAAAAAAFdwAAAAAA+qaWtkrREQCg2/j9/atzyfWLio4BAAAAoOAOAAAAAEDftMmUWgDo4Op7Hi06AgAAAICCOwAAAAAAfdOSx7YWHQEAupXl67cVHQEAAABAwR0AAAAAgL5pwcpNRUcAgG6jsaE2/3zm1FSr1aKjAAAAAH1cbdEBAAAAAABgf1u7pdmUWgD6vPqact59xtT0qyvnhMkjMmnkoKIjAQAAACi4AwAAAADQ99ywcE3REQBgvxo6oC5HHDg0R0wcmjGNDVm5cXsuv/HhbGluzVmzD8i4If2LjggAAACQRMEdAAAAAIA+6FfzVxYdAQC63AHD+ufvjjggz5k5OtPGDE6pVOrw+LlHTsjbvn17Lrl+UX510ckZ26TkDgAAABRPwR0AAAAAgD5l3Zbm/PqeR4uOAUAPMHxgfeYcMCRD+telaUBdhvSvz+CG2pRKSaWaVKvVVKtJpVrNXcs25BfzHkm1WnTq5NhDhuWtz5ycEyePSLlcetLzRg1uyLffcEw+8b8LctVdj+TZM0Zn4vCB+zEpAAAAwM4U3AEAAAAA6FO+e/OSNLdWio4BQDc2bczgvO7Eg3POnHFpqKvZ4+vmr9iQV/73n7J+a0sXpnty/etq8u9/Nztnzx6707T2J1NXU877z57RxckAAAAA9pyCOwAAAAAAfcbmHa357+sWFR0DgG6qf11N/uu8w3Pa9FF7XBB/opnjmnL5647Jay+9Oas27eiChE+uVEo+d97hefaM0ft1XwAAAIDOVi46AAAAAAAA7C9f+/1DWbuluegYAHRDDXXlfP2CI3P6jNH7VG7/i1njm/I/bz8xhx84pPPC7YF/O3uGcjsAAADQKyi4AwAAAADQ4+xobUtrW2Wvrlm6dmu+8vsHuygRAD3ZUQcNzRVvPj7HTxrRKfcb3diQH77puFx0+pTUlPe9LL+nzpkzLheecHCX7wMAAACwP9QWHQAAAAAAAPbW+ZfclIdWb8lXX3NknnHAkN2e31ap5p9+eGe2t+xdKR6A3mtwQ21efPj4vPLYiZkyenCn37+2ppx3nn5oTp02Mh//xYLcuOixVKudvk3qa8r55zOndv6NAQAAAAqi4A4AAAAAQI+ydktzFq7akjWbd+Si79+RD5w9Pc+cMirlp5iQ+4lfLsifFq3djykB6K7GD+mfi549JWcdNjb962u6fL/ZE4bku288Nqs2bs/tS9dn/oqNmb98Q+5ctj5rNjc/7ftfeMJBmTB0QCckBQAAAOgeFNwBAAAAAOhRfjV/ZdZs3pEkWbRmS1576S0ZUF+Tb1xwVI45ZHiHc6vVav7zmgfy1d8/VERUALqZ58wYnX//u9kZMqB+v+89qrEhZ8wckzNmjkny+KeL3LBwTa64dVl+NX9ldrTu/aeMTBszOBc9e0pnRwUAAAAolII7AAAAAAA9wq0Pr8tDqzfnQz+bv9NjW5vb8i8/uTtXvf2k9mm8m3e05sP/Mz8/uGXZ/o4KQDf0ztMOzbtOPzSl0pN/4sf+VFMu5eQpI3PylJFZv7U5X79+Ub5xw+Js3tG6R9ePGFSfL77yiDTUdf0UegAAAID9ScEdAAAAAIAe4ZO/WpAbH1r7pI8/tHpLPn31fZkxrjELVm7KFbcsy2NbmvdjQgC6oyED6vLuM6bmlcdMLDrKkxoyoD7/+Jypee0JB+c1l9yUu5dv2M35dbn89cfkkJGD9lNCAAAAgP1HwR0AAAAAgG5ve0tb7n1k027P+9p1i/ZDGgB6ilOnjsx/nDsnwwf1KzrKHhk6sD7/+rzpOe9rNz7pOeOaGvLf5x+VaWMa92MyAAAAgP1HwR0AAAAAgG6tWq3mt/etyoZtLUVHAaCHOf/4g3pMuf0vjps0PNf+0zNz/QOrc/PidXl04/as3rwj67e25IXPGJ+3P2tyhg6sLzomAAAAQJdRcAcAAAAAoNuqVqv5hx/cmV/OW1l0FAC6sfracvrVlFNf+4QfNeX8av7KHHPw8PSvryk64l45eMTAHDxiYF593EFFRwEAAADY7xTcAQAAAADotkqlUt5x2qH51XwFd4C+4h+fPSUzxzemvqamQ1m9vracfn+zrqspp66mlFKpVHRsAAAAADqJgjsAAAAAAN3awSMG5vZ/e3YuuX5xlqzdmuMnDc9Hfn5PVm3aUXQ0ALrA3IlDc/zkEUXHAAAAAKAgCu4AAAAAAHR7/Wpr8pZnTmpfnzxlZE78xG+yaXtrgakA6ArNbZWiIwAAAABQoHLRAQAAAAAAYG819a/LsYcMLzoGAF2gpa1adAQAAAAACqTgDgAAAABAj7Nha0vuWLq+6BgAdIEWE9wBAAAA+jQFdwAAAAAAepymAXV593OmFh0DgC6g4A4AAADQt9UWHQAAAAAAAPbU5h2tqa8pp1Kt5uCRA4uOA0AXaG5VcAcAAADoyxTcAQAAAADoMT521b25efHaDOxXmzuXri86DgBdoKWtWnQEAAAAAApULjoAAAAAAADsqY++cFaed9hY5XaAXqy1YoI7AAAAQF+m4A4AAAAAQI9RUy7lrc+clPFD+hcdBYAu0tyq4A4AAADQlym4AwAAAADQozyyYbvpvgC9WEtbtegIAAAAABRIwR0AAAAAgB7lxocey6MbdxQdA4Au0tLmTUwAAAAAfZmCOwAAAAAAPcrz54zLqMH9io4BQBdRcAcAAADo22qLDgAAAAAAAHtjYL/aHH7gkPxq/qNFRwHoNU46dETecsqk1JRLu/5R6rh+1/fuyC0Pr+vUDP/fiw7LCZOHp6l/XafeFwAAAICeRcEdAAAAAIAe57MvPzwv/cofc9eyDUVHAegVxjY15PjJI/b4/A+/YFY2bW/J4Ia6fOOGRfnhrcv2ad9yKRncUJfBDbWZMLR/Jg4fuE/3AQAAAKD3UHAHAAAAAKDHaairyQfPmZGXfOmPRUcB6BVqyqW9On/GuMb2X3/iJbPT2L8uX79+0R5d+/ZnTc4rjjkwgxvqMrC+JqXS3u0NAAAAQO9WLjoAAAAAAADsi+sfeKzoCAC9xtMpmZfLpbz/rOn5p+dM2aPzG+pqMrapfwb1q1VuBwAAAGAnJrgDAAAAANAjnX/8xFxyw6Js2NZSdBSAHuGMmaNTUy6lVCqllKRcKqVcerzcfsSBQ5/WvUulUt72rEPT1L8u//az+alWn/zcjdt93QYAAADgySm4AwAAAADQIw0ZUJ/3nzU9777irqKjAHR7syc05SuvPrLL93n1cQelsX9d/vEHd6a1suuW+8ZtrV2eAwAAAICeS8EdAAAAAIAe6wXPGJ9v3LA49zyysegoAN3CpJEDM3Jwv/Svq0n/+po01NWkf11NTjp05H7L8IJnjM/ghtq85fLbsqO1stPjJrgDAAAA8FQU3AEAAAAA6LFqy6WMGNwveaToJADdw+fOOzwzxzUVHSPPmjY633rdMXndpTdn046OE9s3bTfBHQAAAIAnp+AOAAAAAECPVSolCx/dVHQMgEIdMnJgDho+MAcOG5ADhg0oOk67ow8elu+96dhcc8+q1NaUUl9TTm1NKWOb+hcdDQAAAIBuTMEdAAAAAIAeq1Qq5Zw54/KV3z9UdBSAwlx24dHdqtj+RDPHNXWLifIAAAAA9BzlogMAAAAAAMDT8Z4zp+Wdpx1adAyAQtSWS9mwraXoGAAAAADQaRTcAQAAAADo0WrKpTx7xujUlEtFRwHYr06cPCK/fNdJmTXehHQAAAAAeo/aogMAAAAAAMDTNbqxIZVqtegYAF3iyIlDM3xQfRrqatJQW5P+9TU59pDhOWPm6JRK3twDAAAAQO+i4A4AAAAAQI935R3Lo98OdGffuOCoHDBsQJpbK2lpq+SuZevzwZ/NT2UPvnZ9/YKj0tS/rutDAgAAAEA3oOAOAAAAAECP9/xnjMtHr7q36BhAH/LWZ05K/7qa1NWWU1supa6mnNqaUurKj/9cW1NOXfnxn2trSjl+0vD0q61pv37OAUMysF9tvnbdogysr8mAfrWP/1xfm4H9/vxzfU2GDqxXbgcAAACgT1FwBwAAAACgx/vtfauLjgD0Me847dA01NXs/sSn8OIjJuTFR0zopEQAAAAA0DuUiw4AAAAAAABP1zOnjMyU0YOKjgH0ITXlUtERAAAAAKBXUnAHAAAAAKDHG9XYkC++cm4aG3xwKbB/1JQU3AEAAACgKyi4AwAAAADQK0weNSiDG+qKjgH0EWUT3AEAAACgSyi4AwAAAADQKyxduzXL128rOgbQB+i2AwAAAEDXUXAHAAAAAKBXKCmcAvtJjYY7AAAAAHQZBXcAAAAAAHqFecs3FB0B6CPK3lEDAAAAAF1GwR0AAAAAgB6vubWS25asz9yJQ01yB7qcCe4AAAAA0HVqiw4AAAAAAABPV31tOf/6vOlJkm/+cXH+7cr5BScCerMa76QBAAAAgC6j4A4AAAAAQK/yqmMmprm1kv/6zcJs2NZSdBygFyqb4A4AAAAAXaZcdAAAAAAAAOhM5XIprz/pkPzfP56S584ak8H9zHoBOleNgjsAAAAAdBmv6gMAAAAA0CuNGNQvX3rV3Dzw6Kac+5U/Zv1W09yBztHSVsnV9zyatkolrZVq2v78o/WJP7c94bFqNW1tf/P431zbVqlm1OB+uejZU1IqKdADAAAA0HcpuAMAAAAA0KsdOnpwLn7+zLzze3cUHQXoJTZtb80bvnlLl9x7+tjGPPewsV1ybwAAAADoCcpFBwAAAAAAgK72gmeMz0mHjig6BsBTGj6wPs84cEjRMQAAAACgUAruAAAAAAD0CS98xviiIwA8pZGD+2XU4IaiYwAAAABAoRTcAQAAAADoE154+Pj8+9/NzuCG2qKjAOzSgpWbsnzdtqJjAAAAAEChFNwBAAAAAOgTasqlvPTIA3LTv56e06ePTn1NOROG9i86FkC7/nU1vi4BAAAA0OcZUwMAAAAAQJ/Sv74m/33+kWltq6SmXMptS9blK797KNcvXJOtzW1FxwP6sBMmD0+5XCo6BgAAAAAUSsEdAAAAAIA+qbbm8Q85nTtxWL76mmFZsX5bvnHDonz9+kWpVAsOB/RJg/r51h0AAAAAlIsOAAAAAAAA3cG4If3zvrNm5H/efmIOHDYgJUOUgf1sw7aWoiMAAAAAQOGMgQAAAAAAgCeYOa4pv3v3M7Ny4/b864/vzm/vX52qie7AfvDg6i358W3L0q+2JnU1pdTVljNl9OCMH9K/6GgAAAAAsN8ouAMAAAAAwN8olUoZ29Q/37jw6Ny9bEMu++Pi/PT25WmtaLoDXWfJ2q35hx/c2eHYB86ekdedeHBBiQAAAABg/ysXHQAAAAAAALqzwyY05T/OnZOvnX9khgyoKzoO0MfUlIpOAAAAAAD7l4I7AAAAAADsgVOnjsrXXnNkhg+sLzoK0IfUlDXcAQAAAOhbFNwBAAAAAGAPHx8TFwAAbN1JREFUHXXQsHzg7Blp6m+SO7B/lBXcAQAAAOhjFNwBAAAAAGAvvPDw8fn520/MeUcfkIY6L7MDXaumpOAOAAAAQN/ilXcAAAAAANhLBwwbkI+/eHa+ccHRqa/1UjvQda57YE2+ccOiomMAAAAAwH7jVXcAAAAAANhHx00ani+98giT3IEuc9Xdj+Ti/7knza2VoqMAAAAAwH5RW3QAAAAAAADoyU6bPjpXvPn4nPvlP2ZbS1vRcYBeasr7/zflUlJbU05duZRz5ozL/3vJ7KJjAQAAAECnM1IGAAAAAACeplnjm3LphUelX62X3YGuU6kmza2VbGluy/qtLUXHAQAAAIAu4ZV2AAAAAADoBMccMjzvPmNq0TGAPmDOhKbMHNdYdAwAAAAA6BIK7gAAAAAA0Elef9Ih+fKr5mbk4H5FRwF6sdccd1DeftqhRccAAAAAgC5RW3QAAAAAoOs1NzdnwYIFWbx4cZYvX55NmzalpaUljY2NGT58eGbPnp3p06enpqamU/fdsWNHbr755ixYsCCPPfZY2traMnjw4EycODEzZszI5MmTO3U/AOgOzpw1JjcvXpuvX7+o6ChAL9VaqRQdAQAAAAC6jII7AAAA9FJXXHFFrrnmmtxwww1ZsGBBWltbn/L8pqamnHfeeXnnO9+ZadOmPa2977rrrnzyk5/Mj3/842zduvVJzxsxYkSe/exn5+1vf3uOO+64p7UnAHQnbzt1cn59z8osXbut6ChAL9RaqRYdAQAAAAC6TLnoAAAAAEDXeNe73pWvfOUrmTdv3m7L7UmyYcOGfPnLX87s2bPzoQ99KNXq3pdmduzYkYsuuiiHH354Lr/88qcstyfJmjVr8t3vfjdXXnnlXu8FAN3Z0IH1+dfnTi86BtBLtbYpuAMAAADQe5ngDgAAAH1IQ0NDDjzwwDQ1NaVSqWTNmjVZsmRJhzJ7S0tLLr744ixdujRf//rX9/jeGzduzNlnn53rrrtup8eGDx+eMWPGZODAgdmwYUMWL16cHTt2dMpzAoDu6uQpIzO4oTabtu/+jWYAe8MEdwAAAAB6MwV3AAAA6MXGjRuXs846KyeffHKOO+64HHzwwSmXO36g27p163LFFVfkwx/+cJYtW9Z+/JJLLsmJJ56YCy+8cLf7tLS05EUvelGHcvuAAQNy0UUX5bzzzsvMmTM7nN/a2pr58+fnl7/8Zb7zne88zWcJAN3TwH61eeUxE/Pl3z1YdBSgl2mrVIqOAAAAAABdplTdl88bBwAAALq9u+66K4cddlhKpdIenb9u3bqcfvrpue2229qPjR07NsuWLdupFP+3PvrRj+YDH/hA+3rmzJm56qqrMnHixD3ee+jQoXt0bleZP39+Zs2a1b6eN2/eTsV8ANhbLW2V/MMP7sz/3Lmi6ChAL/LuM6bm70+dXHQM2K/8mw0AAAD6jqf+7jQAAADQY82ePXuPy+1JMnTo0Fx++eUdrnnkkUdyww03POV19913Xz760Y+2rw866KBce+21e1xu/8veANAb1dWU87EXzcq/PHdaGht8qCrQOdoq5lcBAAAA0HspuAMAAADtpk+fnrlz53Y4du+99z7lNe9973uzY8eO9vUXvvCFjBw5skvyAUBP1NhQlzedMin//NxpRUcBeolWBXcAAAAAejEFdwAAAKCDSZMmdVivWbPmSc995JFH8vOf/7x9feSRR+Z5z3tel2UDgJ7s6IOGFR0B6CVa2ypFRwAAAACALqPgDgAAAHSwffv2DushQ4Y86bmXXXZZWltb29evetWruioWAPR4owY35KiDhhYdA+gF2p4wwb1SqWZHa1u27GjNhq0t2byj9SmuBAAAAIDur7boAAAAAED3Ua1Wc/PNN3c4Nnfu3Cc9/6qrruqwPvXUU7skFwD0Bk0D6vL1C47KSZ+4Nhu2tRQdB+jBvn79onzjD4vT2lbJE7ruSZIXPmNcPvPyw4sJBgAAAACdwAR3AAAAoN0ll1ySFStWtK+nTZuWo48+epfntrW15bbbbmtf19fXZ/r06UmS5ubm/PCHP8zzn//8TJ48Of3798+wYcMyffr0nH/++fn+97/fYfI7APQVjQ11ecdphxYdA+jhWivVNLfuXG5Pks072vZ/IAAAAADoRCa4AwAAAEmSyy67LG9961vb1+VyOZ///OdTKpV2ef4999yTrVu3tq8nTJiQurq63HbbbXnlK1+ZBQsWdDh/+/btWbduXRYsWJBvfvObmTJlSj772c/mzDPP7JonBADd1HlHH5BfzVuZex7ZmM07vOEL6Fxbm31dAQAAAKBnU3AHAACAPuL+++/PkiVL2tctLS1Zt25d5s2blyuvvDL33HNP+2P19fX56le/mtNOO+1J77dw4cIO68bGxvz2t7/NGWeckebm5j3Kc9ZZZ+Vzn/tc/v7v/34fnhEA9EwD6mvzvTcem1Ip2dFaycJVm/OT25fngVWbc90Dq1PdxURmgD21xRtnAAAAAOjhFNwBAACgj/jiF7+Yz372s095TqlUyplnnpmPf/zjmTNnzlOeu379+p3WL3nJS9rL7cOHD88rXvGKHHfccWlqasrKlSvz61//Oj/60Y/S2vp46aZSqeRtb3tbDjjggDz/+c/f9yf3N1atWpXVq1fv1TV/W9gHgK5ULj/+CSkNdTWZNb4ps8Y3JUluW7IuP7tjRX41f2Ue2bC9yIhAD+WTIQAAAADo6RTcAQAAgHbnnntu3vGOd+y23J7sXHBfvHhx+6+f+9zn5lvf+laGDx/e4ZzXvva1ufPOO3POOedk6dKlHY4/8MADGTp06NPK/xdf/OIXc/HFF3fKvQBgfzriwKE54sChuej0KXnT5bfkxofWFh0J6GG2NrcVHQEAAAAAnpZy0QEAAACA7uMHP/hBTjzxxJx88sm7nWi+efPmXR4/4ogj8pOf/GSncvtfzJkzJ9dcc00GDBjQfuyxxx7Ll770pX0PDgC9TNOAunzu5YenvtbL+MDeMcEdAAAAgJ7OK+MAAADQR3zmM59JtVpt/7F169YsXbo0P//5z/O6170u/fv3bz/3uuuuy1FHHZVbbrnlSe/X0NCwy+Nf+MIX0q9fv6fMMmXKlLznPe/pcOyrX/3qXjwbAOj9RjU25J/PnFZ0DKCH2drclmq1WnQMAAAAANhnpapXuAAAAIAkCxcuzLnnnps77rij/dj48eMzb968DBkyZKfzv/SlL+Wtb31rh2OzZs3K3XffvUf7rVixIhMmTOhQvlm8eHEmTpy4T/mfaNWqVVm9evVeXbNw4cK88IUvbF/PmzcvM2fOfNpZAODpqFSqOenfr83y9duKjgL0IAs+cmYa6mqKjgGdav78+Zk1a1b72r/ZAAAAoPeqLToAAAAA0D1Mnjw5V199dY444ogsXbo0SbJ8+fJ88pOfzMc+9rGdzh80aNBOx0455ZQ93m/cuHGZPHlyHnjggfZjt9xyS6cU3EeNGpVRo0Y97fsAQNHK5VJefMT4/NdvFhYdBehBtuxoVXAHAAAAoMcqFx0AAAAA6D5GjBiRiy++uMOxSy+9dJfnjh49eqdjU6ZM2av9pk6d2mG9atWqvboeAPqCow8eVnQEoIe59r7V+e19q/K7+1fn9/evznUPrM71D6zJzYvXFh0NAAAAAHbLBHcAAACggxe96EV53etel2q1miRZsWJFHn744Z0mq0+fPn2naxsbG/dqr789f926dXuZFgB6v7kTh6ZUSv78VzPAbv3TD+/c5fERg+pzy/ufvZ/TAAAAAMDeMcEdAAAA6GDIkCEZNqzjpNiVK1fudN4BBxyQwYMHdzi2Y8eOvdpr+/btHdYDBgzYq+sBoC/oX1eT58zY+ZNTAPbWjtZK0REAAAAAYLcU3AEAAIDdqqur2+Xxww8/vMP60Ucf3av7rlq1qsN6+PDhexcMAPqAUqmUN58yqegYQC+g4A4AAABAT6DgDgAAAHSwadOmrF27tsOx0aN3PTX2+c9/fof1rbfeusf7tLW15Y477uhwbOrUqXt8PQD0JZNHDcrYpoaiYwA9XHNrJQ+t3lx0DAAAAAB4SgruAAAAQAdXXXVVqtVq+3rkyJEZO3bsLs990Yte1GF9zTXXZOPGjXu0zy9/+cts3vzXcs3gwYMzd+7cfUgMAL3f4Ia6fOZlzyg6BtALvPrrN2Xlhu1FxwAAAACAJ6XgDgAAALTbtm1bPvjBD3Y4dvbZZ6dc3vVLCIccckhOP/309vXWrVvzqU99arf7VCqVfPSjH+1w7MUvfnFqamr2ITUA9A0/uGVZ0RGAXmD5+m15wzdvKToGAAAAADwpBXcAAADohd7znvfk5ptv3qtr1q5dm+c///m5//7724/V1NTkoosuesrrPv7xj++0/uUvf/mU17z3ve/NjTfe2L4ulUr553/+573KCwB9zXufOy0HDR9QdAygF3hw9ebdnwQAAAAABVFwBwAAgF7o17/+dY4++ugcc8wx+fSnP5077rgjLS0tO51XrVazYMGCfOQjH8nUqVNzzTXXdHj8oosuymGHHfaUex155JE5//zz29ctLS15wQtekA996ENZvXp1h3MXLFiQc889N5/85Cc7HH/ve9+b6dOn7+3TBIA+ZeTgfnnR4ROKjgH0Alub21KpVIuOAQAAAAC7VFt0AAAAAKDr3HTTTbnpppuSJPX19Rk/fnyGDBmS+vr6bNq0KUuXLs2mTZt2ee3555+fT3ziE3u0zxe+8IXMnz8/t9xyS5Kkubk5F198cT760Y9m0qRJaWpqysqVK7N06dKdrn3uc5+bj3zkI/v4DAGgbzl5yoj85zX37/5EgN3Y3tqWAfW+VQgAAABA9+NVKwAAAOgjmpubs2jRot2e19jYmP/3//5f3vzmN6dUKu3RvQcOHJirr7465513Xn75y1+2H29ra8v99z95Ce+Nb3xjvvCFL6SmpmaP9gGAvm5rc1vKpcTgZeDp2rJDwR0AAACA7qlcdAAAAACg8333u9/NJz7xiZx++ulpbGzc7fmlUimzZ8/OJz/5ySxcuDBvectb9rjc/hdDhgzJL37xi3z729/O7Nmzn/S82tranH766bn++uvzla98JbW1SjUAsKdOmDwiv3/PqZkxdvd/vwM8lW3NbUVHAAAAAIBdKlWrVXNeAAAAoBerVCp54IEHsnDhwixZsiQbN25MS0tLBg8enKamphx00EE54ogj9qgIvzcefPDB3HTTTVm2bFmam5szfPjwTJgwISeddFKampo6da/OMH/+/MyaNat9PW/evMycObPARADw5Bav2ZK3ffe2zFu+segoQA/1v+88KdO9WYYexL/ZAAAAoO8wIg0AAAB6uXK5nKlTp2bq1Kn7dd9JkyZl0qRJ+3VPAOgrDhoxMFe8+fj87M4V+fgv7s26rS1FRwJ6mK0muAMAAADQTSm4AwAAAABAD9RQV5OXHnlAnj9nXO5buSnv/N7tWfzY1qJjAT3E1ubWoiMAAAAAwC6Viw4AAAAAAADsu4a6msw5YEg+8sJZRUcBepAtO0xwBwAAAKB7UnAHAAAAAIBe4MTJI/K6Ew8uOgbQQ2xrMcEdAAAAgO5JwR0AAAAAAHqBUqmU9z1vel58xPiiowA9gAnuAAAAAHRXCu4AAAAAANBLlMulfOQFszLngCFFRwG6uW3NCu4AAAAAdE8K7gAAAAAA0IsM7FebH735uFz8/JkZWF9TdBygm9rS3Fp0BAAAAADYJQV3AAAAAADoZWpryjn/+IPyhVcekWMOHlZ0HKAbMsEdAAAAgO5KwR0AAAAAAHqpZ04dle+98dj8+0tmp1+tbwkAf2WCOwAAAADdlVezAQAAAACgFyuVSnnpUQfkS686IiMG1RcdB+gmtprgDgAAAEA3peAOAAAAAAB9wLOmjc63X39sJgztX3QUoBvYssMEdwAAAAC6JwV3AAAAAADoI6aOGZyvvebI1JRLRUcBCmaCOwAAAADdlYI7AAAAAAD0IdPHNuZtp04uOgZQsG0K7gAAAAB0UwruAAAAAADQx8w5oKnoCEDBtii4AwAAANBNKbgDAAAAAEAfM2pwQ150+PiiYwAF2tbcWnQEAAAAANglBXcAAAAAAOhjZo1vyptPmVR0DKBAJrgDAAAA0F3VFh0AAAAAAADY/1Zs2FZ0BKBAW3e0Zvn6bWluraSlrZLm1kqa2ypp+cvPbZUcP2lEGupqio4KAAAAQB+j4A4AAAAAAH3QoaMGFR0BKNCW5rac8P9+85TnvP+s6RkxqF+mj23M1DGD91MyAAAAAPo6BXcAAAAAAOiDFq/ZmtpyKa2VatFRgG7qo1fdmyTpX1eT/3zZnJw5a2zBiQAAAADoC8pFBwAAAAAAAPa/EyYPz6SRprgDu7etpS1vvvy2fPh/7smSx7YWHQcAAACAXk7BHQAAAAAA+qCWtmpOPHRE0TGAHuSSGxbl7uUbio4BAAAAQC9XW3QAAAAAAABg/6uvLed9z5uehx/bkmvuXVV0HKCH+PFty/L7+1dn3dbmPO+wsXnh4eOLjgQAAABAL6PgDgAAAAAAfVS5XMrXXnNkfnjrsrz3R3elUi06EdDd/d+Cjm+IUXAHAAAAoLOViw4AAAAAAAAUp1Qq5aVHHpBz5owrOgrQw9zy8LpUq94ZAwAAAEDnUnAHAAAAAABy2vTRRUcAepi1W5rz4OotRccAAAAAoJdRcAcAAAAAADJrXGPREYAe6JbFa4uOAAAAAEAvo+AOAAAAAABkcENdPnTOjLz/rOk5cfKIHDCsf9GRgB7g5sXrio4AAAAAQC9TW3QAAAAAAACgeCMH98sFJxycJHn9SYdka3Nr/vXHd+dX8x/Ntpa2gtMB3dXNeznBvVqtpq1STUtbNS2VSlrbqmlpq6Sl7Ym/rqa1Uvnrr594TuUJ57RV/ub86m7u84RzKk+1bzUff/FhOfaQ4V30uwYAAADAU1FwBwAAAAAAdjKgvjafefnhWbVxezZub83qTTvy6Mbt+eJvF+b+RzcXHQ/oJpas3ZqXfOkP7eXxXRfNOxbTe4JN21uLjgAAAADQZym4AwAAAAAAT2pUY0NGNSaTRw1KkhxzyLB86tf354aFa3L+8Qfl/pWb8vsHVmfN5uaCkwJFufXhdUVH6HStbZWiIwAAAAD0WQruAAAAAADAHhvb1D//ce6c3LBwTY6fNDylUinbW9ryuf97IF/87YNFxwPoFC2VnjFpHgAAAKA3KhcdAAAAAAAA6HlOmDwipVIpSdJQV5P3nDktp00bVXAqgM5hgjsAAABAcRTcAQAAAACATvHxFx+WoQPqio4B8LS1tpngDgAAAFAUBXcAAAAAAKBTjGpsyI/ecnwa6nz7AejZWiomuAMAAAAUxSvMAAAAAABApzlk5KB85mXPyJjGhqKjAOwzE9wBAAAAiqPgDgAAAAAAdKozZ43Nb9/9zJw8ZWTRUQD2SUubCe4AAAAARVFwBwAAAAAAOl1DXU0+87JnZOiAuqKjAOy11ooJ7gAAAABFUXAHAAAAAAC6xLCB9Xnbsw4tOgbAXms1wR0AAACgMAruAAAAAABAl3ndiQfnNcdNLDoGwF5paTPBHQAAAKAoCu4AAAAAAECXetupk1Nf41sSQM/RWjHBHQAAAKAoXk0GAAAAAAC61KjGhrzz9EOLjgGwx1pNcAcAAAAojII7AAAAAADQ5Z47a0yGDawvOgbAHmlRcAcAAAAojII7AAAAAADQ5Q4ZOSiXv+6Y9K+rKToKwG61VipFRwAAAADosxTcAQAAAACA/WLGuMZ8+w3HZHBDbdFRAJ5Sa8UEdwAAAICiKLgDAAAAAAD7zREHDs3//cMpmTZmcNFRAJ5Ua5sJ7gAAAABFUXAHAAAAAAD2q1GNDfnGhUdl8qhBRUcB2KXWNhPcAQAAAIqi4A4AAAAAAOx3Y5v654dvOs4kd6BbaqkouAMAAAAURcEdAAAAAAAoxNCB9fnp35+QT790TvrX1RQdB6Bda1ul6AgAAAAAfZaCOwAAAAAAUJiGupq8+IgJ+cDZM4qOAtCupc0EdwAAAICi1BYdAAAAAAAA4BXHHJhyKfmv3yzM8vXbio4D9HGtFRPcAQAAAIpigjsAAAAAANAtvPzoA/OTtx6fZxwwpOgoQB/XaoI7AAAAQGEU3AEAAAAAgG5jVGNDLr3wqMwc11h0FKAPa2kzwR0AAACgKAruAAAAAABAtzJkQH0ue+3RGd3YL0lSKhUcCOhzWismuAMAAAAUpbboAAAAAAAAAH9rxKB++cGbjss9Kzbm6IOH5f/uXZWH127JtuZKLr/x4TSbrgx0oVZfYwAAAAAKo+AOAAAAAAB0SxOHD8zE4QOTJC896oD2429/1uR85fcP5cu/e7DD+UMG1GVHSyXbWtr2a06g92lpM8EdAAAAoCgK7gAAAAAAQI8ydGB93nPG1Lzx5EOybmtzRgzsl1I5aWyoS3NrJZ+6+r585XcPFR0T6MG2NrfmwdWbU0pSKpVSLiWllFIqPf54qZSUS4+v/3J82MD61NWUC80NAAAA0BsouAMAAAAAAD1OuVzKsIH1GTawvsPx+tpy/uW503PgsAH5wE/npWIIM7APFj+2Nad96nd7dc3P3nZCZk8Y0jWBAAAAAPoQIwQAAAAAAIBe55XHTMw/Pmdq0TGAPqS5tVJ0BAAAAIBeQcEdAAAAAADold548iGZOnpw0TGAPqK5TcEdAAAAoDMouAMAAAAAAL1SXU05HzxnRtExgD6ipa1adAQAAACAXkHBHQAAAAAA6LWOnzwicw4YUnQMoA9oaTXBHQAAAKAzKLgDAAAAAAC92iuPPrDoCEAf0Nym4A4AAADQGRTcAQAAAACAXu2YQ4YVHQHoA1oU3AEAAAA6hYI7AAAAAADQq00YOiA15VLRMYBerrlVwR0AAACgMyi4AwAAAAAAvVq5lAysryk6BtDLtbRVi44AAAAA0CsouAMAAAAAAL3aL+etzGtPPDjPO2xM0VGAXqy5ta3oCAAAAAC9goI7AAAAAADQqz33sLF5dOOOzBzXlFKp6DRAb2WCOwAAAEDnUHAHAAAAAAB6vYH1NXnrMyflwy+YVXQUoJdqbqsUHQEAAACgV1BwBwAAAAAAer2H1mzJxu2teeaUkelX69sjQOdrUXAHAAAA6BRewQUAAAAAAHq1arWaRzduz+B+tZkwtH9+9rYT85ZnTio6FtDLNLcquAMAAAB0htqiAwAAAAAAAHSlB1dvzpABdSmXS1m8Zks+/PP5eWj1lqJjAb2MCe4AAAAAnUPBHQAAAAAA6NWuvmdVTps2Oqs37ch1D6zOg6u2ZOXG7UXHAnqZlrZq0REAAAAAegUFdwAAAAAAoFf7w4NrsrW5LR//33sVUIEu02yCOwAAAECnUHAHAAAAAAB6rfkrNuS6B9YUHQPoA5pbFdwBAAAAOkO56AAAAAAAAABd5Tt/WlJ0BKCPaDHBHQAAAKBTKLgDAAAAAAC90iMbtuWKW5cVHQPoIxTcAQAAADqHgjsAAAAAANDrVCrVvOO7t2dHq8IpsH80+3oDAAAA0CkU3AEAAAAAgF7njmXrc/PidUXHAPqQ5rZq0REAAAAAegUFdwAAAAAAoFepVKp51/fuKDoG0Me0mOAOAAAA0CkU3AEAAAAAgF6lpVJJfa1vgQD7V0ubgjsAAABAZ/DqLgAAAAAA0Kus3LA9C1dtLjoG0Mc0K7gDAAAAdAoFdwAAAAAAoFcZ29Q/08YMLjoG0Mc0tyq4AwAAAHQGBXcAAAAAAKBXqa8t51uvOybjmhqKjgL0IS0muAMAAAB0CgV3AAAAAACg1xk5uF9+9vYT8/w544qOAvQRLW3VoiMAAAAA9AoK7gAAAAAAQK80YlC/fPqlc3LQ8AFFRwH6gOZWE9wBAAAAOoOCOwAAAAAA0GvV1pRzzT+cknecdmjRUYBerqVNwR0AAACgMyi4AwAAAAAAvVptTTnvPO3QnDt3QgbW1xQdB+ilmhXcAQAAADqFgjsAAAAAANDr1ZRL+eS5c3Ll207I382dkFKp6ERAb2OCOwAAAEDnUHAHAAAAAAD6jMmjBuc/zp2T+z7y3Hzy72Zn6IC6oiMBvURzq4I7AAAAQGdQcAcAAAAAAPqc+tpyzj3ygNz6/mfnwy+YmamjBz/l+eVS0r+uZj+lA3qiSjVpq1SLjgEAAADQ49UWHQAAAAAAAKAo5XIprznuoLzmuIPyu/tX50e3LsvP7lzR/vgBw/rnvKMPzJD+9Xlkw7b89r7VaWmr5LEtzVm9aUeByYHuZMbYxowb0j+tlUpqyt4MAwAAAPB0KLgDAAAAAAAkOWXKyBxz8LBs3tGa3yxYlST50Dkzc9r00Wltq6S2ppx/fM7UJEm1Ws0tD6/Lu753R5av31ZkbKAbePeZU3Pq1FFFxwAAAADoFcpFBwAAAAAAAOguGupqcskFR+XLrzoixx0yPPW1j38rpbam47dUSqVSjjpoWH769yfksPFNRUQFCjZycL+85riJeemRE3LMwcOKjgMAAADQa5jgDgAAAAAA8DfOnDU2Z84am7ZKNZVKNeVyaZfnjRzcLz956/G54cHH8p9X35/62nJuWbw2lep+Dgzsd6Mb++XDL5hVdAwAAACAXkfBHQAAAAAA4EnUPEmx/Ylqa8o5ZcrInDJlZJLkwdWb808/vDO3L1nfxemAIm1rbis6AgAAAECvVN79KQAAAAAAAOypSSMH5cuvmpuB9TVFRwG60PaWStERAAAAAHolBXcAAAAAAIBONrqxIW89dXLRMYAutK3FBHcAAACArqDgDgAAAAAA0AVeecyBqaspFR0D6CLbmhXcAQAAALpCbdEBAAAAgK7X3NycBQsWZPHixVm+fHk2bdqUlpaWNDY2Zvjw4Zk9e3amT5+empqaoqMCAPQaQwbU5/hJI/K7+1cXHQXoAtta2lKtVlMqeSMLAAAAQGdScAcAAIBe6oorrsg111yTG264IQsWLEhra+tTnt/U1JTzzjsv73znOzNt2rQ93ueggw7Kww8/vM85r7322jzzmc/c5+sBALqzow8epuAOvdiO1koa6rxRGAAAAKAzlYsOAAAAAHSNd73rXfnKV76SefPm7bbcniQbNmzIl7/85cyePTsf+tCHUq1W90NKAIDebdLIQUVHALrQp359XzZtbyk6BgAAAECvYoI7AAAA9CENDQ058MAD09TUlEqlkjVr1mTJkiUdyuwtLS25+OKLs3Tp0nz9618vMC0AQM83cnC/oiMAXehr1y3Kj29bnn98ztS87KgDUlMuFR0JAAAAoMdTcAcAAIBebNy4cTnrrLNy8skn57jjjsvBBx+ccrnjB7qtW7cuV1xxRT784Q9n2bJl7ccvueSSnHjiibnwwgv3eL/Ro0fn8ssv36uMc+bM2avzAQB6ksYG34qB3u6xLc3515/cnW/+cXE+cPaMnDB5RNGRAAAAAHo0r6oCAABAL/WLX/wihx12WEqlp54gOHTo0LzhDW/I3/3d3+X000/Pbbfd1v7Y+973vpx//vk7leKfTENDQ04//fSnlRsAoDepr92z/x8F9HwLVm7KK//7Tzl9+qj86/Om55CRg4qOBAAAANAjeVUVAAAAeqnZs2fvttz+REOHDs3ll1/e4ZpHHnkkN9xwQ1fEAwDoE6rVohMA+9s1967Kc/7z9/nw/9yTDVtbio4DAAAA0OMouAMAAADtpk+fnrlz53Y4du+99xaUBgCg59vW0lZ0BKAArZVqLrlhUU75j2tz6Q2L0tJWKToSAAAAQI+h4A4AAAB0MGnSpA7rNWvWFJQEAKDnW7e1uegIQIHWb23Jh/7nnpz5md/n2gWrUvWxDgAAAAC7peAOAAAAdLB9+/YO6yFDhhQTBACgF1i+blvREYBu4MHVW3LhpTfnNZfclPsf3VR0HAAAAIBuTcEdAAAAaFetVnPzzTd3ODZ37tyC0gAA9HwLV28uOgLQjVz3wJq85us35SFfGwAAAACeVG3RAQAAAIDu45JLLsmKFSva19OmTcvRRx+91/dZs2ZNli1blo0bN6axsTHDhw/PhAkTUiqVOjMuAEC3t3jNlqIjAN3IS4+ckA+/YFYa6mqKjgIAAADQbSm4AwAAAEmSyy67LG9961vb1+VyOZ///Of3qpS+atWqzJgxI/fee+9Ojw0bNiwnnXRSXvGKV+QlL3lJamoUOgCA3u+h1QruwF8dceBQ5XYAAACA3VBwBwAAgD7i/vvvz5IlS9rXLS0tWbduXebNm5crr7wy99xzT/tj9fX1+epXv5rTTjttr/bYtm3bLsvtSbJ27dpceeWVufLKKzNp0qR8/etfzymnnLJvTwYAoAfY2tyah0xwB56gf71yOwAAAMDuKLgDAABAH/HFL34xn/3sZ5/ynFKplDPPPDMf//jHM2fOnC7L8uCDD+a0007Lpz71qbzzne/s9PuvWrUqq1ev3qtrFi5c2Ok5AIC+7daH16WtUi06BtCNDKj37VkAAACA3fEKCgAAANDu3HPPzTve8Y69Lrc3NjbmzDPPzBlnnJE5c+bk4IMPTmNjY7Zu3ZoVK1bkD3/4Q77xjW/k+uuvb7+mra0tF110UUaPHp2Xv/zlnfo8vvjFL+biiy/u1HsCAOytmxatLToC0M0MMMEdAAAAYLfKRQcAAAAAuo8f/OAHOfHEE3PyySfv8UTz/7+9Ow+Psjz3B35PNnYIaIJsIouioqhYXKpH67EudalYf/S0VYuAba3HtVVPPeoBXFqXarWn1Sq17nazi1q0gqdu1WrEHVwRWWSRXSIEEpL5/YFMO4BAwiTzJvl8ritXfJ55n+e5R28nMPnmzXXXXRdz586N3/72tzF69OjYd999o1u3blFUVBSdO3eOXXfdNUaPHh3PPPNM/PGPf4zS0tLM2nQ6HWPGjIkFCxY00jMCAMifJ95ZmO8SgIRpJ+AOAAAAsEUC7gAAANBK3HjjjZFOpzMfq1atijlz5sRf/vKXGDNmTLRr1y5z7TPPPBPDhg2LKVOmbHHfESNGRMeOHbeqhhNPPDEeffTRrLNWrVoVV111Vf2fEABAgs3/uCqmzl2R7zKAhHEHdwAAAIAtS6XT6XS+iwAAAADyb/r06TFixIh49dVXM3O9evWKqVOnZt11PRfGjRsX48ePz4y7desWixYtioKC3Pws/sKFC2PRokX1WjN9+vQYPnx4Zjx16tQYPHhwTuoBAFqfu56bGWMfmpbvMoCEefrCw2LH7drnu4xmadq0abHHHntkxv7OBgAAAC1XUb4LAAAAAJJh4MCBMXny5Bg6dGjMmTMnIiLmzp0b1113Xc7vsH7uuefGlVdeGbW1tRERsXTp0pgyZUrst99+Odm/vLw8ysvLc7IXAEBDPDp1fr5LABKonTu4AwAAAGxRbm6LBgAAALQI22+/fdad1SMi7rzzzpyf07Vr1xg6dGjW3DvvvJPzcwAA8mFR5Zqo+GBpvssAEqi9gDsAAADAFgm4AwAAAFlOPPHESKVSmfG8efNi1qxZOT+nT58+WeNFixbl/AwAgHx4bNqCqEvnuwogidoVC7gDAAAAbImAOwAAAJCltLQ0unXrljW3YMGCnJ9TXFycNa6pqcn5GQAA+fDYtNz/2Qlo/toWF0RBQWrLFwIAAAC0cgLuAAAAwBZtGEbPhQ1D82VlZTk/AwCgqX1cVRPPz1iS7zKABGpfUpTvEgAAAACaBQF3AAAAIEtlZWUsXbo0a6579+45PWPNmjXx4osvZs316dMnp2cAAOTDTya/GzW16XyXASRQu+LCfJcAAAAA0CwIuAMAAABZJk6cGOn0P0NZZWVl0aNHj5ye8Zvf/CZWrVqVGbdp0yYOOuignJ4BAJAPBalUvksAEqpdiYA7AAAAwNYQcAcAAAAyqqqqYuzYsVlzxx13XBQU5O4thAULFsQll1ySNXfkkUdG+/btc3YGAEC+LFm5Jt8lAAnVXsAdAAAAYKsIuAMAAEALdNFFF8WLL75YrzVLly6NL3/5y/Huu+9m5goLC+P888/f5PXz58+PsWPHxrJly7b6jJkzZ8bRRx8dc+fOzcylUqkYN25cvWoFAEiiT9asjUffWJDvMoAEKipIxTUnDcl3GQAAAADNgoA7AAAAtECTJk2K/fbbL/bff/+44YYb4tVXX42ampqNrkun0/H222/HFVdcEYMGDYrHH3886/Hzzz8/9txzz02esWbNmrj88stjxx13jJNPPjn++Mc/xrx58zZ57fTp0+PSSy+NvffeO1577bWsx84999wYOnRoA58pAEBy/P29RTGkd5c4oH+3GFjeMd/l0Ap1blsUn+vbNT7Xt2sM2+mfH3v17hJ79uoSPbu0zXeJrdYpB/SN3Xp0zncZAAAAAM1CUb4LAAAAABpPRUVFVFRURERESUlJ9OrVK0pLS6OkpCQqKytjzpw5UVlZucm1I0eOjGuuuWaLZ3zyySdx//33x/333x8REdttt12Ul5dH586do6qqKubPnx+LFi3a5NoRI0bE9ddf38BnBwCQLEfv0SOO3qNHRESsrqmNL1z3ZCxYsTrPVdGa7NWnNO4Zs/9nPn7Hsx/E+IffbMKKiIg4oH+3OOfwnfNdBgAAAECzIeAOAAAArUR1dXV88MEHW7yuc+fOcfXVV8cZZ5wRqVSq3ucsWbIklixZstlr2rRpEz/84Q/j/PPPb9AZAABJ17a4MC44alBc8PvXtnwx5MiW/mxdW5duokrYsVv7GLFv7zhxaK/o3bV9vssBAAAAaFYE3AEAAKAF+vWvfx0PP/xwTJ48OSoqKmLFihWbvT6VSsWee+4Zp556aowcOTLKysq2eEb37t3jpptuiieeeCL+8Y9/xEcffbTFNX379o1TTz01vvvd70bPnj23+vkAADRHg3t2js5ti2LF6rX5LoVWYks/Orpbj85x2ud3yozr0ukoSKUinV4XfF8ff0+nI9LxzzB8Oh3xyZq1kYp1f3dIrT8sHbG2Lh1r6+pibW061talo6Z2/T/XrXus9tO5unSsra2Lmtp01H66pqb207m6dXMtIYB/QP9uMebg/vHvu5ZHYYEf5gUAAABoiFR6/TtWAAAAQItUV1cX7733XkyfPj1mz54dK1asiJqamujUqVN06dIldtpppxg6dGh07tx5m86ZP39+vPPOOzF79uxYvHhxrFq1KkpKSqJr165RXl4ew4YNS3Sofdq0abHHHntkxlOnTo3BgwfnsSIAoCVYVLkm7nj2g7j5yffzXQqtwKG7lMVdo/fLdxkNVleXzgTm14ffa+vS8a27p8RrH36c7/I2qU1RQXx+wHZx+G7d4/DdyqNHl3b5LqnF8nc2AAAAaD3cwR0AAABauIKCghg0aFAMGjSoUc/p0aNH9OjRo1HPAABobso6tYmLjt41Dhq4fYy648Worq3Ld0mQWAUFqSgpSEVJFGTNtykuzFNFG2tXXBgHDdwuhu3ULYb16xZ79OwSJUUFW14IAAAAwFYTcAcAAAAAAGhkBw3cPo7eY4d46LV5+S4Fmp3CVCrfJURERCoVcfMpQ+OwQeX5LgUAAACgRRNwBwAAAAAAaALdOpTkuwRolj4/YLvo2qE40ulY9xHpTz+vG0fWOJ2ZXz+O+Oe62UtXxZylVfWuoV1xYVx90p7C7QAAAABNQMAdAAAAAACgCSxdWZ3vEmjh0vkuoJGcffjOOdvrusfejp8/8X691vTbvkP84pR9Y9AOnXJWBwAAAACfTcAdAAAAAACgCUyb93G+S6CFK0zlu4LkW7mmtl7XD+ndJX7z7QOifYlvqwIAAAA0Fe/EAAAAAAAANLKFlavj/UUr810GLVxBSsJ9S777hQExfJ9eMXvpqnhr/op4e/6KeHP+ivhoxZpNXr+iqka4HQAAAKCJeTcGAAAAAACgkT0/Y2m+S6AVqE2n811C4nXv3Da6d24be/cpjS/v1TMzv6hyTUyb93G8Nb8yPlqxOlasrok2RYXRrrgwamrroriwII9VAwAAALQuAu4AAAAAAACN7OVZy/JdAq1AnXx7g5V1ahNfGFQeXxhUnu9SAAAAAFo9txoAAAAAAABoZM/PWJLvEgAAAAAAmgUBdwAAAAAAgEY0/+OqeHtBZb7LAAAAAABoFgTcAQAAAAAAGtGfX5mX7xJoJYoLUvkuAQAAAAC2mYA7AAAAAABAI1lbWxf3Pj8r32XQStSl0/kuAQAAAAC2mYA7AAAAAABAI5n05kcxd3lVvsuglaiTbwcAAACgBRBwBwAAAAAAaCR3PTcz3yXQihSk8l0BAAAAAGw7AXcAAAAAAIBGsKp6bbz24fJ8l0ErUl1bl+8SAAAAAGCbCbgDAAAAAAA0gvYlRXHnqP3yXQatyKrq2nyXAAAAAADbTMAdAAAAAACgkezWo3N0bluU7zJoJZatrM53CQAAAACwzbyjCgAAAAAA0Ei6tCuOe8bsHz+e9E48897ifJdDAw0o6xD/MaxPFBcWRFFhQRQXpNZ9Lkytmyv49POn4+LCVBQV/Ot409dERKytS0dtbXrd57p0rK2r+/RzOtbWZo9rP537rOs6lPjWHwAAAADNn3e5AAAAAAAAGtFefUrj5ycPjcOuezKWuMN2s9SztF18+5AB+S4DAAAAAFqFgnwXAAAAAAAA0NJ1blscZ//7wHyXQQNVVdfmuwQAAAAAaDUE3AEAAAAAAJrAiUN7xz47lua7DBpglYA7AAAAADQZAXcAAAAAAIAm0KVdcZywV898l0EDrK4RcAcAAACApiLgDgAAAAAA0ETeX7Qy3yXQAFUC7gAAAADQZATcAQAAAAAAmkA6nY6n3l2Uk70KC1LRqW1RTvZiywTcAQAAAKDpCLgDAAAAAAA0gXc/+iRmL12Vk71u/I+948jdd8jJXmzZqmoBdwAAAABoKgLuAAAAAAAATeDRqfNzttfP/jY99u/XLXYu75izPfls1WvrorYune8yAAAAAKBV8LsrAQAAAAAAGtna2rr4/ZQPt3mfzw/YLsYePzg6ti2KdDodj7/1UXyweGWsFb5udKtraqNDG99aAwAAAIDG5g7uAAAAAAAAjezFmcti7vKqbdqjfUlh3DV6vxi0Q6foVdouendtH7d983Mx5t/65ahKNqeqpjbfJQAAAABAqyDgDgAAAAAA0Mh+++Lsbd5jVXVt/GTyu7F6g6D1RUftGt07t9nm/dm8qmoBdwAAAABoCgLuAAAAAAAAjWje8qp46LV5OdnrkzVro21xYdZcYUEqRh/kLu6NzR3cAQAAAKBpCLgDAAAAAAA0ogdfnRd16dzsNWvJqli4YnXWXE1tXZR1cgf3xuYO7gAAAADQNIryXQAAAAAAAEBLtbqmNu75x8yc7FWQivjasD5xzm9eiaKCgmhbXBA7dGkbc5ZWxVPvLsrJGXw2d3AHAAAAgKYh4A4AAAAAANBI7n9hdsz7ePWWL9yC7p3bxLmH7xJzl1fF8zOW5qAy6ssd3AEAAACgaQi4AwAAAAAANIJ0Oh33Pj8rJ3t9tGJN/Pef3sjJXjSMO7gDAAAAQNMoyHcBAAAAAAAALdFvXpwTMxavzHcZ5Ig7uAMAAABA0xBwBwAAAAAAaAQfrVid7xLIoeIi31YDAAAAgKbgnTgAAAAAAIAcW11TG2/OW5HvMsiRr++3Yxw/pEe+ywAAAACAVkHAHQAAAAAAIMdmL10Vk978KN9lkAPH79Uzrhy+R6RSqXyXAgAAAACtgoA7AAAAAABAjq2tTcc+O5bmuwy20WGDyuKGr+4VhQXC7QAAAADQVATcAQAAAAAAcmz3np3jihP2yHcZbIP9+nWLm0/eN4oLfTsNAAAAAJqSd+QAAAAAAAAawU7bd4grh+8RndoWRUREYUEqOrctiu6d20SHksI8V8fm7NmrS9w+8nPRzn8nAAAAAGhyRfkuAAAAAAAAoCXq2KYoTjmgbxy6S1m8PHtZDO7ZJQaWd8w8/tGK1THh6Rlx9/OzonptXR4rpVObohhQ3jEGlneMAWUd46uf6x2d2hbnuywAAAAAaJUE3AEAAAAAABpRn27to0+39hvNd+/cNi49bvc4ad/e8b3fvRZvzV+Rh+pal1Qq4sD+22WC7AM/DbWXd2oTqVQq3+UBAAAAACHgDgAAAAAAkFe79egcE88+OJZX1cSUmUvjlqfej1dmL893WS1SOh1x1Yl7Rr/tO+S7FAAAAADgMwi4AwAAAAAA5FlBQSq6dSiJIwfvEEfs3j2eeW9xjH1oWnyweGW+S8urooJUFBcWRFHhp58/HRcXpqKosOCf/1ywblzy6bVFBQVRUrTuc1FhKooLCqL40/GyVdXRLwTcAQAAACCpBNwBAAAAAAASJJVKxSG7lMVfz/u3uOD3r8fDr83Ld0nb5Iav7hWd2hZHSdG6MHrJp8H0deN1ofTiotSn4fR116wPs6dSqXyXDwAAAAA0MQF3AAAAAACABGpTVBjXnjQkXpm9LD5cVpXvcrZoYHnH+O6hA+LFmUtj4hvzoyCVirJObeLYIT2iTVFhvssDAAAAAJoJAXcAAAAAAICEaldSGJefMDhG3zkl36VsUoeSwhjSuzR279k59tmxNI4b0jNO2rd3/Ogre7r7OgAAAADQIALuAAAAAAAACfZvO5dFWac2sahyTb5LiYhYd1f2PXvEF3frHvv16xYlRQUbXSPcDgAAAAA0lIA7AAAAAABAghUXFsTvv3NgHPvTZ2JldW1eaigqSMW/71oeX/1cn/jCoLIoKtw41A4AAAAAkAsC7gAAAAAAAAm30/Yd4vbThsV//eH1mLVkVZOdO7C8Y/zH5/rE8H16RVmnNk12LgAAAADQegm4AwAAAAAANAMH9N8ufnjinnHyL19o1HM6timK4/fqGV/9XO/Yu09ppFKpRj0PAAAAAOBfCbgDAAAAAAA0Ewf03y66dSiJpSurc7pvpzZFsVuPznHSvr3i+L16RvsS30ICAAAAAPLDu5MAAAAAAADNRGFBKgaWd4yKD5Y2aH1RQSp26d4pauvScdiu5XHggO2iV2nbGFjeKceVAgAAAAA0jIA7AAAAAABAM/K5vl2zAu679egcNbV1MXvpqti9R+c4bkiP6F/WIUoKC6OoMBU7dmsfbYsLo21xQbQtKoyCglQeqwcAAAAA2DwBdwAAAAAAgGZk9MH94uv77RhX/OXNOHqPHWL43r2ioCAVNbV1UZhKCbADAAAAAM2agDsAAAAAAEAzsn3HNhERcds3P5c1X1xYkI9yAAAAAAByyjudAAAAAAAAAAAAAAAkgoA7AAAAAAAAAAAAAACJIOAOAAAAAAAAAAAAAEAiCLgDAAAAAAAAAAAAAJAIAu4AAAAAAAAAAAAAACSCgDsAAAAAAAAAAAAAAIkg4A4AAAAAAAAAAAAAQCIIuAMAAAAAAAAAAAAAkAgC7gAAAAAAAAAAAAAAJIKAOwAAAAAAAAAAAAAAiSDgDgAAAAAAAAAAAABAIgi4AwAAAAAAAAAAAACQCALuAAAAAAAAAAAAAAAkgoA7AAAAAAAAAAAAAACJIOAOAAAAAAAAAAAAAEAiCLgDAAAAAAAAAAAAAJAIAu4AAAAAAAAAAAAAACSCgDsAAAAAAAAAAAAAAIkg4A4AAAAAAAAAAAAAQCIIuAMAAAAAAAAAAAAAkAgC7gAAAAAAAAAAAAAAJIKAOwAAAAAAAAAAAAAAiSDgDgAAAAAAAAAAAABAIgi4AwAAAAAAAAAAAACQCALuAAAAAAAAAAAAAAAkgoA7AAAAAAAAAAAAAACJIOAOAAAAAAAAAAAAAEAiCLgDAAAAAAAAAAAAAJAIAu4AAAAAAAAAAAAAACSCgDsAAAAAAAAAAAAAAIkg4A4AAAAAAAAAAAAAQCIIuAMAAAAAAAAAAAAAkAgC7gAAAAAAAAAAAAAAJIKAOwAAAAAAAAAAAAAAiSDgDgAAAAAAAAAAAABAIgi4AwAAAAAAAAAAAACQCALuAAAAAAAAAAAAAAAkgoA7AAAAAAAAAAAAAACJIOAOAAAAAAAAAAAAAEAiCLgDAAAAAAAAAAAAAJAIAu4AAAAAAAAAAAAAACRCUb4LAAAAABpfdXV1vP322zFz5syYO3duVFZWRk1NTXTu3Dm22267GDJkSOy2225RWFiY71IBAAAAAAAAaMUE3AEAAKCFeuCBB+Lxxx+PZ599Nt5+++1Yu3btZq/v0qVLfP3rX49zzz03dt1115zWsmDBgth9991j2bJlWfNjx46NcePG5fQsAAAAAAAAAJqvgnwXAAAAADSO8847L2699daYOnXqFsPtEREff/xx/OIXv4ghQ4bEuHHjIp1O56yW//zP/9wo3A4AAAAAAAAAG3IHdwAAAGhF2rZtGzvuuGN06dIl6urqYvHixTF79uysMHtNTU2MHz8+5syZE7fffvs2n/nAAw/EH//4x23eBwAAAAAAAICWT8AdAAAAWrCePXvGscceG4ccckgceOCB0a9fvygoyP6FbsuWLYsHHnggLr/88vjwww8z87/61a/i4IMPjlGjRjX4/GXLlsVZZ52VGXfo0CFWrlzZ4P0AAAAAAAAAaNkKtnwJAAAA0Bw98sgj8eGHH8Ztt90Wp5xySgwYMGCjcHtERNeuXeNb3/pWvP766zF06NCsxy655JKoq6trcA3nn39+fPTRRxERsc8++8SJJ57Y4L0AAAAAAAAAaPkE3AEAAKCFGjJkSKRSqa2+vmvXrnHvvfdmrZk/f348++yzDTp/0qRJcdddd0VERGFhYUyYMCEKCwsbtBcAAAAAAAAArYOAOwAAAJCx2267xb777ps199Zbb9V7n5UrV8a3v/3tzPicc87ZaF8AAAAAAAAA2JCAOwAAAJBlwIABWePFixfXe4+LL744Zs2aFRERffv2jSuuuCIntQEAAAAAAADQsgm4AwAAAFlWr16dNS4tLa3X+ueeey5+/vOfZ8Y333xzdOjQIRelAQAAAAAAANDCCbgDAAAAGel0Ol588cWsuX333Xer169ZsyZOP/30qKuri4iI//iP/4hjjjkmpzUCAAAAAAAA0HIJuAMAAAAZv/rVr2LevHmZ8a677hr77bffVq+/4oor4q233oqIiK5du8ZNN92U8xoBAAAAAAAAaLkE3AEAAICIiLjrrrvizDPPzIwLCgriZz/7WaRSqa1a//rrr8e1116bGV977bXRvXv3nNcJAAAAAAAAQMtVlO8CAAAAgKbx7rvvxuzZszPjmpqaWLZsWUydOjUefPDBePPNNzOPlZSUxG233RaHH374Vu1dW1sbo0ePjpqamoiIOOSQQ2LMmDG5fQIAAAAAAAAAtHgC7gAAANBK3HzzzXHTTTdt9ppUKhVHH310/OhHP4q99tprq/e+/vrr46WXXoqIiDZt2sRtt9221Xd+bwwLFy6MRYsW1WvN9OnTG6kaAAAAAAAAALaWgDsAAACQMWLEiDjnnHPqFW5/7733Yty4cZnxf//3f8egQYMaobqtd/PNN8f48ePzWgMAAAAAAAAA9VeQ7wIAAACA5Pjd734XBx98cBxyyCFbdUfzdDodp59+elRVVUVExO677x4/+MEPGrtMAAAAAAAAAFooAXcAAABoJW688cZIp9OZj1WrVsWcOXPiL3/5S4wZMybatWuXufaZZ56JYcOGxZQpUza75y9+8Yt4+umnIyIilUrFbbfdFiUlJY36PAAAAAAAAABouYryXQAAAACQH+3atYvevXtH796949hjj40f/OAHMWLEiHj11VcjImL58uUxfPjwmDp1apSWlm60/sMPP4z/+q//yoy//e1vx0EHHdRE1W/emWeeGSNGjKjXmunTp8fw4cMbpyAAAAAAAAAAtoqAOwAAABAREQMHDozJkyfH0KFDY86cORERMXfu3Ljuuuviqquu2uj6M844IyorKyMiokePHnHNNdc0ab2bU15eHuXl5fkuAwAAAAAAAIB6Ksh3AQAAAEBybL/99jF+/PisuTvvvHOj65588smYOHFiZvzTn/40unTp0tjlAQAAAAAAANDCCbgDAAAAWU488cRIpVKZ8bx582LWrFlZ1yxfvjxrPGLEiEilUlv8uOuuu7LWjR8/Puvxvffeu7GeFgAAAAAAAADNgIA7AAAAkKW0tDS6deuWNbdgwYI8VQMAAAAAAABAayLgDgAAAGxRcXFxvksAAAAAAAAAoBUoyncBAAAAQLJUVlbG0qVLs+a6d++eNT7ooINi8uTJ9d77uuuui0mTJmXGp556anzzm9/MjDt16lTvPQEAAAAAAABoOQTcAQAAgCwTJ06MdDqdGZeVlUWPHj2yrikrK4svfvGL9d773nvvzRr379+/QfsAAAAAAAAA0DIV5LsAAAAAIDmqqqpi7NixWXPHHXdcFBR4CwEAAAAAAACAxue70wAAANACXXTRRfHiiy/Wa83SpUvjy1/+crz77ruZucLCwjj//PNzXR4AAAAAAAAAbJKAOwAAALRAkyZNiv322y/233//uOGGG+LVV1+Nmpqaja5Lp9Px9ttvxxVXXBGDBg2Kxx9/POvx888/P/bcc8+mKhsAAAAAAACAVq4o3wUAAAAAjaeioiIqKioiIqKkpCR69eoVpaWlUVJSEpWVlTFnzpyorKzc5NqRI0fGNddc05TlAgAAAAAAANDKCbgDAABAK1FdXR0ffPDBFq/r3LlzXH311XHGGWdEKpVqgsoAAAAAAAAAYB0BdwAAAGiBfv3rX8fDDz8ckydPjoqKilixYsVmr0+lUrHnnnvGqaeeGiNHjoyysrImqhQAAAAAAAAA/imVTqfT+S4CAAAAaDx1dXXx3nvvxfTp02P27NmxYsWKqKmpiU6dOkWXLl1ip512iqFDh0bnzp3zXWpeTZs2LfbYY4/MeOrUqTF48OA8VgQAAMB6/s4GAAAArYc7uAMAAEALV1BQEIMGDYpBgwbluxQAAAAAAAAA2KyCfBcAAAAAAAAAAAAAAAARAu4AAAAAAAAAAAAAACSEgDsAAAAAAAAAAAAAAIkg4A4AAAAAAAAAAAAAQCIIuAMAAAAAAAAAAAAAkAgC7gAAAAAAAAAAAAAAJIKAOwAAAAAAAAAAAAAAiSDgDgAAAAAAAAAAAABAIgi4AwAAAAAAAAAAAACQCALuAAAAAAAAAAAAAAAkgoA7AAAAAAAAAAAAAACJIOAOAAAAAAAAAAAAAEAiCLgDAAAAAAAAAAAAAJAIAu4AAAAAAAAAAAAAACSCgDsAAAAAAAAAAAAAAIkg4A4AAAAAAAAAAAAAQCIIuAMAAAAAAAAAAAAAkAgC7gAAAAAAAAAAAAAAJIKAOwAAAAAAAAAAAAAAiSDgDgAAAAAAAAAAAABAIgi4AwAAAAAAAAAAAACQCALuAAAAAAAAAAAAAAAkgoA7AAAAAAAAAAAAAACJIOAOAAAAAAAAAAAAAEAiCLgDAAAAAAAAAAAAAJAIAu4AAAAAAAAAAAAAACSCgDsAAAAAAAAAAAAAAIkg4A4AAAAAAAAAAAAAQCIIuAMAAAAAAAAAAAAAkAgC7gAAAAAAAAAAAAAAJIKAOwAAAAAAAAAAAAAAiSDgDgAAAAAAAAAAAABAIgi4AwAAAAAAAAAAAACQCALuAAAAAAAAAAAAAAAkgoA7AAAAAAAAAAAAAACJIOAOAAAAAAAAAAAAAEAiCLgDAAAAAAAAAAAAAJAIAu4AAAAAAAAAAAAAACSCgDsAAAAAAAAAAAAAAIkg4A4AAAAAAAAAAAAAQCIIuAMAAAAAAAAAAAAAkAgC7gAAAAAAAAAAAAAAJIKAOwAAAAAAAAAAAAAAiSDgDgAAAAAAAAAAAABAIgi4AwAAAAAAAAAAAACQCALuAAAAAAAAAAAAAAAkgoA7AAAAAAAAAAAAAACJIOAOAAAAAAAAAAAAAEAiCLgDAAAAAAAAAAAAAJAIAu4AAAAAAABAItXVpWNtbV2+ywAAAACgCRXluwAAAAAAAACATSkoSEVBpPJdBgAAAABNyB3cAQAAAAAAAAAAAABIBAF3AAAAAAAAIHHmLq/KdwkAAAAA5IGAOwAAAAAAAJA4vUrb5bsEAAAAAPJAwB0AAAAAAAAAAAAAgEQQcAcAAAAAAAAAAAAAIBEE3AEAAAAAAAAAAAAASAQBdwAAAAAAAAAAAAAAEkHAHQAAAAAAAAAAAACARBBwBwAAAAAAAAAAAAAgEQTcAQAAAAAAAAAAAABIBAF3AAAAAAAAAAAAAAASQcAdAAAAAAAAAAAAAIBEEHAHAAAAAAAAAAAAACARBNwBAAAAAAAAAAAAAEgEAXcAAAAAAAAAAAAAABJBwB0AAAAAAAAAAAAAgEQQcAcAAAAAAAAAAAAAIBEE3AEAAAAAAAAAAAAASAQBdwAAAAAAAAAAAAAAEkHAHQAAAAAAAAAAAACARBBwBwAAAAAAAAAAAAAgEQTcAQAAAAAAAAAAAABIBAF3AAAAAAAAAAAAAAASQcAdAAAAAAAAAAAAAIBEEHAHAAAAAAAAAAAAACARBNwBAAAAAAAAAAAAAEgEAXcAAAAAAAAAAAAAABJBwB0AAAAAAAAAAAAAgEQQcAcAAAAAAAAAAAAAIBEE3AEAAAAAAAAAAAAASAQBdwAAAAAAAAAAAAAAEkHAHQAAAAAAAAAAAACARBBwBwAAAAAAAAAAAAAgEQTcAQAAAAAAAAAAAABIBAF3AAAAAAAAAAAAAAASQcAdAAAAAAAAAAAAAIBEEHAHAAAAAAAAAAAAACARBNwBAAAAAAAAAAAAAEgEAXcAAAAAAAAAAAAAABJBwB0AAAAAAAAAAAAAgEQQcAcAAAAAAAAAAAAAIBEE3AEAAAAAAAAAAAAASAQBdwAAAAAAAAAAAAAAEkHAHQAAAAAAAAAAAACARBBwBwAAAAAAAAAAAAAgEQTcAQAAAAAAAAAAAABIBAF3AAAAAAAAAAAAAAASQcAdAAAAAAAAAAAAAIBEEHAHAAAAAAAAAAAAACARBNwBAAAAAAAAAAAAAEgEAXcAAAAAAAAAAAAAABJBwB0AAAAAAAAAAAAAgEQoyncBAAAAAEmwZs2arPH06dPzVAkAAAAb2vDvaBv+HQ4AAABoOQTcAQAAACJizpw5WePhw4fnpxAAAAC2aM6cOTF06NB8lwEAAAA0goJ8FwAAAAAAAAAAAAAAABEC7gAAAAAAAAAAAAAAJEQqnU6n810EAAAAQL4tX748nnrqqcy4T58+0aZNmzxW1DpMnz49hg8fnhn/+c9/joEDB+avIPJGL7CeXmA9vcC/0g+spxdarzVr1sScOXMy40MPPTRKS0vzVxAAAADQaIryXQAAAABAEpSWlsYJJ5yQ7zJavYEDB8bgwYPzXQYJoBdYTy+wnl7gX+kH1tMLrcvQoUPzXQIAAADQBAryXQAAAAAAAAAAAAAAAEQIuAMAAAAAAAAAAAAAkBAC7gAAAAAAAAAAAAAAJIKAOwAAAAAAAAAAAAAAiSDgDgAAAAAAAAAAAABAIgi4AwAAAAAAAAAAAACQCALuAAAAAAAAAAAAAAAkgoA7AAAAAAAAAAAAAACJIOAOAAAAAAAAAAAAAEAiCLgDAAAAAAAAAAAAAJAIAu4AAAAAAAAAAAAAACRCUb4LAAAAAKD1Kisri7Fjx2aNaZ30AuvpBdbTC/wr/cB6egEAAACg5Uul0+l0vosAAAAAAAAAAAAAAICCfBcAAAAAAAAAAAAAAAARAu4AAAAAAAAAAAAAACSEgDsAAAAAAAAAAAAAAIkg4A4AAAAAAAAAAAAAQCIIuAMAAAAAAAAAAAAAkAgC7gAAAAAAAAAAAAAAJIKAOwAAAAAAAAAAAAAAiSDgDgAAAAAAAAAAAABAIgi4AwAAAAAAAAAAAACQCALuAAAAAAAAAAAAAAAkgoA7AAAAAAAAAAAAAACJIOAOAAAAAAAAAAAAAEAiCLgDAAAAAAAAAAAAAJAIRfkuAAAAAADqY/ny5fHGG2/Eu+++G8uWLYuampro2rVr7LDDDrH//vtHjx498l0iTaSpemHFihXx9ttvx6xZs2L+/PmxcuXKiIgoLS2NHXbYIYYOHRp9+/bNyVk0XFP1Q01NTbzzzjsxbdq0+Oijj6KysjI6duwY2223XQwZMiT22GOPKChwb5l88nWC9Zq6F9LpdLz88svx6quvxsKFCyMionv37rHXXnvF0KFDI5VK5fQ8kmvJkiXx97//PebPnx9Lly6NNm3aRN++fWP//fePPn365Ls8AAAAgMQTcAcAAABgm82YMSMqKirihRdeiIqKinjllVeiqqoq8/ihhx4aTz75ZIP2rquriyeffDIefvjhePzxx2Pq1KmbvX733XeP//zP/4zTTjst2rdv36AzN2fVqlUxZMiQeP/997PmR44cGXfeeWfOz2tuWkIvrFq1Ku688854+umn44UXXoiZM2ducc1OO+0Uo0aNirPOOiu6deu21We1dC2hHyIiPvjgg3jggQdi8uTJ8fe//z3rOWyoS5cuccopp8S5554bO++8c73OaclaSi+sl06n4+23346KiorM83r99dejpqYmc42vC5vW0nohYt0Pvtx0001x4403xty5czd5Te/eveO8886Lc845J4qLixt8VkvSmL3wr1atWhUvvfRS1lmzZs3KuuaJJ56IL3zhC9t81qOPPhpXXnllPP/881FXV7fJaw444IC45JJL4rjjjtvm8wAAAABaqlQ6nU7nuwgAAAAAmp+HHnoobr311qioqIjFixdv9tqGBpQee+yxGDVqVMyfP7/ea3feeee47777YtiwYfVeuznf+9734ic/+clG8605yNjSemH69OkNDiaXl5fHLbfcEl/5ylcatL4laEn9sGbNmjj00EPjhRdeqPc5JSUlcdVVV8X3v//9VnvX5pbUC+vdcccdcd9998WUKVPi448/3uy1rfnrwoZaYi+sN2fOnDjhhBPilVde2arr991333jwwQejV69e9T6rJWiKXohY9/p99tlnR0VFRUydOjVqa2s3e/22Btw/+eST+OY3vxl/+tOftnrNqaeeGrfddlu0bdu2wecCAAAAtFR+TyoAAAAADfK3v/0tHnnkkS2Gk7bFe++995lBtW7dusXuu+8ew4YNix133HGTaw899NB4+umnc1ZPRUVF3HTTTTnbr6VoLb1QWloau+22W+y///6x1157RXl5+UbXLFy4MEaMGNGqQ60tqR9qamo+M9zetm3b6NevXwwbNix23333KCkpyXq8uro6LrzwwjjrrLO24hm1TC2pF9Z78MEH4//+7/+2GG4nW0vshYh1r/mHHXbYRuH2du3axeDBg2O33XbbKLz80ksvxWGHHdao/y6SrCl6ISKiqqoqJkyYEK+99toWw+3bauXKlXHooYduMtzet2/fGDZsWOy8885RUJD9bdl77rkn/t//+3+NXh8AAABAcyTgDgAAAEDOdejQIed7plKpOOKII+L222+P999/P5YsWRLTpk2LioqKmDVrVsyaNSu+//3vR2FhYWZNVVVVHH/88TFv3rxtPr+6ujrGjBkTdXV1EdE4z7Elas69sMcee8SFF14YDz30UCxYsCCWLVsWb775Zjz//PPx6quvxkcffRQzZsyIyy67LNq1a5dZV1dXF9/5znfi7bffzunzbgmacz9ERPTr1y/GjRsXzz77bKxYsSJmzJgRFRUVMW3atFi+fHncc8890bdv36w1N998c/zsZz/LyXNtSZp7L2yKrwsN05x74bTTTov3338/M27btm3ceOONsXjx4pg6dWq8+eabsXjx4rjhhhuygu7vvfdejB49OjdPtgVpqv+H2rRpE0VFRTnb7/TTT4+XX345a27UqFHx/vvvx8yZM6OioiLefffdWLBgQVx22WVZPxA1ceLEuPzyy3NWCwAAAEBLIeAOAAAAwDbp1q1bHHXUUXHppZfGgw8+GPPnz89pmLOkpCTOPvvsmDFjRkyaNClGjx4d/fv33+i6HXfcMX784x/HY489Fm3atMnMr1ixIi6++OJtruOHP/xhTJ06NSIievXqFd/5zne2ec+WpqX0Qo8ePeK9996LN954I6699to4/vjjo3v37pu8tl+/fnH55ZfHc889F127ds3MV1dXx9ixYxvwLFuOltIPEREHHXRQPPbYY/H+++/H2LFj4/Of/3wUFxdnXdOuXbs45ZRT4pVXXolhw4ZlPXbZZZfF0qVLG/AsW4aW1Avr7bDDDnH88cfHFVdcEX/9619jyZIlccEFF2zzc2npWlIvTJo0KR599NHMuLi4OB577LE499xzo3379pn5Dh06xPnnnx9//etfs143Hn744XjiiSca8jRbhMbuhfUKCwtjjz32iFGjRsUtt9wSU6ZMicrKyujVq1dO9n/iiSfiN7/5Tdbc9ddfH7/61a826r2ysrK4/PLL48EHH8zqhWuvvTY+/PDDnNQDAAAA0FKk0ul0Ot9FAAAAAND8TJs2Ldq2bRsDBgzY6LE777wzRo0alRkfeuih8eSTT9b7jJdffjm22267je6IvCU//elP49xzz82M27RpE4sXL46OHTvWu4aIdc916NChUV1dHRERf/rTn+LVV1+N8ePHZ64ZOXJk3HnnnQ3av7lrTb2wObfeemucccYZmXGHDh1i8eLFWXftbQ1aUj9UV1fH5MmT49hjj63XOfPmzYtddtklVq5cmZm77bbb4lvf+la99mnuWlIv/Ot5ZWVl0adPn40eGzdunK8Ln6El9sL+++8fFRUVmfFll122xTtxX3bZZXHllVdmxp///Ofj2WefrVe9zV1T9EJERE1NTfzjH/+Ifffdd5N3ht9pp51i1qxZmfETTzwRX/jCF+p9zlFHHRWTJk3KjE844YT485//vMV1Y8eOzeqX008/PSZMmFDv8wEAAABaKndwBwAAAKBBBg8evMlwUi4NHTq03kG1iIjvfve70aVLl8x4zZo1DQ5I1dXVxZgxYzLh9hNPPDGGDx/eoL1aqtbSC1vy9a9/PQoK/vmW68qVK2P27NmNclaStaR+KCkpqXe4PSKiZ8+eMXLkyKy5xx57rN77NHctqRf+9bxNhdvZvJbWC2+88UZWuL1Dhw5x4YUXbvGsiy66KCts/dxzz8Vbb71V75qbs6bohYh1d9Q/5JBDNhluz5VPPvkk/va3v2XNXXLJJVu19vzzz8+60/99990Xq1atyml9AAAAAM2ZgDsAAAAALU5xcXEccMABWXMNDRrfeOON8cILL0REROfOneNnP/vZNtdH08llL2xJ586do6ysLGtu8eLFjXIWDdOU/fBv//ZvTXIODdOUvUCyNaQXHnzwwazxV7/61ejUqdMWz+rUqVOMGDEia25r7vZNMj377LOxdu3azLhHjx4xbNiwrVpbWlqa9XWiqqoqHn300ZzXCAAAANBcCbgDAAAA0CJ17do1a/zxxx/Xe48ZM2bEZZddlhn/6Ec/ip49e25zbTStXPTC1lq9enXWuLS0tNHOomGaqh+asu9oGP+NWK++vTBx4sSs8ZFHHrnVZx1xxBFZ47/85S9bvZZk2fAHIYYMGVKv9XvttVfW+KGHHtrmmgAAAABaCgF3AAAAAFqkuXPnZo232267eu/xrW99K1atWhUREQceeGB897vfzUltNK1c9MLWeOedd7JCkR07doxddtmlUc6i4ZqqH5rqHBrOfyPWq08vpNPpeP3117PmPv/5z2/1WQcddFDW+LXXXot0Or3V60mOJUuWZI27detWr/Ub9tkrr7yyzTUBAAAAtBQC7gAAAAC0OCtXroyXX345a66+QeNf/vKX8be//S0iIoqLi2PChAmRSqVyViNNIxe9sLWuvPLKrPHJJ58cRUVFjXIWDdOU/fDMM880yTk0TFP2AslW316YNWtW5offIiI6dOgQO+6441af17dv32jfvn3W+XPmzKlHxSRFQUH2t1lra2vrtb6mpiZr/O6779Z7DwAAAICWSsAdAAAAgBbnd7/7XaxcuTIz7ty580Z3TN2c+fPnx4UXXpgZX3TRRTF48OCc1kjT2NZe2BqrV6+O8847L+69997MXFlZWVx++eU5PYdt1xT9EBGxYsWKeOCBB7LmjjnmmJyfQ8M1VS+QfPXthXfeeSdr3KdPn3qfueGaDfekedjwju0LFy6s1/oNr1+zZk188MEH21wXAAAAQEvg9kEAAAAAtCirVq3aKFh88sknR3Fx8VbvceaZZ8by5csjImLnnXeOSy+9NJcl0kRy0QvrvfDCC1FZWZkZr169OhYuXBhTpkyJP/zhD1khtR122CEeeeSRKC8vb3jx5Fwu+2FLrrzyyvjkk08y4+233z6OO+64nJ9DwzRlL5BsDemFDUPJvXv3rve5vXr1ygq11zcYTTL0798/a/zyyy9HXV3dRnd2/yxTpkzZaO6jjz6KgQMH5qQ+AAAAgOZMwB0AAACAFuWCCy6ImTNnZsYdOnSoV0D9d7/7Xfz5z3/OjG+99dZo27ZtDiukqWxrL/yr73znO/Haa69t9pq2bdvGaaedFpdffnmUlZU16BwaTy77YXOee+65uOGGG7LmLr300mjfvn3Oz6JhmqoXSL6G9MK//vDK+jX1teGaDfekeTjggAOiuLg4ampqImLdb+945JFHtuoHmmbOnBnPP//8RvN6AQAAAGCdrbuFAAAAAAA0A7/+9a/jlltuyZr70Y9+FD179tyq9UuWLImzzz47Mx41alQcdthhOa2RprGtvVBfJSUlcc4558QFF1wg3J5ATdUPCxcujK997WtRW1ubmRs2bFicddZZOT2Hhmvq1waSq6G9sGEAuSE/BNeuXbvN7knz0L59+zjiiCOy5v7nf/4nE3jfnEsuuSTq6uo2mtcLAAAAAOsIuAMAAADQIlRUVMSYMWOy5o455ph6BUvPO++8WLhwYURElJeXx49//OOc1kjTyEUv1Fd1dXVce+21MWjQoDj99NOjsrKy0c6ifpqqH9asWRMnnnhizJkzJzPXqVOnuP/++6OwsDCnZ9Ew+XhtIJm2pRdWr16dNS4pKan3+W3atMkaV1VV1XsPkuH73/9+1viVV16JUaNGxdq1az9zzQ9/+MO4//77N/mYXgAAAABYR8AdAAAAoJk577zzIpVKNfrHuHHj8v1Ut9r06dPj+OOPzwoF7brrrnHPPfdEKpXaqj0effTRuPfeezPjn/zkJ9GtW7ec15pLemFjueiFTXn11VcjnU5nPlasWBHvvvtu3HvvvfGlL30pc11tbW3cfvvtcfDBB8eSJUu26bnUl37YWGP1w4bq6urilFNOieeeey4zV1hYGPfdd18MHDgwZ+dsLb2wsabqhaTRCxvb1l7Y8I7t1dXV9a5hzZo1m92zMeiFxvHv//7v8Y1vfCNr7r777ot99tkn7r333pg7d27U1NTEokWL4uGHH44vfvGLcckll0TEuh+O2PBu/h07dmyy2gEAAACSTMAdAAAAgGZt3rx5ceSRR2buvB4R0adPn5g0adJWB9QrKyvjjDPOyIyPPvrojcJKJF8uemFrderUKXbeeec4+eST45FHHolJkyZF165dM4+//vrrMXLkyJyeSf00ZT+ceeaZ8cADD2TGqVQqJkyYEMcff3xOz6FhmrIXSLZc9MKGAeQN7+i+NTa8S7dQc/N26623xrBhw7Lmpk6dGqeeemr07t07SkpKory8PL785S/H//3f/2WumTBhQrRv3z5rXWlpaVOUDAAAAJB4Au4AAAAANFtLly6NI488Mj744IPMXFlZWUyePDn69Omz1fv84Ac/iNmzZ0dERPv27eOWW27Jea00rlz1QkMdccQRMXHixCgo+OdbrhMnTozJkyc3+tlsrCn74eKLL45bb701a+7666+PUaNG5fQcGibfrw0kR656YcMw+sqVK+tdy4ZrBNybt44dO8ZTTz211T8c2bFjx/jVr34V3/zmN+OTTz7JekzAHQAAAGCdonwXAAAAAED9HHvssbH99ts3+jmHHHJIo5+xLSorK+Poo4+OadOmZea6dOkSjz32WAwaNGir9/nggw+yAu3jx4+PnXbaKZelNhq9sE6uemFbHXjggXHKKafE3XffnZm7884744gjjmiS8/XDOk3ZD1dffXVcffXVWXP/8z//E+eff35Oz6kvvbBOUl4b8kkvrJPLXigvL88af/jhh/WuZ+7cuZvdszHohcbVrl27uO++++Lcc8+NG2+8MSZPnhyLFy/OuqZbt27xta99Lb73ve/FgAEDYuXKlbFmzZrM46lUKvr379/UpQMAAAAkkoA7AAAAQDNzxBFHNFlgNqmqqqriuOOOixdffDEz1759+5g4cWLss88+9drr448/jnQ6nRlfeOGFceGFF9a7prvuuivuuuuuzLhLly6xfPnyeu9TH3oht72QC1/5yleyAu7PPfdck52tH5q2H37+85/HxRdfnDV37rnnxvjx43N6TkPoheS9NuSLXsh9L2wYiJ8zZ06999hwza677lrvPepLLzSN/fbbL+6///6oq6uL2bNnx6JFi6K6ujp69+4dvXr1iqKif35r9s0338xau8suu0Tnzp2bumQAAACARBJwBwAAAKBZqa6ujpNOOimefvrpzFybNm3iz3/+cxx00EF5rIymlsReGDBgQNZ4wYIFeamjNWrKfrj77rvj7LPPzpobPXp0/OQnP8npOTRMEl8byI/G6IW+fftGu3btoqqqKiIiVq5cGbNmzYq+fftu1fpZs2bFqlWrMuMOHTpEnz59GlQLyVVQUBA77bTTZn8r0BtvvJE1/tznPtfIVQEAAAA0HwX5LgAAAAAAtlZtbW184xvfiEcffTQzV1RUFL/5zW/clbSVaS69UFxcnO8SWoWm7Ic//OEPMXr06Kzf/PDVr341JkyYEKlUKqdnUX/N5bWBxtdYvZBKpWLIkCFZc/X5bR3PPvts1njIkCFeO1qpiRMnZo2/9KUv5akSAAAAgORxB3cAAAAAmoV0Oh2jR4+OP/zhD5m5goKCuOOOO2L48OEN3nfgwIExefLkeq+7++6745577smMjzzyyLjwwgszY8HmxtNYvZALs2bNyhp37949T5W0Hk3ZD48++mh84xvfiNra2szcscceG/fee28UFLifTL4l+bWBptXYvXDcccfFCy+8kBlPnjw5vv71r2/V2g3/zHH88cdvcz00PytWrIhHHnkkM+7atWucdNJJeawIAAAAIFkE3AEAAABoFs4666y4++67s+ZuvvnmOOWUU7Zp344dO8YXv/jFeq/7+9//njXu0aNHg/ah/hqrF3Lh4YcfzhpveJdfcq+p+uGpp56Kk046KaqrqzNzhx12WDzwwAN+oCUhkvzaQNNq7F748pe/HJdddllm/Pvf/z5++tOfRseOHTe7rrKyMn7/+99nzZ1wwgk5qYnm5aqrrorVq1dnxqecckq0bds2jxUBAAAAJItbygAAAACQeBdffHHcfPPNWXM//vGP4zvf+U6eKiJfktwLb731Vtxxxx1Zc4KLjaup+mHKlClx/PHHR1VVVWbugAMOiIceekggMSGS/NpA02qKXhgyZEgMGzYsM/7kk0/i2muv3eK6a6+9NlauXJkZH3DAAbH77rvnrC6ahxdeeCFuvPHGzLhr165x6aWX5q8gAAAAgAQScAcAAAAg0a655pq4+uqrs+bGjh0b3//+9/NUEfnSFL1QWVkZZ555Znz44Yf1Wjd16tQ46qijsu7u3bdv3xgxYkTOaiNbU702TJs2LY4++uiorKzMzO29997x6KOPbvFuzTQNXydYryl74fLLL88aX3311fH0009/5vVPPfVUXHPNNVlzV155Zc7roum9//77sXbt2q269tlnn40vfelLWX9euOaaa6K8vLyxygMAAABoloryXQAAAAAAzdfjjz++yfk333wza7xs2bLPvLZ///7Rv3//TT521113xQ9+8IOsuYMPPjgOPvjgz9zvs/Ts2dNdUhtRS+mF2trauOWWW+KXv/xlHHXUUTFixIg46KCDon///pFKpbKura6ujilTpsQ999wTt99+e9TU1GQeS6VS8b//+7/Rrl27etXWUrSUfpg/f34ceeSRsWTJksxchw4d4qKLLoopU6bU65yIiC9+8Yv1XtPctZReWG/16tXx97//fZOPzZgxI2s8f/78z6xh8ODB0aNHj3rV19y1tF44+uij48gjj4xJkyZFRERNTU0cddRRcfXVV8e3vvWtaN++fURErFy5MiZMmBAXX3xx1teJY445Jg4//PB61dVSNHYvrDdjxoyN/r9cb/Xq1Vnjl1566TND6lt67b7lllvit7/9bZx66qkxfPjw2GeffaK4uDjzeDqdjoqKirj99tvj9ttvj7q6usxjX/nKV+L000/f7P4AAAAArVEqnU6n810EAAAAAM3ThoHfhhg7dmyMGzduk4+ddtppcdddd23zGRERI0eOjDvvvDMne0VEjBs3LsaPH99o+zc3LaUXli9fHl27dt1ovlOnTrHDDjtEaWlppNPp+Pjjj2PmzJlZYcX1UqlUTJgwIcaMGZOTepujltIPTz75ZBx22GE5OSdiXcixtWkpvbDezJkzo1+/ftt81h133BGnnXbaNu/TnLS0XoiI+Oijj+LAAw+MDz74IGu+Xbt20b9//0in0zFjxoyNwtQDBgyIf/zjH1FWVpaTepubxu6F9Tb8s1pDbem1+4ILLojrr78+My4pKYl+/fpFly5dorKyMubNmxcff/zxRuuOOeaY+MMf/hBt27bd5hoBAAAAWhp3cAcAAAAA2ILKysqorKzc4nU777xz3HrrrTkNRQOQTN27d48nnngiTjjhhHjttdcy81VVVTFt2rRNrtl7773joYcearXh9taguro63nnnnc98vKioKC666KIYP358FBX5Vi0AAADAphTkuwAAAAAAgKTo0qVLPPXUU/Ff//Vfsd9++0VJSckW1xQXF8fhhx8e9957b7zxxhvC7QCtSN++faOioiKuueaa6Nmz52de17Nnz7j22mvjhRdeiD59+jRhhTS2E088MUaMGLHJ3wDzrzp06BCnnXZavPHGG3HVVVcJtwMAAABsRirdGn8nKgAAAADAVlizZk28+eab8f7778f8+fMzd3Hv0qVLlJaWxq677hp77rnnVgXhAWjZ6urq4qWXXorXXnstFi5cGBER5eXlsffee8fQoUOjoMB9p1qydDodb7/9drz55pvx4YcfRmVlZRQWFkZZWVnstttuMWzYMH9eAAAAANhKAu4AAAAAAAAAAAAAACSCW0UAAAAAAAAAAAAAAJAIAu4AAAAAAAAAAAAAACSCgDsAAAAAAAAAAAAAAIkg4A4AAAAAAAAAAAAAQCIIuAMAAAAAAAAAAAAAkAgC7gAAAAAAAAAAAAAAJIKAOwAAAAAAAAAAAAAAiSDgDgAAAAAAAAAAAABAIgi4AwAAAAAAAAAAAACQCALuAAAAAAAAAAAAAAAkgoA7AAAAAAAAAAAAAACJIOAOAAAAAAAAAAAAAEAiCLgDAAAAAAAAAAAAAJAIAu4AAAAAAAAAAAAAACSCgDsAAAAAAAAAAAAAAIkg4A4AAAAAAAAAAAAAQCIIuAMAAAAAAAAAAAAAkAgC7gAAAAAAAAAAAAAAJIKAOwAAAAAAAAAAAAAAiSDgDgAAAAAAAAAAAABAIgi4AwAAAAAAAAAAAACQCALuAAAAAAAAAAAAAAAkgoA7AAAAAAAAAAAAAACJIOAOAAAAAAAAAAAAAEAiCLgDAAAAAAAAAAAAAJAIAu4AAAAAAAAAAAAAACSCgDsAAAAAAAAAAAAAAIkg4A4AAAAAAAAAAAAAQCIIuAMAAAAAAAAAAAAAkAgC7gAAAAAAAAAAAAAAJIKAOwAAAAAAAAAAAAAAiSDgDgAAAAAAAAAAAABAIgi4AwAAAAAAAAAAAACQCALuAAAAAAAAAAAAAAAkgoA7AAAAAAAAAAAAAACJIOAOAAAAAAAAAAAAAEAiCLgDAAAAAAAAAAAAAJAIAu4AAAAAAAAAAAAAACSCgDsAAAAAAAAAAAAAAIkg4A4AAAAAAAAAAAAAQCIIuAMAAAAAAAAAAAAAkAgC7gAAAAAAAAAAAAAAJIKAOwAAAAAAAAAAAAAAiSDgDgAAAAAAAAAAAABAIgi4AwAAAAAAAAAAAACQCALuAAAAAAAAAAAAAAAkgoA7AAAAAAAAAAAAAACJIOAOAAAAAAAAAAAAAEAiCLgDAAAAAAAAAAAAAJAIAu4AAAAAAAAAAAAAACSCgDsAAAAAAAAAAAAAAIkg4A4AAAAAAAAAAAAAQCIIuAMAAAAAAAAAAAAAkAgC7gAAAAAAAAAAAAAAJIKAOwAAAAAAAAAAAAAAiSDgDgAAAAAAAAAAAABAIgi4AwAAAAAAAAAAAACQCALuAAAAAAAAAAAAAAAkgoA7AAAAAAAAAAAAAACJIOAOAAAAAAAAAAAAAEAiCLgDAAAAAAAAAAAAAJAIAu4AAAAAAAAAAAAAACSCgDsAAAAAAAAAAAAAAIkg4A4AAAAAAAAAAAAAQCIIuAMAAAAAAAAAAAAAkAgC7gAAAAAAAAAAAAAAJIKAOwAAAAAAAAAAAAAAiSDgDgAAAAAAAAAAAABAIgi4AwAAAAAAAAAAAACQCALuAAAAAAAAAAAAAAAkgoA7AAAAAAAAAAAAAACJIOAOAAAAAAAAAAAAAEAiCLgDAAAAAAAAAAAAAJAIAu4AAAAAAAAAAAAAACSCgDsAAAAAAAAAAAAAAIkg4A4AAAAAAAAAAAAAQCIIuAMAAAAAAAAAAAAAkAgC7gAAAAAAAAAAAAAAJIKAOwAAAAAAAAAAAAAAiSDgDgAAAAAAAAAAAABAIgi4AwAAAAAAAAAAAACQCALuAAAAAAAAAAAAAAAkgoA7AAAAAAAAAAAAAACJIOAOAAAAAAAAAAAAAEAiCLgDAAAAAAAAAAAAAJAIAu4AAAAAAAAAAAAAACSCgDsAAAAAAAAAAAAAAIkg4A4AAAAAAAAAAAAAQCIIuAMAAAAAAAAAAAAAkAgC7gAAAAAAAAAAAAAAJIKAOwAAAAAAAAAAAAAAiSDgDgAAAAAAAAAAAABAIgi4AwAAAAAAAAAAAACQCALuAAAAAAAAAAAAAAAkgoA7AAAAAAAAAAAAAACJIOAOAAAAAAAAAAAAAEAiCLgDAAAAAAAAAAAAAJAIAu4AAAAAAAAAAAAAACSCgDsAAAAAAAAAAAAAAIkg4A4AAAAAAAAAAAAAQCIIuAMAAAAAAAAAAAAAkAj/HzqQfQOVnhzcAAAAAElFTkSuQmCC\n",
      "text/plain": [
       "<IPython.core.display.Image object>"
      ]
     },
     "execution_count": 61,
     "metadata": {},
     "output_type": "execute_result"
    }
   ],
   "source": [
    "from IPython.display import Image\n",
    "Image(\"/tmp/utility.png\")"
   ]
  },
  {
   "cell_type": "markdown",
   "id": "7213c746",
   "metadata": {},
   "source": [
    "## Powerline\n",
    "\n",
    "Powerline calculations can be performed using the `powerline` dataset.  This dataset calculates line sag, line sway, and line gallop.  \n",
    "\n",
    "To use this dataset additional data is usually required. When the needed data is not available at a specific position or location, static values can be provided using the available dataset options. Valid dataset options include the following:\n",
    "\n",
    "- `--air_temperature=FLOAT` specified in Celsius, with a default of 30 C.\n",
    "- `--wind_speed=FLOAT` specified in m/s, with a default is 0 m/s.\n",
    "- `--wind_direction=FLOAT` specified in degrees, with a default is 0 degrees.\n",
    "- `--ice_thickness=FLOAT` specified in meters, with a default is 0 m.\n",
    "- `--power_flow=FLOAT` specified in Watts, with a default is 0 W.\n",
    "- `--global_horizontal_irradiance=FLOAT` specified in W/m^2, with a default of 1000 W/m^2.\n",
    "- `--ground_reflectance=FLOAT` specified per unit, with a default of 0.3 pu.\n",
    "- `--ice_density=FLOAT` specified in kg/m^3, with a default of 915 kg/m^3.\n",
    "- `--nominal_temperature=FLOAT` specified in Celcius, with a default of 15 C.\n",
    "- `--cable_type=STRING` specified as a string lookup in the cable type file, with no default value.\n",
    "- `--elevation=FLOAT` specified in m above sea level, with a default of 0 m.\n",
    "\n",
    "For example, the cable type has no default and a reference to a known cable type can be given on the command line, e.g.,"
   ]
  },
  {
   "cell_type": "code",
<<<<<<< HEAD
   "execution_count": 5,
=======
   "execution_count": 62,
>>>>>>> d72f7279
   "id": "f6cc13cb",
   "metadata": {
    "scrolled": false
   },
   "outputs": [
    {
     "name": "stdout",
     "output_type": "stream",
     "text": [
      "WARNING [geodata/powerline]: cannot run function CONTACT and 'height' is missing or invalid\n",
      "          linesag\n",
      "position         \n",
      "0            18.0\n",
      "50           12.2\n",
      "100           9.4\n",
      "150           9.7\n",
      "200          13.0\n",
      "...           ...\n",
      "8390        -16.6\n",
      "8440         -8.9\n",
      "8490          0.6\n",
      "8540         12.0\n",
      "8583         23.0\n",
      "\n",
      "[191 rows x 1 columns]\n"
     ]
    }
   ],
   "source": [
    "!gridlabd geodata merge -D powerline path_example.csv --cable_type=\"TACSR/AC 610mm^2\" -r 50 -f TABLE:linesag"
   ]
  },
  {
   "cell_type": "markdown",
   "id": "eea57c44",
   "metadata": {},
   "source": [
    "Known cable types are listed in the `geodata_powerline_cabletypes.csv`, which contains the following fields:"
   ]
  },
  {
   "cell_type": "code",
   "execution_count": 63,
   "id": "b6b925c0",
   "metadata": {},
   "outputs": [
    {
     "name": "stdout",
     "output_type": "stream",
     "text": [
      "id\n",
      "diameter\n",
      "unit_weight\n",
      "rated_tensile_strength\n",
      "elasticity\n",
      "thermal_expansion\n",
      "conductor_crosssection_area\n",
      "resistivity\n",
      "nominal_resistance\n",
      "nomimal_temperature\n",
      "voltage_rating\n",
      "reflectivity\n",
      "emissivity\n"
     ]
    }
   ],
   "source": [
    "import pandas\n",
    "print(\"\\n\".join(pandas.read_csv(\"../geodata_powerline_cabletypes.csv\").columns.to_list()))"
   ]
  },
  {
   "cell_type": "markdown",
   "id": "0ab26798",
   "metadata": {},
   "source": [
    "The first record contains the following values"
   ]
  },
  {
   "cell_type": "code",
   "execution_count": 64,
   "id": "e3159039",
   "metadata": {},
   "outputs": [
    {
     "data": {
      "text/html": [
       "<div>\n",
       "<style scoped>\n",
       "    .dataframe tbody tr th:only-of-type {\n",
       "        vertical-align: middle;\n",
       "    }\n",
       "\n",
       "    .dataframe tbody tr th {\n",
       "        vertical-align: top;\n",
       "    }\n",
       "\n",
       "    .dataframe thead th {\n",
       "        text-align: right;\n",
       "    }\n",
       "</style>\n",
       "<table border=\"1\" class=\"dataframe\">\n",
       "  <thead>\n",
       "    <tr style=\"text-align: right;\">\n",
       "      <th></th>\n",
       "      <th>0</th>\n",
       "    </tr>\n",
       "  </thead>\n",
       "  <tbody>\n",
       "    <tr>\n",
       "      <th>id</th>\n",
       "      <td>TACSR/AC 610mm^2</td>\n",
       "    </tr>\n",
       "    <tr>\n",
       "      <th>diameter</th>\n",
       "      <td>0.0342</td>\n",
       "    </tr>\n",
       "    <tr>\n",
       "      <th>unit_weight</th>\n",
       "      <td>21.56</td>\n",
       "    </tr>\n",
       "    <tr>\n",
       "      <th>rated_tensile_strength</th>\n",
       "      <td>72000</td>\n",
       "    </tr>\n",
       "    <tr>\n",
       "      <th>elasticity</th>\n",
       "      <td>7.18e+10</td>\n",
       "    </tr>\n",
       "    <tr>\n",
       "      <th>thermal_expansion</th>\n",
       "      <td>2.06e-05</td>\n",
       "    </tr>\n",
       "    <tr>\n",
       "      <th>conductor_crosssection_area</th>\n",
       "      <td>0.0006918</td>\n",
       "    </tr>\n",
       "    <tr>\n",
       "      <th>resistivity</th>\n",
       "      <td>0.0039</td>\n",
       "    </tr>\n",
       "    <tr>\n",
       "      <th>nominal_resistance</th>\n",
       "      <td>4.58e-05</td>\n",
       "    </tr>\n",
       "    <tr>\n",
       "      <th>nomimal_temperature</th>\n",
       "      <td>15</td>\n",
       "    </tr>\n",
       "    <tr>\n",
       "      <th>voltage_rating</th>\n",
       "      <td>230000</td>\n",
       "    </tr>\n",
       "    <tr>\n",
       "      <th>reflectivity</th>\n",
       "      <td>0.5</td>\n",
       "    </tr>\n",
       "    <tr>\n",
       "      <th>emissivity</th>\n",
       "      <td>0.6</td>\n",
       "    </tr>\n",
       "  </tbody>\n",
       "</table>\n",
       "</div>"
      ],
      "text/plain": [
       "                                            0\n",
       "id                           TACSR/AC 610mm^2\n",
       "diameter                               0.0342\n",
       "unit_weight                             21.56\n",
       "rated_tensile_strength                  72000\n",
       "elasticity                           7.18e+10\n",
       "thermal_expansion                    2.06e-05\n",
       "conductor_crosssection_area         0.0006918\n",
       "resistivity                            0.0039\n",
       "nominal_resistance                   4.58e-05\n",
       "nomimal_temperature                        15\n",
       "voltage_rating                         230000\n",
       "reflectivity                              0.5\n",
       "emissivity                                0.6"
      ]
     },
     "execution_count": 64,
     "metadata": {},
     "output_type": "execute_result"
    }
   ],
   "source": [
    "pandas.read_csv(\"../geodata_powerline_cabletypes.csv\",nrows=1).transpose()"
   ]
  },
  {
   "cell_type": "markdown",
   "id": "20bd8572",
   "metadata": {},
   "source": [
    "When needed data is not provided or the value provided is invalid, a warning is output and the requested values are not calculated, e.g.,"
   ]
  },
  {
   "cell_type": "code",
   "execution_count": 65,
   "id": "c58e3f7c",
   "metadata": {},
   "outputs": [
    {
     "name": "stdout",
     "output_type": "stream",
     "text": [
      "WARNING [geodata/powerline]: cable_type not specified\r\n",
      "ERROR [geodata/powerline]: 'height'\r\n"
     ]
    }
   ],
   "source": [
    "!gridlabd geodata merge -D powerline path_example.csv -f TABLE:linesag # missing cable type"
   ]
  },
  {
   "cell_type": "code",
   "execution_count": 66,
   "id": "1e5030c5",
   "metadata": {},
   "outputs": [
    {
     "name": "stdout",
     "output_type": "stream",
     "text": [
      "WARNING [geodata/powerline]: cable_type='My cabletype' not found\r\n",
      "ERROR [geodata/powerline]: 'height'\r\n"
     ]
    }
   ],
   "source": [
    "!gridlabd geodata merge -D powerline path_example.csv -f TABLE:linesag --cable_type=\"My cabletype\" # bad cable type"
   ]
  },
  {
   "cell_type": "markdown",
   "id": "09abbe56",
   "metadata": {},
   "source": [
    "---\n",
    "# Getting help\n",
    "\n",
    "You can obtain help using the `help` directive, e.g.,"
   ]
  },
  {
   "cell_type": "code",
   "execution_count": 67,
   "id": "6627ef94",
   "metadata": {
    "scrolled": false
   },
   "outputs": [
    {
     "name": "stdout",
     "output_type": "stream",
     "text": [
      "Help on module __main__:\r\n",
      "\r\n",
      "NAME\r\n",
      "    __main__ - Syntax: gridlabd geodata OPTIONS DIRECTIVE [ARGUMENTS]\r\n",
      "\r\n",
      "DESCRIPTION\r\n",
      "    The geodata command gathers and joins geographic data. The geodata subcommand\r\n",
      "    uses directives that are documented in the DIRECTIVES section below.\r\n",
      "    \r\n",
      "    In general geodata is used to acquire geographic information at a location or\r\n"
     ]
    }
   ],
   "source": [
    "!gridlabd geodata help | head -n 10"
   ]
  },
  {
   "cell_type": "code",
   "execution_count": 68,
   "id": "713dbc41",
   "metadata": {},
   "outputs": [
    {
     "name": "stdout",
     "output_type": "stream",
     "text": [
      "Help on module geodata_distance:\r\n",
      "\r\n",
      "NAME\r\n",
      "    geodata_distance - GridLAB-D Geodata Distance Package\r\n",
      "\r\n",
      "DESCRIPTION\r\n",
      "    The distance package computes the shortest distance between consecutive\r\n",
      "    positions.\r\n",
      "    \r\n",
      "    OPTIONS\r\n"
     ]
    }
   ],
   "source": [
    "!gridlabd geodata help distance | head -n 10"
   ]
  },
  {
   "cell_type": "markdown",
   "id": "29eeed2a",
   "metadata": {},
   "source": [
    "---\n",
    "# Output Options"
   ]
  },
  {
   "cell_type": "markdown",
   "id": "private-measure",
   "metadata": {},
   "source": [
    "## Verbose"
   ]
  },
  {
   "cell_type": "markdown",
   "id": "4fa5579c",
   "metadata": {},
   "source": [
    "The `-v` or `--verbose` option can be used to get additional output about the stages of processing, e.g., "
   ]
  },
  {
   "cell_type": "code",
   "execution_count": 69,
   "id": "e19f8cc7",
   "metadata": {},
   "outputs": [
    {
     "name": "stdout",
     "output_type": "stream",
     "text": [
      "VERBOSE [geodata/distance]: verbose output enabled\n",
      "VERBOSE [geodata/distance]: arg=37,-122 --> append 1 rows from args\n",
      "VERBOSE [geodata/distance]: arg=38,-122 --> append 1 rows from args\n",
      "VERBOSE [geodata/distance]: arg=--units=km --> option ['units', 'km'] accepted\n",
      "VERBOSE [geodata/distance]: arg=--precision.distance=3 --> option ['precision.distance', '3'] accepted\n",
      "VERBOSE [geodata/distance]: 2 rows total received\n",
      "VERBOSE [geodata/distance]: creating row index\n",
      "VERBOSE [geodata/distance]: data = \n",
      "--------------------------\n",
      "   latitude  longitude  id\n",
      "0      37.0     -122.0   0\n",
      "1      38.0     -122.0   1\n",
      "--------------------------\n",
      "\n",
      "VERBOSE [geodata/distance]: options = {\n",
      "    \"verbose\": true,\n",
      "    \"debug\": false,\n",
      "    \"silent\": false,\n",
      "    \"quiet\": false,\n",
      "    \"warning\": true,\n",
      "    \"key_index\": \"\",\n",
      "    \"max_threads\": 1,\n",
      "    \"config_file\": \"geodata.conf\",\n",
      "    \"field_separator\": \" \",\n",
      "    \"record_separator\": \"\\n\",\n",
      "    \"input_delimiter\": \"+\",\n",
      "    \"warning_as_error\": false,\n",
      "    \"plot\": {\n",
      "        \"figsize\": [\n",
      "            7.0,\n",
      "            5.0\n",
      "        ],\n",
      "        \"cmap\": \"\",\n",
      "        \"categorical\": false,\n",
      "        \"legend\": false,\n",
      "        \"scheme\": \"\",\n",
      "        \"k\": 5,\n",
      "        \"vmin\": NaN,\n",
      "        \"vmax\": NaN,\n",
      "        \"aspect\": \"auto\"\n",
      "    },\n",
      "    \"show\": {\n",
      "        \"block\": true\n",
      "    },\n",
      "    \"savefig\": {\n",
      "        \"dpi\": 300,\n",
      "        \"facecolor\": \"w\",\n",
      "        \"edgecolor\": \"k\",\n",
      "        \"orientation\": \"landscape\",\n",
      "        \"format\": \"png\",\n",
      "        \"transparent\": false,\n",
      "        \"pad_inches\": 0.1\n",
      "    },\n",
      "    \"table\": {\n",
      "        \"max_rows\": 10,\n",
      "        \"max_columns\": 10,\n",
      "        \"width\": 80,\n",
      "        \"max_colwidth\": 16\n",
      "    },\n",
      "    \"precision\": {\n",
      "        \"distance\": 3,\n",
      "        \"heading\": 1,\n",
      "        \"geolocation\": 5,\n",
      "        \"id\": 0,\n",
      "        \"resolution_id\": 3\n",
      "    },\n",
      "    \"resolution\": 0,\n",
      "    \"resolution_id\": false,\n",
      "    \"json\": {\n",
      "        \"orient\": \"index\",\n",
      "        \"data_format\": \"iso\",\n",
      "        \"double_precision\": 10,\n",
      "        \"force_ascii\": true,\n",
      "        \"date_unit\": \"s\"\n",
      "    },\n",
      "    \"filter\": \"\",\n",
      "    \"select\": \"\",\n",
      "    \"units\": \"km\",\n",
      "    \"relative\": false\n",
      "}\n",
      "VERBOSE [geodata/distance]: config = {\n",
      "    \"geodata_url\": \"http://geodata.gridlabd.us/\",\n",
      "    \"output_format\": \"CSV\",\n",
      "    \"path_join\": \"outer\",\n",
      "    \"column_names\": {\n",
      "        \"ID\": \"id\",\n",
      "        \"UUID\": \"uuid\",\n",
      "        \"LAT\": \"latitude\",\n",
      "        \"LON\": \"longitude\",\n",
      "        \"DIST\": \"distance\",\n",
      "        \"HEAD\": \"heading\",\n",
      "        \"LOC\": \"location\",\n",
      "        \"POS\": \"position\"\n",
      "    },\n",
      "    \"uuid_type\": 4,\n",
      "    \"vegetation.username\": \"name@example.com\",\n",
      "    \"vegetation.password\": \"password5839\",\n",
      "    \"method\": \"haversine\"\n",
      "}\n",
      "id,latitude,longitude,distance\n",
      "0,37.0,-122.0,0.0\n",
      "1,38.0,-122.0,111.195\n"
     ]
    }
   ],
   "source": [
    "!gridlabd geodata merge -D distance 37,-122 38,-122 -v --units=km --precision.distance=3"
   ]
  },
  {
   "cell_type": "markdown",
   "id": "regular-quality",
   "metadata": {},
   "source": [
    "## Silent"
   ]
  },
  {
   "cell_type": "markdown",
   "id": "4c65e6b1",
   "metadata": {},
   "source": [
    "The `-s` or `--silent` option suppresses error messages while still returning an error condition, e.g.,"
   ]
  },
  {
   "cell_type": "code",
   "execution_count": 70,
   "id": "95682b83",
   "metadata": {},
   "outputs": [
    {
     "name": "stdout",
     "output_type": "stream",
     "text": [
      "Exit code 4\r\n"
     ]
    }
   ],
   "source": [
    "!gridlabd geodata merge -D distance 37,-122 38,-122 --badoption -s || echo \"Exit code $?\""
   ]
  },
  {
   "cell_type": "markdown",
   "id": "decreased-cradle",
   "metadata": {},
   "source": [
    "## Warning"
   ]
  },
  {
   "cell_type": "markdown",
   "id": "29baf3e4",
   "metadata": {},
   "source": [
    "The `-w` or `--warning` option suppresses warning messages, e.g.,"
   ]
  },
  {
   "cell_type": "code",
   "execution_count": 71,
   "id": "576305ee",
   "metadata": {},
   "outputs": [
    {
     "name": "stdout",
     "output_type": "stream",
     "text": [
      "              latitude  longitude  id  distance\r\n",
      "location                                       \r\n",
      "9q94rzdk9gyt      37.0     -122.0   0       0.0\r\n",
      "9qc0pvdq1cqt      38.0     -122.0   1  111195.0\r\n"
     ]
    }
   ],
   "source": [
    "!gridlabd geodata merge -D distance 37,-122 38,-122 -r 100 -k location -w -f TABLE"
   ]
  },
  {
   "cell_type": "markdown",
   "id": "loaded-packet",
   "metadata": {},
   "source": [
    "If an error is desired instead of a warning, use the `--warning_as_error` option, e.g.,"
   ]
  },
  {
   "cell_type": "code",
   "execution_count": 72,
   "id": "occasional-opera",
   "metadata": {},
   "outputs": [
    {
     "name": "stdout",
     "output_type": "stream",
     "text": [
      "ERROR [geodata/distance]: using index 'location' cannot be used with '--resolution=100.0' option\r\n"
     ]
    }
   ],
   "source": [
    "!gridlabd geodata merge -D distance 37,-122 38,-122 -r 100 -k location --warning_as_error # key warning is an error"
   ]
  },
  {
   "cell_type": "markdown",
   "id": "international-event",
   "metadata": {},
   "source": [
    "## Debug"
   ]
  },
  {
   "cell_type": "markdown",
   "id": "047cbc11",
   "metadata": {},
   "source": [
    "The `-d` or `--debug` option can be used to obtain details about why an error occurred.  For example, the following command has an invalid `lat,lon` tuple and results in a simple error message:"
   ]
  },
  {
   "cell_type": "code",
   "execution_count": 73,
   "id": "19844cfd",
   "metadata": {},
   "outputs": [
    {
     "name": "stdout",
     "output_type": "stream",
     "text": [
      "ERROR [geodata/distance]: unit 'furlongs' is not recognized\r\n"
     ]
    }
   ],
   "source": [
    "!gridlabd geodata merge -D distance 37,-122 38,-122 --units=furlongs"
   ]
  },
  {
   "cell_type": "markdown",
   "id": "6b81a51b",
   "metadata": {},
   "source": [
    "Using the debug option provides a more detailed traceback of the error that can be helpful in diagnostic the problem, particularly when it originates in a dataset package. The call arguments, options, and configuration is also output after the traceback information."
   ]
  },
  {
   "cell_type": "code",
   "execution_count": 74,
   "id": "318cf241",
   "metadata": {},
   "outputs": [
    {
     "name": "stdout",
     "output_type": "stream",
     "text": [
      "Traceback (most recent call last):\r\n",
      "  File \"/usr/local/opt/gridlabd/4.2.26-210808-develop_fix_geodata_docs/bin/gridlabd-geodata\", line 854, in merge\r\n",
      "    result = MODULE.apply(data,options,config,warning)\r\n",
      "  File \"/usr/local/opt/gridlabd/4.2.26-210808-develop_fix_geodata_docs/share/gridlabd/geodata_distance.py\", line 119, in apply\r\n",
      "    raise Exception(f\"unit '{options['units']}' is not recognized\")\r\n",
      "Exception: unit 'furlongs' is not recognized\r\n",
      "DEBUG [geodata/distance]: merge(args=['37,-122', '38,-122', '--units=furlongs']) --> data = \r\n",
      "----\r\n",
      "None\r\n",
      "----\r\n",
      "options = {\r\n",
      "    \"verbose\": false,\r\n",
      "    \"debug\": true,\r\n",
      "    \"silent\": false,\r\n",
      "    \"quiet\": false,\r\n",
      "    \"warning\": true,\r\n",
      "    \"key_index\": \"\",\r\n",
      "    \"max_threads\": 1,\r\n",
      "    \"config_file\": \"geodata.conf\",\r\n",
      "    \"field_separator\": \" \",\r\n",
      "    \"record_separator\": \"\\n\",\r\n",
      "    \"input_delimiter\": \"+\",\r\n",
      "    \"warning_as_error\": false,\r\n",
      "    \"plot\": {\r\n",
      "        \"figsize\": [\r\n",
      "            7.0,\r\n",
      "            5.0\r\n",
      "        ],\r\n",
      "        \"cmap\": \"\",\r\n",
      "        \"categorical\": false,\r\n",
      "        \"legend\": false,\r\n",
      "        \"scheme\": \"\",\r\n",
      "        \"k\": 5,\r\n",
      "        \"vmin\": NaN,\r\n",
      "        \"vmax\": NaN,\r\n",
      "        \"aspect\": \"auto\"\r\n",
      "    },\r\n",
      "    \"show\": {\r\n",
      "        \"block\": true\r\n",
      "    },\r\n",
      "    \"savefig\": {\r\n",
      "        \"dpi\": 300,\r\n",
      "        \"facecolor\": \"w\",\r\n",
      "        \"edgecolor\": \"k\",\r\n",
      "        \"orientation\": \"landscape\",\r\n",
      "        \"format\": \"png\",\r\n",
      "        \"transparent\": false,\r\n",
      "        \"pad_inches\": 0.1\r\n",
      "    },\r\n",
      "    \"table\": {\r\n",
      "        \"max_rows\": 10,\r\n",
      "        \"max_columns\": 10,\r\n",
      "        \"width\": 80,\r\n",
      "        \"max_colwidth\": 16\r\n",
      "    },\r\n",
      "    \"precision\": {\r\n",
      "        \"distance\": 0,\r\n",
      "        \"heading\": 1,\r\n",
      "        \"geolocation\": 5,\r\n",
      "        \"id\": 0,\r\n",
      "        \"resolution_id\": 3\r\n",
      "    },\r\n",
      "    \"resolution\": 0,\r\n",
      "    \"resolution_id\": false,\r\n",
      "    \"json\": {\r\n",
      "        \"orient\": \"index\",\r\n",
      "        \"data_format\": \"iso\",\r\n",
      "        \"double_precision\": 10,\r\n",
      "        \"force_ascii\": true,\r\n",
      "        \"date_unit\": \"s\"\r\n",
      "    },\r\n",
      "    \"filter\": \"\",\r\n",
      "    \"select\": \"\",\r\n",
      "    \"units\": \"furlongs\",\r\n",
      "    \"relative\": false\r\n",
      "}\r\n",
      "config = {\r\n",
      "    \"geodata_url\": \"http://geodata.gridlabd.us/\",\r\n",
      "    \"output_format\": \"CSV\",\r\n",
      "    \"path_join\": \"outer\",\r\n",
      "    \"column_names\": {\r\n",
      "        \"ID\": \"id\",\r\n",
      "        \"UUID\": \"uuid\",\r\n",
      "        \"LAT\": \"latitude\",\r\n",
      "        \"LON\": \"longitude\",\r\n",
      "        \"DIST\": \"distance\",\r\n",
      "        \"HEAD\": \"heading\",\r\n",
      "        \"LOC\": \"location\",\r\n",
      "        \"POS\": \"position\"\r\n",
      "    },\r\n",
      "    \"uuid_type\": 4,\r\n",
      "    \"vegetation.username\": \"name@example.com\",\r\n",
      "    \"vegetation.password\": \"password5839\",\r\n",
      "    \"method\": \"haversine\"\r\n",
      "}\r\n"
     ]
    }
   ],
   "source": [
    "!gridlabd geodata merge -D distance 37,-122 38,-122 --units=furlongs -d # invalid unit"
   ]
  },
  {
   "cell_type": "markdown",
   "id": "7539fc1d",
   "metadata": {},
   "source": [
    "Note that using the debug flag also enables traceback of warnings from inside python modules, but may not traceback warnings from geodata packages. If this occurs, use the `--warning_as_error` option."
   ]
  },
  {
   "cell_type": "markdown",
   "id": "9487e5a0",
   "metadata": {},
   "source": [
    "# Configurations versus Options"
   ]
  },
  {
   "cell_type": "markdown",
   "id": "27921e1c",
   "metadata": {},
   "source": [
    "Configurations can be set in advance using configuration files and the `config` directive, or they can be specified at the command line.  Options can only be specified on the command line.\n",
    "\n",
    "The current `geodata` configuration values are obtained using the `--show_config` command line option:"
   ]
  },
  {
   "cell_type": "code",
   "execution_count": 75,
   "id": "a3a938c7",
   "metadata": {},
   "outputs": [
    {
     "name": "stdout",
     "output_type": "stream",
     "text": [
      "--geodata_url='http://geodata.gridlabd.us/'\r\n",
      "--output_format='CSV'\r\n",
      "--path_join='outer'\r\n",
      "--column_names.ID='id'\r\n",
      "--column_names.UUID='uuid'\r\n",
      "--column_names.LAT='latitude'\r\n",
      "--column_names.LON='longitude'\r\n",
      "--column_names.DIST='distance'\r\n",
      "--column_names.HEAD='heading'\r\n",
      "--column_names.LOC='location'\r\n",
      "--column_names.POS='position'\r\n",
      "--uuid_type=4\r\n",
      "--vegetation.username='name@example.com'\r\n",
      "--vegetation.password='password5839'\r\n"
     ]
    }
   ],
   "source": [
    "!gridlabd geodata --show_config"
   ]
  },
  {
   "cell_type": "markdown",
   "id": "f20e7634",
   "metadata": {},
   "source": [
    "This list will always include all the `system`, `user`, and `local` configuration items."
   ]
  },
  {
   "cell_type": "markdown",
   "id": "5c1c1cb7",
   "metadata": {},
   "source": [
    "The valid `geodata` option values are obtained using a similar command for options, e.g.,"
   ]
  },
  {
   "cell_type": "code",
   "execution_count": 76,
   "id": "88c6d751",
   "metadata": {},
   "outputs": [
    {
     "name": "stdout",
     "output_type": "stream",
     "text": [
      "--verbose=False\r\n",
      "--debug=False\r\n",
      "--silent=False\r\n",
      "--quiet=False\r\n",
      "--warning=True\r\n",
      "--key_index=''\r\n",
      "--max_threads=1\r\n",
      "--config_file='geodata.conf'\r\n",
      "--field_separator=' '\r\n",
      "--record_separator='\\n'\r\n",
      "--input_delimiter='+'\r\n",
      "--warning_as_error=False\r\n",
      "--plot.figsize=7.0.5.0\r\n",
      "--plot.cmap=''\r\n",
      "--plot.categorical=False\r\n",
      "--plot.legend=False\r\n",
      "--plot.scheme=''\r\n",
      "--plot.k=5\r\n",
      "--plot.vmin=nan\r\n",
      "--plot.vmax=nan\r\n",
      "--plot.aspect='auto'\r\n",
      "--show.block=True\r\n",
      "--savefig.dpi=300\r\n",
      "--savefig.facecolor='w'\r\n",
      "--savefig.edgecolor='k'\r\n",
      "--savefig.orientation='landscape'\r\n",
      "--savefig.format='png'\r\n",
      "--savefig.transparent=False\r\n",
      "--savefig.pad_inches=0.1\r\n",
      "--table.max_rows=10\r\n",
      "--table.max_columns=10\r\n",
      "--table.width=80\r\n",
      "--table.max_colwidth=16\r\n",
      "--precision.distance=0\r\n",
      "--precision.heading=1\r\n",
      "--precision.geolocation=5\r\n",
      "--precision.id=0\r\n",
      "--precision.resolution_id=3\r\n",
      "--resolution=0\r\n",
      "--resolution_id=False\r\n",
      "--json.orient='index'\r\n",
      "--json.data_format='iso'\r\n",
      "--json.double_precision=10\r\n",
      "--json.force_ascii=True\r\n",
      "--json.date_unit='s'\r\n",
      "--filter=''\r\n",
      "--select=''\r\n"
     ]
    }
   ],
   "source": [
    "!gridlabd geodata --show_options"
   ]
  },
  {
   "cell_type": "markdown",
   "id": "f4446b01",
   "metadata": {},
   "source": [
    "----\n",
    "# GridLAB-D Models"
   ]
  },
  {
   "cell_type": "markdown",
   "id": "ccdd9914",
   "metadata": {},
   "source": [
    "The `geodata` subcommand can be used from within GridLAB-D model files (GLM) files.  All GridLAB-D objects have a header attribute for latitude and longitude, and thus can provide the data needed to perform `geodata` create and merge operations.\n",
    "\n",
    "The following step-by-step example illustrates how address resolution can be performed on a GLM object."
   ]
  },
  {
   "cell_type": "markdown",
   "id": "950a503a",
   "metadata": {},
   "source": [
    "## Step 1: Add the needed geodata fields to the affected object classes"
   ]
  },
  {
   "cell_type": "markdown",
   "id": "minus-clerk",
   "metadata": {},
   "source": [
    "~~~\n",
    "module residential;\n",
    "class house\n",
    "{\n",
    "    char1024 address;\n",
    "}\n",
    "~~~"
   ]
  },
  {
   "cell_type": "markdown",
   "id": "89270b97",
   "metadata": {},
   "source": [
    "The `class` declaration adds the `address` field to the definition of `house` provided by the `residential` module."
   ]
  },
  {
   "cell_type": "markdown",
   "id": "d4536854",
   "metadata": {},
   "source": [
    "## Step 2: Create the needed objects with the required data"
   ]
  },
  {
   "cell_type": "markdown",
   "id": "conscious-theory",
   "metadata": {},
   "source": [
    "~~~\n",
    "object \n",
    "{\n",
    "    address \"2575 Sand Hill Rd., Menlo Park, CA, 94025\";\n",
    "}\n",
    "~~~"
   ]
  },
  {
   "cell_type": "markdown",
   "id": "594d9c63",
   "metadata": {},
   "source": [
    "## Step 3: Write the CSV data file needed to create the `geodata` entity"
   ]
  },
  {
   "cell_type": "markdown",
   "id": "burning-judgment",
   "metadata": {},
   "source": [
    "~~~\n",
    "#write /tmp/house_address.csv house:address\n",
    "~~~"
   ]
  },
  {
   "cell_type": "markdown",
   "id": "c9b10798",
   "metadata": {},
   "source": [
    "The `#write` macro generates a CSV field of all the `house` objects with only the `address` fields, which looks like this:"
   ]
  },
  {
   "cell_type": "markdown",
   "id": "athletic-animal",
   "metadata": {},
   "source": [
    "~~~\n",
    "id,class,name,address\n",
    "0,house,\"house:0\",\"2575 Sand Hill Rd., Menlo Park, CA\"\n",
    "~~~"
   ]
  },
  {
   "cell_type": "markdown",
   "id": "4b4c8c4e",
   "metadata": {},
   "source": [
    "## Step 4: Run the desired `geodata` operation"
   ]
  },
  {
   "cell_type": "markdown",
   "id": "living-spain",
   "metadata": {},
   "source": [
    "~~~\n",
    "#geodata merge -D address /tmp/house_address.csv --reverse --format GLM:@latitude,longitude -o /tmp/house_latlon.glm\n",
    "~~~"
   ]
  },
  {
   "cell_type": "markdown",
   "id": "e9e6efb7",
   "metadata": {},
   "source": [
    "The command merges the `address` dataset into the data from the CSV file, performing a reverse address resolution (i.e., address to location), and outputs the result to a GLM file.  The `GLM` format options specified only the `latitude` and `longitude` fields are to be generated.  The `@` symbol reformats the GLM output using `modify` directives instead of the default `object` directives. This is necessary to update existing objects rather than creating new ones.  The resulting file looks like this:"
   ]
  },
  {
   "cell_type": "markdown",
   "id": "significant-address",
   "metadata": {},
   "source": [
    "~~~\n",
    "modify house:0.longitude \"-122.20118\";\n",
    "modify house:0.latitude \"37.41546\";\n",
    "~~~"
   ]
  },
  {
   "cell_type": "markdown",
   "id": "8358397b",
   "metadata": {},
   "source": [
    "## Step 5: Include the updated values"
   ]
  },
  {
   "cell_type": "markdown",
   "id": "answering-focus",
   "metadata": {},
   "source": [
    "~~~\n",
    "#include /tmp/house_latlon.glm\n",
    "~~~"
   ]
  },
  {
   "cell_type": "markdown",
   "id": "9486d09f",
   "metadata": {},
   "source": [
    "Now the object has the latitude and longitude data set based on the address provided."
   ]
  },
  {
   "cell_type": "markdown",
   "id": "af52324a",
   "metadata": {},
   "source": [
    "## Example 1\n",
    "The following example illustrates the result of using this method to resolve the geolocation of a house using its address."
   ]
  },
  {
   "cell_type": "code",
   "execution_count": 77,
   "id": "378d2155",
   "metadata": {},
   "outputs": [
    {
     "name": "stdout",
     "output_type": "stream",
     "text": [
      "module residential;\r\n",
      "class house\r\n",
      "{\r\n",
      "    char1024 address;\r\n",
      "}\r\n",
      "\r\n",
      "object house\r\n",
      "{\r\n",
      "    name \"Building_53\";\r\n",
      "    address \"2575 Sand Hill Rd., Menlo Park, CA\";\r\n",
      "}\r\n",
      "#write /tmp/address.csv house:address\r\n",
      "#geodata merge -D address /tmp/address.csv --reverse --format GLM:@latitude,longitude -o /tmp/latlon.glm\r\n",
      "#include \"/tmp/latlon.glm\"\r\n"
     ]
    }
   ],
   "source": [
    "!cat example.glm"
   ]
  },
  {
   "cell_type": "code",
   "execution_count": 78,
   "id": "639c6e38",
   "metadata": {},
   "outputs": [
    {
     "name": "stdout",
     "output_type": "stream",
     "text": [
      "    \"latitude\": \"37.415460\",\r\n",
      "    \"longitude\": \"-122.201180\",\r\n",
      "    \"address\": \"2575 Sand Hill Rd., Menlo Park, CA\",\r\n"
     ]
    }
   ],
   "source": [
    "!gridlabd -I -w example.glm -o /tmp/example.json\n",
    "!gridlabd json-get objects Building_53 </tmp/example.json | awk '/latitude|longitude|address/{print$0;}'"
   ]
  },
  {
   "cell_type": "markdown",
   "id": "d417d2a4",
   "metadata": {},
   "source": [
    "# Example 2\n",
    "The following example illustrates using pipes to chain merge commands. In this case, the elevation data is generated at 25 meter resolution along the path, and the result is passed to the distance calculation which fills in the relative distance from the points in the original dataset."
   ]
  },
  {
   "cell_type": "code",
   "execution_count": 79,
   "id": "649f8ab3",
   "metadata": {
    "scrolled": false
   },
   "outputs": [
    {
     "name": "stdout",
     "output_type": "stream",
     "text": [
      "      position  latitude  longitude configuration  pole_height  distance  heading  elevation\r\n",
      "id                                                                                          \r\n",
      "0.0          0  37.41505 -122.20565         flat3         18.0       0.0      NaN       88.0\r\n",
      "NaN        250  37.41471 -122.20845           NaN          NaN     250.0    263.0      100.0\r\n",
      "1.0        254  37.41470 -122.20849         sideT         20.0       0.0    263.0      100.0\r\n",
      "2.0        428  37.41445 -122.21044         sideT         21.0       0.0    262.7      111.0\r\n",
      "3.0        595  37.41422 -122.21231         sideT         18.0       0.0    263.0      110.0\r\n",
      "4.0        771  37.41398 -122.21427         sideT         20.0       0.0    263.0       98.0\r\n",
      "5.0        976  37.41370 -122.21657         sideT         18.0       0.0    263.1       91.0\r\n",
      "6.0       1128  37.41348 -122.21827         sideT         21.0       0.0    262.6       77.0\r\n",
      "7.0       1326  37.41321 -122.22048         sideT         18.0       0.0    263.0       91.0\r\n",
      "8.0       1490  37.41298 -122.22232         sideT         16.0       0.0    262.9       80.0\r\n",
      "9.0       1690  37.41271 -122.22456         sideT         21.0       0.0    263.1       79.0\r\n",
      "NaN       1940  37.41236 -122.22736           NaN          NaN     250.0    262.9       96.0\r\n",
      "10.0      1941  37.41236 -122.22736         sideT         18.0       0.0    262.9       96.0\r\n",
      "11.0      2123  37.41211 -122.22940         sideT         19.0       0.0    263.0       82.0\r\n",
      "12.0      2341  37.41181 -122.23184         3pole         15.0       0.0    263.0      103.0\r\n",
      "NaN       2591  37.41058 -122.23421           NaN          NaN     250.0    242.5       83.0\r\n",
      "13.0      2718  37.40995 -122.23541         3pole         16.0       0.0    242.5      129.0\r\n",
      "14.0      2941  37.40912 -122.23771         2pole         15.0       0.0    250.2      109.0\r\n",
      "NaN       3191  37.40818 -122.24028           NaN          NaN     250.0    249.9       89.0\r\n",
      "15.0      3268  37.40789 -122.24107         2pole         17.0       0.0    249.9      108.0\r\n",
      "16.0      3466  37.40715 -122.24311         2pole         15.0       0.0    250.1      115.0\r\n",
      "17.0      3653  37.40644 -122.24503         3pole         17.0       0.0    249.7      124.0\r\n",
      "18.0      3759  37.40562 -122.24443         vert3         17.0       0.0    143.8      127.0\r\n",
      "19.0      3878  37.40456 -122.24418         vert3         20.0       0.0    166.7      123.0\r\n",
      "20.0      4009  37.40339 -122.24429         vert3         20.0       0.0    185.4      117.0\r\n",
      "21.0      4115  37.40249 -122.24468         vert3         20.0       0.0    203.4      110.0\r\n",
      "22.0      4267  37.40136 -122.24566         vert3         22.0       0.0    220.9      106.0\r\n",
      "NaN       4517  37.40032 -122.24817           NaN          NaN     250.0    247.6      106.0\r\n",
      "23.0      4627  37.39987 -122.24927         3pole         16.0       0.0    247.6      116.0\r\n",
      "24.0      4793  37.39966 -122.25113         2pole         18.0       0.0    263.6      167.0\r\n",
      "NaN       5043  37.39950 -122.25395           NaN          NaN     250.0    266.8      206.0\r\n",
      "25.0      5248  37.39937 -122.25627         2pole         22.0       0.0    266.8      267.0\r\n",
      "26.0      5397  37.39928 -122.25795         3pole         15.0       0.0    266.9      285.0\r\n",
      "NaN       5647  37.39908 -122.26077           NaN          NaN     250.0    266.0      205.0\r\n",
      "NaN       5897  37.39888 -122.26359           NaN          NaN     500.0    266.0      308.0\r\n",
      "27.0      5977  37.39882 -122.26449         3pole         18.0       0.0    266.0      331.0\r\n",
      "28.0      6119  37.39871 -122.26610         2pole         15.0       0.0    266.1      352.0\r\n",
      "29.0      6250  37.39861 -122.26757         3pole         18.0       0.0    266.1      341.0\r\n",
      "NaN       6500  37.39667 -122.26901           NaN          NaN     250.0    216.5      343.0\r\n",
      "NaN       6750  37.39473 -122.27044           NaN          NaN     500.0    216.5      439.0\r\n",
      "30.0      6783  37.39448 -122.27063         3pole         21.0       0.0    216.5      444.0\r\n",
      "31.0      6971  37.39306 -122.27180         3pole         21.0       0.0    219.5      448.0\r\n",
      "32.0      7215  37.39248 -122.27446         2pole         17.0       0.0    257.7      505.0\r\n",
      "33.0      7463  37.39190 -122.27717         2pole         21.0       0.0    257.9      578.0\r\n",
      "34.0      7593  37.39161 -122.27860         2pole         23.0       0.0    258.5      615.0\r\n",
      "35.0      7840  37.39171 -122.28139         3pole         16.0       0.0    272.1      642.0\r\n",
      "NaN       8090  37.39048 -122.28376           NaN          NaN     250.0    242.6      548.0\r\n",
      "NaN       8340  37.38926 -122.28613           NaN          NaN     500.0    242.6      544.0\r\n",
      "36.0      8583  37.38806 -122.28844         tower         23.0       0.0    242.6      634.0\r\n"
     ]
    }
   ],
   "source": [
    "!gridlabd geodata merge -D elevation path_example.csv -r 250 \\\n",
    "| gridlabd geodata merge -D distance -f TABLE --relative --table.width=999 --table.max_rows=999"
   ]
  },
  {
   "cell_type": "markdown",
   "id": "4f1d73ef",
   "metadata": {},
   "source": [
    "# Example 3\n",
    "Ths following example illustrates merging elevation, vegetation, and powerline data."
   ]
  },
  {
   "cell_type": "code",
   "execution_count": 80,
   "id": "3378b12e",
   "metadata": {
    "scrolled": false
   },
   "outputs": [
    {
     "name": "stdout",
     "output_type": "stream",
     "text": [
      "       latitude  longitude  pole_height  elevation  linesag  cover  height  contact\r\n",
      "id                                                                                 \r\n",
      "0.000  37.41505 -122.20565         18.0       88.0     18.0   0.68    14.0     0.00\r\n",
      "0.003  37.41501 -122.20599          NaN       89.0     14.5   0.73    16.0     0.73\r\n",
      "0.007  37.41497 -122.20632          NaN       89.0     13.2   0.74    16.0     0.74\r\n",
      "0.010  37.41493 -122.20666          NaN       90.0     12.0   0.72    17.0     0.72\r\n",
      "0.014  37.41488 -122.20699          NaN       91.0     11.8   0.56    17.0     0.56\r\n",
      "0.017  37.41484 -122.20733          NaN       92.0     12.8   0.30    17.0     0.30\r\n",
      "0.021  37.41480 -122.20766          NaN       93.0     14.8   0.14    16.0     0.14\r\n",
      "0.024  37.41476 -122.20800          NaN       95.0     17.0   0.07    10.0     0.00\r\n",
      "0.028  37.41472 -122.20834          NaN       98.0     19.3   0.09     1.0     0.00\r\n",
      "0.030  37.41470 -122.20849         20.0      100.0     20.0   0.09     1.0     0.00\r\n",
      "0.033  37.41466 -122.20883          NaN      103.0     15.9   0.14     1.0     0.00\r\n",
      "0.037  37.41461 -122.20916          NaN       99.0     20.1   0.16     1.0     0.00\r\n",
      "0.040  37.41457 -122.20950          NaN       98.0     22.7   0.14     1.0     0.00\r\n",
      "0.044  37.41453 -122.20983          NaN      103.0     20.5   0.11     0.0     0.00\r\n",
      "0.047  37.41449 -122.21017          NaN      110.0     17.7   0.33     1.0     0.00\r\n",
      "0.050  37.41445 -122.21044         21.0      111.0     21.0   0.31     1.0     0.00\r\n",
      "0.053  37.41441 -122.21078          NaN      111.0     17.2   0.30     1.0     0.00\r\n",
      "0.057  37.41437 -122.21111          NaN      113.0     12.8   0.33     1.0     0.00\r\n",
      "0.060  37.41433 -122.21145          NaN      115.0      9.7   0.40     1.0     0.00\r\n",
      "0.064  37.41428 -122.21178          NaN      114.0     10.9   0.44     1.0     0.00\r\n",
      "0.067  37.41424 -122.21212          NaN      111.0     15.5   0.51     1.0     0.00\r\n",
      "0.069  37.41422 -122.21231         18.0      110.0     18.0   0.51     1.0     0.00\r\n",
      "0.073  37.41418 -122.21265          NaN      108.0     15.1   0.69     6.0     0.00\r\n",
      "0.076  37.41414 -122.21298          NaN      107.0     12.6   0.72    13.0     0.72\r\n",
      "0.080  37.41410 -122.21332          NaN      105.0     12.3   0.66    15.0     0.66\r\n",
      "0.083  37.41406 -122.21365          NaN      104.0     12.3   0.62    15.0     0.62\r\n",
      "0.087  37.41401 -122.21399          NaN      101.0     15.7   0.65    16.0     0.65\r\n",
      "0.090  37.41398 -122.21427         20.0       98.0     20.0   0.68    17.0     0.00\r\n",
      "0.093  37.41394 -122.21461          NaN       96.0     17.1   0.65    18.0     0.65\r\n",
      "0.097  37.41390 -122.21494          NaN       94.0     15.5   0.52    19.0     0.52\r\n",
      "0.100  37.41386 -122.21528          NaN       92.0     15.1   0.38    15.0     0.38\r\n",
      "0.104  37.41382 -122.21561          NaN       91.0     14.8   0.20     9.0     0.00\r\n",
      "0.107  37.41378 -122.21595          NaN       89.0     16.8   0.10     4.0     0.00\r\n",
      "0.111  37.41373 -122.21628          NaN       90.0     17.0   0.07     2.0     0.00\r\n",
      "0.114  37.41370 -122.21657         18.0       91.0     18.0   0.06     1.0     0.00\r\n",
      "0.117  37.41366 -122.21691          NaN       90.0     13.9   0.06     0.0     0.00\r\n",
      "0.121  37.41361 -122.21724          NaN       87.0     13.3   0.10     0.0     0.00\r\n",
      "0.124  37.41357 -122.21758          NaN       83.0     15.1   0.11     1.0     0.00\r\n",
      "0.128  37.41353 -122.21791          NaN       80.0     17.3   0.29     3.0     0.00\r\n",
      "0.131  37.41348 -122.21825          NaN       77.0     20.9   0.50     4.0     0.00\r\n",
      "0.131  37.41348 -122.21827         21.0       77.0     21.0   0.50     4.0     0.00\r\n",
      "0.135  37.41344 -122.21861          NaN       76.0     20.2   0.67     7.0     0.00\r\n",
      "0.138  37.41340 -122.21894          NaN       79.0     16.7   0.71    10.0     0.00\r\n",
      "0.142  37.41336 -122.21928          NaN       82.0     14.4   0.67    13.0     0.67\r\n",
      "0.145  37.41332 -122.21961          NaN       85.0     13.3   0.59    15.0     0.59\r\n",
      "0.149  37.41327 -122.21995          NaN       89.0     12.5   0.54    16.0     0.54\r\n",
      "0.152  37.41323 -122.22028          NaN       91.0     14.8   0.60    16.0     0.60\r\n",
      "0.154  37.41321 -122.22048         18.0       91.0     18.0   0.68    16.0     0.00\r\n",
      "0.158  37.41317 -122.22082          NaN       92.0     11.6   0.73    16.0     0.73\r\n",
      "0.161  37.41313 -122.22115          NaN       89.0     10.6   0.74    17.0     0.74\r\n",
      "0.165  37.41308 -122.22149          NaN       84.0     12.8   0.71    17.0     0.71\r\n",
      "0.168  37.41304 -122.22182          NaN       82.0     13.5   0.70    15.0     0.70\r\n",
      "0.172  37.41300 -122.22216          NaN       81.0     14.5   0.68    13.0     0.68\r\n",
      "0.174  37.41298 -122.22232         16.0       80.0     16.0   0.62    12.0     0.00\r\n",
      "0.177  37.41294 -122.22266          NaN       78.0     15.1   0.57    11.0     0.00\r\n",
      "0.181  37.41290 -122.22299          NaN       77.0     14.5   0.42     9.0     0.00\r\n",
      "0.184  37.41286 -122.22333          NaN       73.0     18.0   0.25     5.0     0.00\r\n",
      "0.188  37.41282 -122.22366          NaN       74.0     17.8   0.12     3.0     0.00\r\n",
      "0.191  37.41278 -122.22400          NaN       78.0     15.9   0.08     1.0     0.00\r\n",
      "0.195  37.41274 -122.22433          NaN       79.0     18.1   0.06     1.0     0.00\r\n",
      "0.197  37.41271 -122.22456         21.0       79.0     21.0   0.04     1.0     0.00\r\n",
      "0.200  37.41267 -122.22490          NaN       79.0     18.6   0.02     0.0     0.00\r\n",
      "0.204  37.41263 -122.22523          NaN       78.0     18.4   0.00     0.0     0.00\r\n",
      "0.207  37.41258 -122.22557          NaN       74.0     22.2   0.01     0.0     0.00\r\n",
      "0.211  37.41254 -122.22590          NaN       74.0     23.1   0.02     0.0     0.00\r\n",
      "0.214  37.41250 -122.22624          NaN       79.0     20.2   0.06     1.0     0.00\r\n",
      "0.218  37.41246 -122.22657          NaN       86.0     16.3   0.10     1.0     0.00\r\n",
      "0.221  37.41242 -122.22691          NaN       93.0     13.6   0.19     2.0     0.00\r\n",
      "0.225  37.41237 -122.22724          NaN       95.0     16.9   0.29     4.0     0.00\r\n",
      "0.226  37.41236 -122.22736         18.0       96.0     18.0   0.29     4.0     0.00\r\n",
      "0.230  37.41232 -122.22770          NaN       95.0     13.6   0.34     2.0     0.00\r\n",
      "0.233  37.41228 -122.22803          NaN       92.0     12.5   0.41     3.0     0.00\r\n",
      "0.237  37.41224 -122.22837          NaN       87.0     14.6   0.37     4.0     0.00\r\n",
      "0.240  37.41220 -122.22870          NaN       82.0     18.1   0.26     4.0     0.00\r\n",
      "0.244  37.41215 -122.22904          NaN       83.0     16.8   0.09     2.0     0.00\r\n",
      "0.247  37.41211 -122.22937          NaN       82.0     18.9   0.07     2.0     0.00\r\n",
      "0.247  37.41211 -122.22940         19.0       82.0     19.0   0.07     2.0     0.00\r\n",
      "0.251  37.41207 -122.22974          NaN       82.0     17.6   0.05     1.0     0.00\r\n",
      "0.254  37.41203 -122.23007          NaN       83.0     16.5   0.07     3.0     0.00\r\n",
      "0.258  37.41199 -122.23041          NaN       84.0     16.5   0.10     3.0     0.00\r\n",
      "0.261  37.41194 -122.23074          NaN       85.0     17.6   0.13     4.0     0.00\r\n",
      "0.265  37.41190 -122.23108          NaN       89.0     17.1   0.12     4.0     0.00\r\n",
      "0.268  37.41186 -122.23141          NaN       99.0     11.5   0.11     4.0     0.00\r\n",
      "0.272  37.41182 -122.23175          NaN      103.0     13.3   0.13     2.0     0.00\r\n",
      "0.273  37.41181 -122.23184         15.0      103.0     15.0   0.15     1.0     0.00\r\n",
      "0.276  37.41166 -122.23212          NaN      102.0     12.9   0.07     1.0     0.00\r\n",
      "0.280  37.41151 -122.23241          NaN       96.0     16.7   0.08     1.0     0.00\r\n",
      "0.283  37.41137 -122.23269          NaN       94.0     17.4   0.04     1.0     0.00\r\n",
      "0.287  37.41122 -122.23298          NaN       95.0     16.0   0.04     0.0     0.00\r\n",
      "0.290  37.41107 -122.23326          NaN       97.0     14.5   0.04     1.0     0.00\r\n",
      "0.294  37.41092 -122.23354          NaN       96.0     17.0   0.04     1.0     0.00\r\n",
      "0.297  37.41077 -122.23383          NaN       92.0     23.4   0.14     4.0     0.00\r\n",
      "0.301  37.41063 -122.23411          NaN       85.0     33.5   0.18     5.0     0.00\r\n",
      "0.304  37.41048 -122.23440          NaN       81.0     41.8   0.49     9.0     0.00\r\n",
      "0.308  37.41033 -122.23468          NaN       92.0     35.8   0.47     8.0     0.00\r\n",
      "0.311  37.41018 -122.23496          NaN      109.0     24.8   0.48     6.0     0.00\r\n",
      "0.315  37.41003 -122.23525          NaN      126.0     14.9   0.40     6.0     0.00\r\n",
      "0.317  37.40995 -122.23541         16.0      129.0     16.0   0.40     6.0     0.00\r\n",
      "0.320  37.40984 -122.23572          NaN      127.0     11.5   0.18     2.0     0.00\r\n",
      "0.324  37.40973 -122.23603          NaN      119.0     14.1   0.10     2.0     0.00\r\n",
      "0.327  37.40962 -122.23634          NaN      110.0     18.8   0.08     1.0     0.00\r\n",
      "0.331  37.40950 -122.23665          NaN      105.0     20.7   0.09     1.0     0.00\r\n",
      "0.334  37.40939 -122.23696          NaN      104.0     19.8   0.14     1.0     0.00\r\n",
      "0.338  37.40928 -122.23727          NaN      103.0     20.0   0.28     2.0     0.00\r\n",
      "0.341  37.40917 -122.23757          NaN      107.0     16.4   0.26     2.0     0.00\r\n",
      "0.343  37.40912 -122.23771         15.0      109.0     15.0   0.42     5.0     0.00\r\n",
      "0.346  37.40901 -122.23802          NaN      107.0     12.3   0.53     6.0     0.00\r\n",
      "0.350  37.40889 -122.23833          NaN       98.0     17.5   0.28     5.0     0.00\r\n",
      "0.353  37.40878 -122.23864          NaN       89.0     23.7   0.32     7.0     0.00\r\n",
      "0.357  37.40867 -122.23894          NaN       87.0     24.0   0.42    11.0     0.00\r\n",
      "0.360  37.40856 -122.23925          NaN       86.0     24.1   0.30    11.0     0.00\r\n",
      "0.364  37.40844 -122.23956          NaN       85.0     25.3   0.26     9.0     0.00\r\n",
      "0.367  37.40833 -122.23987          NaN       87.0     24.4   0.16     7.0     0.00\r\n",
      "0.371  37.40822 -122.24018          NaN       88.0     25.5   0.15     4.0     0.00\r\n",
      "0.374  37.40810 -122.24049          NaN       97.0     19.6   0.16     2.0     0.00\r\n",
      "0.378  37.40799 -122.24079          NaN      105.0     15.5   0.19     1.0     0.00\r\n",
      "0.381  37.40789 -122.24107         17.0      108.0     17.0   0.14     1.0     0.00\r\n",
      "0.384  37.40778 -122.24138          NaN      109.0     13.3   0.09     1.0     0.00\r\n",
      "0.388  37.40767 -122.24169          NaN      109.0     11.8   0.09     1.0     0.00\r\n",
      "0.391  37.40755 -122.24200          NaN      111.0      9.6   0.11     1.0     0.00\r\n",
      "0.395  37.40744 -122.24231          NaN      111.0     10.6   0.17     1.0     0.00\r\n",
      "0.398  37.40733 -122.24261          NaN      113.0     10.8   0.28     1.0     0.00\r\n",
      "0.402  37.40722 -122.24292          NaN      115.0     12.3   0.32     1.0     0.00\r\n",
      "0.404  37.40715 -122.24311         15.0      115.0     15.0   0.32     1.0     0.00\r\n",
      "0.407  37.40704 -122.24342          NaN      115.0     13.4   0.32     1.0     0.00\r\n",
      "0.411  37.40692 -122.24373          NaN      117.0     11.2   0.33     1.0     0.00\r\n",
      "0.414  37.40681 -122.24403          NaN      119.0     10.1   0.22     1.0     0.00\r\n",
      "0.418  37.40669 -122.24434          NaN      120.0     11.4   0.16     1.0     0.00\r\n",
      "0.421  37.40658 -122.24465          NaN      123.0     11.9   0.09     1.0     0.00\r\n",
      "0.425  37.40647 -122.24496          NaN      124.0     15.7   0.09     1.0     0.00\r\n",
      "0.426  37.40644 -122.24503         17.0      124.0     17.0   0.09     1.0     0.00\r\n",
      "0.429  37.40621 -122.24486          NaN      127.0     12.7   0.09     1.0     0.00\r\n",
      "0.433  37.40597 -122.24469          NaN      128.0     12.1   0.15     1.0     0.00\r\n",
      "0.436  37.40574 -122.24452          NaN      127.0     15.2   0.12     1.0     0.00\r\n",
      "0.438  37.40562 -122.24443         17.0      127.0     17.0   0.12     1.0     0.00\r\n",
      "0.441  37.40535 -122.24437          NaN      126.0     15.3   0.08     2.0     0.00\r\n",
      "0.445  37.40509 -122.24430          NaN      124.0     16.3   0.08     2.0     0.00\r\n",
      "0.448  37.40482 -122.24424          NaN      123.0     17.9   0.11     2.0     0.00\r\n",
      "0.452  37.40456 -122.24418         20.0      123.0     20.0   0.11     2.0     0.00\r\n",
      "0.455  37.40429 -122.24421          NaN      122.0     17.1   0.15     2.0     0.00\r\n",
      "0.459  37.40402 -122.24423          NaN      120.0     16.7   0.15     2.0     0.00\r\n",
      "0.462  37.40375 -122.24426          NaN      118.0     17.8   0.23     3.0     0.00\r\n",
      "0.466  37.40348 -122.24428          NaN      117.0     19.4   0.31     4.0     0.00\r\n",
      "0.467  37.40339 -122.24429         20.0      117.0     20.0   0.31     3.0     0.00\r\n",
      "0.471  37.40313 -122.24440          NaN      116.0     16.8   0.31     3.0     0.00\r\n",
      "0.474  37.40288 -122.24451          NaN      115.0     15.4   0.22     1.0     0.00\r\n",
      "0.478  37.40262 -122.24462          NaN      111.0     18.7   0.16     1.0     0.00\r\n",
      "0.479  37.40249 -122.24468         20.0      110.0     20.0   0.16     1.0     0.00\r\n",
      "0.483  37.40227 -122.24487          NaN      108.0     18.8   0.09     2.0     0.00\r\n",
      "0.486  37.40205 -122.24507          NaN      108.0     16.9   0.08     1.0     0.00\r\n",
      "0.490  37.40182 -122.24526          NaN      108.0     16.4   0.09     1.0     0.00\r\n",
      "0.493  37.40160 -122.24545          NaN      107.0     18.4   0.10     1.0     0.00\r\n",
      "0.497  37.40138 -122.24564          NaN      106.0     21.7   0.15     1.0     0.00\r\n",
      "0.497  37.40136 -122.24566         22.0      106.0     22.0   0.15     1.0     0.00\r\n",
      "0.501  37.40124 -122.24596          NaN      106.0     17.3   0.16     1.0     0.00\r\n",
      "0.504  37.40111 -122.24626          NaN      106.0     13.4   0.18     1.0     0.00\r\n",
      "0.508  37.40099 -122.24656          NaN      106.0     10.5   0.15     1.0     0.00\r\n",
      "0.511  37.40086 -122.24687          NaN      106.0      8.5   0.20     1.0     0.00\r\n",
      "0.515  37.40074 -122.24717          NaN      106.0      7.4   0.21     1.0     0.00\r\n",
      "0.518  37.40061 -122.24747          NaN      106.0      7.3   0.28     2.0     0.00\r\n",
      "0.522  37.40049 -122.24777          NaN      106.0      8.1   0.37     3.0     0.00\r\n",
      "0.525  37.40036 -122.24807          NaN      106.0      9.9   0.49     4.0     0.00\r\n",
      "0.529  37.40024 -122.24837          NaN      106.0     12.5   0.54     4.0     0.00\r\n",
      "0.532  37.40012 -122.24867          NaN      108.0     14.1   0.59     5.0     0.00\r\n",
      "0.536  37.39999 -122.24898          NaN      110.0     16.8   0.35    10.0     0.00\r\n",
      "0.539  37.39987 -122.24927         16.0      116.0     16.0   0.36    11.0     0.00\r\n",
      "0.543  37.39983 -122.24961          NaN      123.0     10.5   0.39    10.0     0.39\r\n",
      "0.546  37.39979 -122.24994          NaN      134.0      4.5   0.43    10.0     0.43\r\n",
      "0.550  37.39976 -122.25028          NaN      146.0      1.3   0.47     9.0     0.47\r\n",
      "0.553  37.39972 -122.25061          NaN      156.0      3.6   0.49     8.0     0.49\r\n",
      "0.557  37.39968 -122.25095          NaN      164.0     12.3   0.51     7.0     0.00\r\n",
      "0.558  37.39966 -122.25113         18.0      167.0     18.0   0.51     7.0     0.00\r\n",
      "0.562  37.39964 -122.25147          NaN      166.0     19.0   0.49     6.0     0.00\r\n",
      "0.565  37.39962 -122.25181          NaN      163.0     23.1   0.46     5.0     0.00\r\n",
      "0.569  37.39960 -122.25215          NaN      166.0     22.0   0.43     5.0     0.00\r\n",
      "0.572  37.39958 -122.25249          NaN      171.0     20.0   0.47     7.0     0.00\r\n",
      "0.576  37.39956 -122.25282          NaN      178.0     16.8   0.52     7.0     0.00\r\n",
      "0.579  37.39955 -122.25316          NaN      186.0     13.7   0.55     7.0     0.00\r\n",
      "0.583  37.39953 -122.25350          NaN      194.0     11.5   0.59     7.0     0.00\r\n",
      "0.586  37.39951 -122.25384          NaN      203.0      9.4   0.65     8.0     0.65\r\n",
      "0.590  37.39949 -122.25418          NaN      210.0     10.2   0.71     9.0     0.71\r\n",
      "0.593  37.39947 -122.25452          NaN      219.0     10.1   0.73    11.0     0.73\r\n",
      "0.597  37.39945 -122.25486          NaN      227.0     12.0   0.69    10.0     0.00\r\n",
      "0.600  37.39943 -122.25520          NaN      233.0     16.8   0.60     9.0     0.00\r\n",
      "0.604  37.39941 -122.25553          NaN      244.0     17.4   0.54     6.0     0.00\r\n",
      "0.607  37.39939 -122.25587          NaN      256.0     18.4   0.42     6.0     0.00\r\n",
      "0.611  37.39937 -122.25621          NaN      265.0     23.4   0.31     8.0     0.00\r\n",
      "0.611  37.39937 -122.25627         22.0      267.0     22.0   0.31     8.0     0.00\r\n",
      "0.615  37.39935 -122.25661          NaN      274.0     14.4   0.29     9.0     0.00\r\n",
      "0.618  37.39933 -122.25695          NaN      281.0      8.2   0.31     9.0     0.31\r\n",
      "0.622  37.39932 -122.25729          NaN      284.0      7.5   0.32    10.0     0.32\r\n",
      "0.625  37.39930 -122.25763          NaN      284.0     11.2   0.30    11.0     0.30\r\n",
      "0.629  37.39928 -122.25795         15.0      285.0     15.0   0.27    11.0     0.00\r\n",
      "0.632  37.39926 -122.25829          NaN      283.0     12.8   0.26    10.0     0.00\r\n",
      "0.636  37.39923 -122.25863          NaN      274.0     18.3   0.24    10.0     0.00\r\n",
      "0.639  37.39921 -122.25896          NaN      262.0     27.7   0.24    12.0     0.00\r\n",
      "0.643  37.39918 -122.25930          NaN      248.0     39.6   0.25    10.0     0.00\r\n",
      "0.646  37.39916 -122.25964          NaN      235.0     51.4   0.26     8.0     0.00\r\n",
      "0.650  37.39914 -122.25998          NaN      222.0     63.9   0.29     6.0     0.00\r\n",
      "0.653  37.39911 -122.26032          NaN      213.0     73.1   0.34     5.0     0.00\r\n",
      "0.657  37.39909 -122.26066          NaN      207.0     80.0   0.38     7.0     0.00\r\n",
      "0.660  37.39907 -122.26099          NaN      203.0     85.7   0.40    17.0     0.00\r\n",
      "0.664  37.39904 -122.26133          NaN      205.0     86.1   0.41    21.0     0.00\r\n",
      "0.667  37.39902 -122.26167          NaN      224.0     70.2   0.46    22.0     0.00\r\n",
      "0.671  37.39899 -122.26201          NaN      247.0     51.2   0.54    21.0     0.00\r\n",
      "0.674  37.39897 -122.26235          NaN      262.0     40.8   0.66    21.0     0.00\r\n",
      "0.678  37.39895 -122.26269          NaN      274.0     34.2   0.70    20.0     0.00\r\n",
      "0.681  37.39892 -122.26302          NaN      285.0     29.2   0.73    17.0     0.00\r\n",
      "0.685  37.39890 -122.26336          NaN      296.0     25.1   0.76    16.0     0.00\r\n",
      "0.688  37.39888 -122.26370          NaN      312.0     16.8   0.80    16.0     0.80\r\n",
      "0.692  37.39885 -122.26404          NaN      322.0     15.2   0.82    19.0     0.82\r\n",
      "0.695  37.39883 -122.26438          NaN      328.0     18.4   0.79    21.0     0.79\r\n",
      "0.696  37.39882 -122.26449         18.0      331.0     18.0   0.79    21.0     0.79\r\n",
      "0.700  37.39880 -122.26483          NaN      339.0     10.2   0.68    19.0     0.68\r\n",
      "0.703  37.39877 -122.26517          NaN      346.0      5.4   0.64    16.0     0.64\r\n",
      "0.707  37.39875 -122.26551          NaN      350.0      5.4   0.58    12.0     0.58\r\n",
      "0.710  37.39873 -122.26584          NaN      352.0      9.2   0.53    11.0     0.53\r\n",
      "0.713  37.39871 -122.26610         15.0      352.0     15.0   0.52    12.0     0.00\r\n",
      "0.716  37.39869 -122.26644          NaN      352.0     10.6   0.55    13.0     0.55\r\n",
      "0.720  37.39866 -122.26678          NaN      351.0      8.7   0.59    15.0     0.59\r\n",
      "0.723  37.39864 -122.26712          NaN      348.0     10.4   0.60    15.0     0.60\r\n",
      "0.727  37.39862 -122.26745          NaN      343.0     15.6   0.60    14.0     0.60\r\n",
      "0.728  37.39861 -122.26757         18.0      341.0     18.0   0.60    14.0     0.00\r\n",
      "0.732  37.39838 -122.26774          NaN      323.0     35.5   0.57    10.0     0.00\r\n",
      "0.735  37.39814 -122.26791          NaN      309.0     49.9   0.48     8.0     0.00\r\n",
      "0.739  37.39791 -122.26809          NaN      300.0     60.0   0.48     8.0     0.00\r\n",
      "0.742  37.39768 -122.26826          NaN      299.0     62.8   0.47     8.0     0.00\r\n",
      "0.746  37.39745 -122.26843          NaN      305.0     59.4   0.53     7.0     0.00\r\n",
      "0.749  37.39721 -122.26860          NaN      317.0     50.8   0.68    13.0     0.00\r\n",
      "0.753  37.39698 -122.26878          NaN      327.0     45.0   0.68    13.0     0.00\r\n",
      "0.756  37.39675 -122.26895          NaN      339.0     37.9   0.80    18.0     0.00\r\n",
      "0.760  37.39652 -122.26912          NaN      351.0     31.5   0.79    11.0     0.00\r\n",
      "0.763  37.39628 -122.26929          NaN      361.0     28.2   0.65     6.0     0.00\r\n",
      "0.767  37.39605 -122.26946          NaN      372.0     24.4   0.60     8.0     0.00\r\n",
      "0.770  37.39582 -122.26964          NaN      383.0     21.5   0.44     5.0     0.00\r\n",
      "0.774  37.39559 -122.26981          NaN      395.0     18.2   0.40     9.0     0.00\r\n",
      "0.777  37.39535 -122.26998          NaN      408.0     15.1   0.44     9.0     0.00\r\n",
      "0.781  37.39512 -122.27015          NaN      421.0     12.4   0.41    11.0     0.41\r\n",
      "0.784  37.39489 -122.27033          NaN      432.0     12.8   0.45     8.0     0.00\r\n",
      "0.788  37.39466 -122.27050          NaN      441.0     15.7   0.45     4.0     0.00\r\n",
      "0.790  37.39448 -122.27063         21.0      444.0     21.0   0.45     4.0     0.00\r\n",
      "0.794  37.39425 -122.27082          NaN      446.0     16.3   0.48     3.0     0.00\r\n",
      "0.797  37.39403 -122.27100          NaN      445.0     15.9   0.52     5.0     0.00\r\n",
      "0.801  37.39380 -122.27119          NaN      446.0     14.7   0.56    11.0     0.00\r\n",
      "0.804  37.39358 -122.27137          NaN      447.0     14.7   0.55    11.0     0.00\r\n",
      "0.808  37.39335 -122.27156          NaN      448.0     16.1   0.68    22.0     0.68\r\n",
      "0.811  37.39313 -122.27175          NaN      448.0     19.7   0.79    27.0     0.79\r\n",
      "0.812  37.39306 -122.27180         21.0      448.0     21.0   0.79    27.0     0.79\r\n",
      "0.816  37.39299 -122.27213          NaN      450.0     19.4   0.77    26.0     0.77\r\n",
      "0.819  37.39292 -122.27245          NaN      451.0     20.5   0.79    25.0     0.79\r\n",
      "0.823  37.39285 -122.27278          NaN      458.0     17.3   0.81    30.0     0.81\r\n",
      "0.826  37.39277 -122.27311          NaN      466.0     15.0   0.83    33.0     0.83\r\n",
      "0.830  37.39270 -122.27344          NaN      477.0     11.4   0.85    35.0     0.85\r\n",
      "0.833  37.39263 -122.27376          NaN      489.0      8.3   0.86    33.0     0.86\r\n",
      "0.837  37.39256 -122.27409          NaN      498.0     10.3   0.85    29.0     0.85\r\n",
      "0.840  37.39249 -122.27442          NaN      504.0     17.2   0.81    25.0     0.81\r\n",
      "0.841  37.39248 -122.27446         17.0      505.0     17.0   0.81    25.0     0.81\r\n",
      "0.844  37.39241 -122.27479          NaN      499.0     23.8   0.76    21.0     0.00\r\n",
      "0.848  37.39234 -122.27512          NaN      500.0     26.1   0.73    19.0     0.00\r\n",
      "0.851  37.39227 -122.27544          NaN      514.0     17.5   0.73    18.0     0.73\r\n",
      "0.855  37.39220 -122.27577          NaN      529.0     10.4   0.75    19.0     0.75\r\n",
      "0.858  37.39213 -122.27610          NaN      541.0      8.9   0.77    20.0     0.77\r\n",
      "0.862  37.39206 -122.27643          NaN      555.0      7.8   0.79    22.0     0.79\r\n",
      "0.865  37.39199 -122.27676          NaN      566.0     12.4   0.81    23.0     0.81\r\n",
      "0.869  37.39192 -122.27708          NaN      576.0     20.1   0.82    21.0     0.82\r\n",
      "0.870  37.39190 -122.27717         21.0      578.0     21.0   0.84    23.0     0.84\r\n",
      "0.873  37.39183 -122.27750          NaN      586.0     14.8   0.84    24.0     0.84\r\n",
      "0.877  37.39177 -122.27783          NaN      594.0     13.0   0.82    25.0     0.82\r\n",
      "0.880  37.39170 -122.27816          NaN      603.0     14.6   0.81    26.0     0.81\r\n",
      "0.883  37.39163 -122.27849          NaN      613.0     20.0   0.67    20.0     0.67\r\n",
      "0.885  37.39161 -122.27860         23.0      615.0     23.0   0.67    20.0     0.00\r\n",
      "0.888  37.39162 -122.27894          NaN      619.0     17.4   0.67    18.0     0.67\r\n",
      "0.892  37.39163 -122.27928          NaN      620.0     16.0   0.64    15.0     0.64\r\n",
      "0.895  37.39165 -122.27962          NaN      626.0     10.6   0.57    14.0     0.57\r\n",
      "0.899  37.39166 -122.27996          NaN      639.0     -0.6   0.48    12.0     0.48\r\n",
      "0.902  37.39167 -122.28030          NaN      643.0     -1.7   0.54    13.0     0.54\r\n",
      "0.906  37.39168 -122.28064          NaN      643.0      2.3   0.61    15.0     0.61\r\n",
      "0.909  37.39170 -122.28097          NaN      643.0      7.2   0.68    16.0     0.68\r\n",
      "0.913  37.39171 -122.28131          NaN      642.0     14.5   0.72    16.0     0.72\r\n",
      "0.913  37.39171 -122.28139         16.0      642.0     16.0   0.72    16.0     0.72\r\n",
      "0.917  37.39156 -122.28167          NaN      633.0     17.6   0.79    16.0     0.79\r\n",
      "0.920  37.39142 -122.28196          NaN      621.0     22.5   0.79    16.0     0.00\r\n",
      "0.924  37.39127 -122.28224          NaN      608.0     29.1   0.75    17.0     0.00\r\n",
      "0.927  37.39112 -122.28253          NaN      596.0     35.3   0.74    17.0     0.00\r\n",
      "0.931  37.39097 -122.28281          NaN      582.0     44.2   0.76    21.0     0.00\r\n",
      "0.934  37.39083 -122.28310          NaN      564.0     57.7   0.73    21.0     0.00\r\n",
      "0.938  37.39068 -122.28338          NaN      556.0     61.9   0.68    18.0     0.00\r\n",
      "0.941  37.39053 -122.28367          NaN      551.0     63.7   0.64    16.0     0.00\r\n",
      "0.945  37.39038 -122.28395          NaN      542.0     70.2   0.65    14.0     0.00\r\n",
      "0.948  37.39024 -122.28423          NaN      531.0     79.3   0.63    14.0     0.00\r\n",
      "0.952  37.39009 -122.28452          NaN      523.0     86.0   0.63    14.0     0.00\r\n",
      "0.955  37.38994 -122.28480          NaN      522.0     86.4   0.62    14.0     0.00\r\n",
      "0.959  37.38980 -122.28509          NaN      523.0     85.4   0.68    16.0     0.00\r\n",
      "0.962  37.38965 -122.28537          NaN      529.0     80.1   0.68    16.0     0.00\r\n",
      "0.966  37.38950 -122.28566          NaN      537.0     73.4   0.73    22.0     0.00\r\n",
      "0.969  37.38935 -122.28594          NaN      541.0     71.4   0.71    24.0     0.00\r\n",
      "0.973  37.38921 -122.28623          NaN      545.0     70.0   0.68    21.0     0.00\r\n",
      "0.976  37.38906 -122.28651          NaN      552.0     66.2   0.69    26.0     0.00\r\n",
      "0.980  37.38891 -122.28680          NaN      559.0     63.2   0.64    22.0     0.00\r\n",
      "0.983  37.38876 -122.28708          NaN      570.0     56.7   0.65    27.0     0.00\r\n",
      "0.987  37.38862 -122.28736          NaN      583.0     48.7   0.66    25.0     0.00\r\n",
      "0.990  37.38847 -122.28765          NaN      597.0     40.6   0.63    21.0     0.00\r\n",
      "0.994  37.38832 -122.28793          NaN      614.0     30.1   0.64    18.0     0.00\r\n",
      "0.997  37.38817 -122.28822          NaN      627.0     24.4   0.58    12.0     0.00\r\n",
      "1.000  37.38806 -122.28844         23.0      634.0     23.0   0.56     9.0     0.00\r\n"
     ]
    }
   ],
   "source": [
    "!gridlabd geodata merge -D elevation path_example.csv -r 30 --resolution_id \\\n",
    "| gridlabd geodata merge -D vegetation -w | grep -v WARNING \\\n",
    "| gridlabd geodata merge -D powerline --cable_type=\"TACSR/AC 610mm^2\" --margin.vertical=2 -f TABLE:latitude,longitude,pole_height,elevation,linesag,cover,height,contact --table.width=999 --table.max_rows=999"
   ]
  },
  {
   "cell_type": "code",
   "execution_count": null,
   "id": "eae2ff61",
   "metadata": {},
   "outputs": [],
   "source": []
  }
 ],
 "metadata": {
  "kernelspec": {
   "display_name": "Python 3 (ipykernel)",
   "language": "python",
   "name": "python3"
  },
  "language_info": {
   "codemirror_mode": {
    "name": "ipython",
    "version": 3
   },
   "file_extension": ".py",
   "mimetype": "text/x-python",
   "name": "python",
   "nbconvert_exporter": "python",
   "pygments_lexer": "ipython3",
   "version": "3.9.6"
  }
 },
 "nbformat": 4,
 "nbformat_minor": 5
}<|MERGE_RESOLUTION|>--- conflicted
+++ resolved
@@ -2026,11 +2026,7 @@
   },
   {
    "cell_type": "code",
-<<<<<<< HEAD
    "execution_count": 5,
-=======
-   "execution_count": 62,
->>>>>>> d72f7279
    "id": "f6cc13cb",
    "metadata": {
     "scrolled": false

--- conflicted
+++ resolved
@@ -36,15 +36,6 @@
 	int dump_modules();
 	int write_output(FILE *fp);
 private:
-<<<<<<< HEAD
-	int write_modules(void);
-	int write_properties(void);
-	int write_classes(void);
-	int write_globals(void);
-	int write_objects(void);
-	int write_schedules(void);
-	int write_filters(void);
-=======
 	int write_modules(FILE *fp);
 	int write_properties(FILE *fp);
 	int write_classes(FILE *fp,bool noattr=false);
@@ -52,7 +43,6 @@
 	int write_objects(FILE *fp);
 	int write_schedules(FILE *fp);
 	int write_filters(FILE *fp);
->>>>>>> e860c93a
 	int write(const char *fmt,...);
 };
 

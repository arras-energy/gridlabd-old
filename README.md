The main documentation page for this project is located at http://docs.gridlabd.us/.

## Important Note

This repository is SLAC National Accelerator's development fork of GridLAB-D (see https://github.com/gridlab-d/gridlab-d for the official code repository of GridLAB-D).  Only SLAC projects may contribute to this repository.  Changes made in this fork will be migrated back to PNNL's official repository at PNNL's discretion.

# User quick start

The preferred method of using SLAC releases of GridLAB-D is to download the SLAC master image from docker hub (see https://cloud.docker.com/u/gridlabd/repository/docker/gridlabd/slac-master).  You must install the docker daemon to use docker images.  See https://www.docker.com/get-started for details.

Once you have installed docker, you may issue the following commands to run GridLAB-D at the command line:
~~~
  host% docker run -it -v $PWD:/model gridlabd/slac-master gridlabd -W /model [load-options] [filename.glm] [run-options] 
~~~ 
On many systems, an alias can be used to make this a simple command that resemble the command you would normally issue to run a host-based installation:
~~~
  host% alias gridlabd='docker run -it -v $PWD:/model gridlabd/slac-master gridlabd -W /model'
~~~
Note that this alias will interfere with the host-based installation.

# Developer quick start

<<<<<<< HEAD
*Note*: This fork of GridLAB-D does not support MS Windows directly. You must use docker or a virtual machine running linux.

Normally on Linux and Mac OS X developers you should use the `install.sh` script to setup the system, perform the initial build, and install GridLAB-D for all users on the system. 
~~~
host% git clone https://github.com/dchassin/gridlabd gridlabd
host% gridlabd/install.sh
~~~

The `gridlabd` command is added to the `/usr/local/bin` folder, so this folder must be included in the path for all users, e.g., as specified in `/etc/profile` or `/etc/profile.d`.

You may work with a user installation instead of a system installation. Assuming your development system is ready (see https://github.com/dchassin/gridlabd/wiki/Install#mac-osx-and-linux for details), you can "quickly" download and build a host-based installation from a branch using the following commands:
=======
Linux developers should first consult https://github.com/slacgismo/gridlabd/blob/master/README-LINUX.md and Mac OS X developers should consult https://github.com/slacgismo/gridlabd/blob/master/README-MACOSX.md. This fork of GridLAB-D does not support MS Windows directly. You must use docker or a virtual machine running linux.

Assuming your development system is ready (see https://github.com/slacgismo/gridlabd/wiki/Install#mac-osx-and-linux for details), you can "quickly" download and build a host-based installation from a branch using the following commands:
>>>>>>> 6b9914ba
~~~
  host% git clone https://github.com/slacgismo/gridlabd -b _branch-name_ _work-folder_
  host% cd _work-folder_
  host% autoreconf -isf
  host% ./configure --enable-silent-rules --prefix=$PWD/install [_options_]
  host% make -j install
  host% export PATH=$PWD/install/bin:$PATH
  host% gridlabd --version
  host% gridlabd --validate
~~~

## Useful configure options
 - `--with-mysql=/usr/local` to enable support for mysql (assuming you install mysql-dev on your system)
 - `CXXFLAGS='-w -O0 -g'` to enable debugging of C++ source code (e.g., module code)
 - `CFLAGS='-w -O0 -g'` to enable debugging of C source code (e.g., core code)

## Notes
- The version number should contain the _branch-name_.  If not, use the `which gridlabd` command to check that the path is correct.
- You can control whether your local version run the docker image instead of the local install using the `--docker` command-line option.
- In theory all validate tests of the master should pass. However, sometimes issues arise that aren't caught until after a merge into master.  If you encounter a validation error, please check the issues to see if it has not already been reported.  When reporting such a problem, please include the `--origin` command line option output, the `validate.txt` output, and the output from `uname -a` to assist in reproducing and diagnosing the problem.

## Citation

If you use this fork of GridLAB-D for a publication you are required to cite it, e.g.,

Chassin, D.P., et al., "GridLAB-D Version _major_._minor_._patch_-_build_ (_branch_) _platform_", (_year_) [online]. Available at _url_, Accessed on: _month_ _day_, _year_.

You may use the `--cite` command option to obtain the correct citation for your version:
~~~
host% gridlabd --cite
Chassin, D.P., et al. "GridLAB-D 4.2.0-191008 (fix_python_validate) DARWIN", (2019) [online]. Available at https://github.com/slacgismo/gridlabd/commit/dfc392dc0208419ce9be0706f699fdd9a11e3f5b, Accessed on: Oct. 8, 2019.
~~~
This will allow anyone to identify the exact version you are using to obtain it from GitHub.

## Contributions

Please see https://github.com/slacgismo/gridlabd/blob/master/CONTRIBUTING.md for information on making contributions to this repository.<|MERGE_RESOLUTION|>--- conflicted
+++ resolved
@@ -20,8 +20,7 @@
 
 # Developer quick start
 
-<<<<<<< HEAD
-*Note*: This fork of GridLAB-D does not support MS Windows directly. You must use docker or a virtual machine running linux.
+*Note*: This fork of [GridLAB-D](https://github.com/gridlab-d/gridlab-d) does not support MS Windows directly. You must use docker or a virtual machine running linux.
 
 Normally on Linux and Mac OS X developers you should use the `install.sh` script to setup the system, perform the initial build, and install GridLAB-D for all users on the system. 
 ~~~
@@ -31,12 +30,8 @@
 
 The `gridlabd` command is added to the `/usr/local/bin` folder, so this folder must be included in the path for all users, e.g., as specified in `/etc/profile` or `/etc/profile.d`.
 
-You may work with a user installation instead of a system installation. Assuming your development system is ready (see https://github.com/dchassin/gridlabd/wiki/Install#mac-osx-and-linux for details), you can "quickly" download and build a host-based installation from a branch using the following commands:
-=======
-Linux developers should first consult https://github.com/slacgismo/gridlabd/blob/master/README-LINUX.md and Mac OS X developers should consult https://github.com/slacgismo/gridlabd/blob/master/README-MACOSX.md. This fork of GridLAB-D does not support MS Windows directly. You must use docker or a virtual machine running linux.
+You may work with a user installation instead of a system installation. Assuming your development system is ready (see https://github.com/slacgismo/gridlabd/wiki/Install#mac-osx-and-linux for details), you can "quickly" download and build a host-based installation from a branch using the following commands:
 
-Assuming your development system is ready (see https://github.com/slacgismo/gridlabd/wiki/Install#mac-osx-and-linux for details), you can "quickly" download and build a host-based installation from a branch using the following commands:
->>>>>>> 6b9914ba
 ~~~
   host% git clone https://github.com/slacgismo/gridlabd -b _branch-name_ _work-folder_
   host% cd _work-folder_

version: 2
jobs:
  build:
    docker:
      - image: circleci/buildpack-deps:xenial
    steps:
      - checkout            
      - run:
          name: Install GLD dependencies
          command: |
            sudo apt-get update
            sudo apt-get install autoconf
            sudo apt-get install automake
            sudo apt-get install libtool
            sudo apt-get install libxerces-c-dev
            sudo apt-get install libmysqlcppconn-dev
            sudo apt-get install libarmadillo-dev
            sudo apt-get install ncurses-dev
      - run:
          name: Make sure Python 3.6 is properly setup
          command: |
            sudo apt-get install software-properties-common python-software-properties --yes
            sudo add-apt-repository -y ppa:deadsnakes/ppa
            sudo apt update
            sudo apt-get install python3-dev
            sudo apt install python3.6            
            sudo update-alternatives --install /usr/bin/python python /usr/bin/python3.6 1
<<<<<<< HEAD
            sudo update-alternatives --set python /usr/bin/python3.6            
      - run:
          name: Get Pip and install Python Dependencies
          command: |
            sudo apt-get -y install python3-pip
            sudo pip3 install matplotlib
=======
            sudo update-alternatives --set python /usr/bin/python3.6
            sudo apt-get -y install python3-pip
            pip3 install matplotlib
>>>>>>> e97544ee
      - run:
          name: Autoreconf
          command: autoreconf -isf
      - run:
          name: Configure
          command: ./configure --enable-silent-rules --prefix=$PWD/install
      - run:
          name: Make Install
          command: |
<<<<<<< HEAD
            sudo make
            sudo make -j10 install            
=======
            sudo make -j16 install
>>>>>>> e97544ee
      - run:
          name: Check GLD Version & Validate
          command: |
            export PATH=$PWD/install/bin:$PATH
            gridlabd --version
            gridlabd -T 8 --validate<|MERGE_RESOLUTION|>--- conflicted
+++ resolved
@@ -25,18 +25,12 @@
             sudo apt-get install python3-dev
             sudo apt install python3.6            
             sudo update-alternatives --install /usr/bin/python python /usr/bin/python3.6 1
-<<<<<<< HEAD
             sudo update-alternatives --set python /usr/bin/python3.6            
       - run:
           name: Get Pip and install Python Dependencies
           command: |
             sudo apt-get -y install python3-pip
             sudo pip3 install matplotlib
-=======
-            sudo update-alternatives --set python /usr/bin/python3.6
-            sudo apt-get -y install python3-pip
-            pip3 install matplotlib
->>>>>>> e97544ee
       - run:
           name: Autoreconf
           command: autoreconf -isf
@@ -46,12 +40,7 @@
       - run:
           name: Make Install
           command: |
-<<<<<<< HEAD
-            sudo make
-            sudo make -j10 install            
-=======
             sudo make -j16 install
->>>>>>> e97544ee
       - run:
           name: Check GLD Version & Validate
           command: |

version: 2
jobs:
  build:
    docker:
      - image: slacgismo/circleci_gridlabd_base:latest
    steps:
      - checkout    
      - run:
          name: Build gridlabd
          command: |
            autoreconf -isf
            ./configure --enable-silent-rules --prefix=$PWD/install
            export PATH=$PWD/install/bin:$PATH
            sudo make -j16 install
      - run:
          name: Validate gridlabd
          command: |
            export PATH=$PWD/install/bin:$PATH
            gridlabd -T 8 --validate
      - run:
          name: Save validation output (if any) on failure
          command: tar cfz validate-output.tar.gz ./*/autotest/*/*
          when: on_fail
      - store_artifacts:
          path: /home/circleci/project/validate.txt
<<<<<<< HEAD
          destination: /gridlabd
      - store_artifacts:
          path: /home/circleci/project/validate-output.tar.gz
          destination: /gridlabd
=======
          destination: /gridlabd/validate.txt
      - store_artifacts:
          path: /home/circleci/project/validate-output.tar.gz
          destination: /gridlabd/validate-output.tar.gz
>>>>>>> 711d9fda
      - run:
          name: Generate online documentation
          command: sudo make doxygen-run
      - store_artifacts:
          path: /home/circleci/project/documents
<<<<<<< HEAD
          destination: /gridlabd
=======
          destination: /gridlabd/documents
>>>>>>> 711d9fda
<|MERGE_RESOLUTION|>--- conflicted
+++ resolved
@@ -22,25 +22,11 @@
           command: tar cfz validate-output.tar.gz ./*/autotest/*/*
           when: on_fail
       - store_artifacts:
-          path: /home/circleci/project/validate.txt
-<<<<<<< HEAD
-          destination: /gridlabd
-      - store_artifacts:
-          path: /home/circleci/project/validate-output.tar.gz
-          destination: /gridlabd
-=======
-          destination: /gridlabd/validate.txt
-      - store_artifacts:
           path: /home/circleci/project/validate-output.tar.gz
           destination: /gridlabd/validate-output.tar.gz
->>>>>>> 711d9fda
       - run:
           name: Generate online documentation
           command: sudo make doxygen-run
       - store_artifacts:
           path: /home/circleci/project/documents
-<<<<<<< HEAD
-          destination: /gridlabd
-=======
-          destination: /gridlabd/documents
->>>>>>> 711d9fda
+          destination: /gridlabd/documents
"""Create market model from ISO data

SYNTAX

  $ python market_model.py [-f|--file=DATACSV] [-i|--input=INPUTCOL(S)] [-o|--output=OUTPUTCOL] [
  -l|--lookahead=LOOKAHEAD] [-k|--order] [-g|--glm=GLMNAME] [-I|--init=ISODATETIME] [-M|--module=MODULENAME] [
  -C|--class=CLASSNAME] [-N|--name=OBJNAME] [-P|--player[=PLAYERCSV]] [-R|--recorder=RECORDERCSV] [--{by,with}_{hour,
  day,month,year}] [-v|--verbose] [-w|--warning] [-q|--quiet] [-d|--debug] [-h|--help|help]

DESCRIPTION

The `market_model` utility creates NxM filters from N input and M output
channels of data by fitting a Kth-order discrete-time transfer functions to
the data using a least-squares linear regressions of the equation:

    Y0 = -a1*Y1 - a2*Y2 - ... - aK*Yk + b0*U0 + b1*U1 + ... + bK*Uk

where

    Y0 is the output channel 0 at time t
    Y1 is the output channel 0 at time t-1
    ...
    YK is the output channel 0 at time t-K

    U0 is the input channel 0 at time t
    U1 is the output channel 0 at time t-1
    ...
    UK is the input channel 0 at time t-K

    a and b are the coefficients of the transfer functions

If a GLMNAME and CLASSNAME are specified, then an object of that class will be
created with the filter as inputs and object properties as outputs.  If the
module is not specified, the class is defined as a runtime class with all
inputs and outputs specified as doubles.  If OBJNAME is specified the object is 
given that name, otherwise a random object name is generated and appended to the 
OBJNAME global variable.

If PLAYERCSV is specified, then any created object will have the inputs 
assigned from that file.  If RECORDERCSV is specified, then any object created will
have the outputs recorded to that file.

If --with_{hour,day,month,year} is specified, then an hour, day, month, or
year column is added to the input data.  If --by_{hour,day,month,year} is
specified, then the input data is grouped by hour, day, month, or year. If
--with_time is specified, then the elapsed time in the specified units is
included in a column.

CONFIGURATION

By default all the columns of the input and output files are used in the
filter model identification.  Only columns listed in the `converters` class will be used to generate filters.
The class `converters` must be defined, and contain the properties `cols`.  These must be
dictionaries where the keys are the column names, and values of the
converters to be used for those columns.  

For the example below, the following converter files can be used:

    from datetime import datetime
    class converters:
    def real(x):
        try:
            return float(x)
        except:
            return float('NAN')

    def datetime(x):
        return datetime.strptime(x, "%Y-%m-%d %H:%M:%S")

    cols = {"START_TIME_LOCAL": datetime, 'MW': real, 'LMP': real}

Note that using a converter often speeds up the CSV read process because the
date/time format is specified and the loader does not need to deduce the
format automatically, which can take significant additional time.

To limit which columns of the input or output files are used, it is sufficient
to omit them from the converter list.  For example, 

    cols = {"START_TIME_LOCAL":datetime, "MW":real}

omits the LMP data in the input file.

EXAMPLE

    $ python market_model -f=caiso_20220101-20220201.csv -i=LMP -o=MW -k=24 -l=3

"""

import os, sys
import numpy as np
import pandas as pd
from datetime import datetime, timedelta
import random

np.set_printoptions(
    edgeitems=12, linewidth=1000, formatter={"float_kind": (lambda x: f"{x:7.4g}")}
)


def look_ahead(M, Y, K, l):
    """Modify the Y and M matrices to forecast for 'l' days ahead."""
    Y = Y[:-K]
    for n in range(l - 1):
        Y = np.insert(Y, 0, M[:, n].T, axis=1)
    M = M[:, l - 1 :]
    return Y, M


def identify(Y, U, K=24, l=0):
    """
    Fit a discrete time transfer function of the form
    Y(z) = -a1*Y(z^-1) - a2*Y(z^-2) - ... - aK*Y(z^-K) + b0*U(z) + b1*U(z-1) + ... + bK*U(z^-k)
    to known value of U and Y.

    ARGUMENTS:

        Y (matrix) is the output (Lx1)
        U (matrix) are the inputs (LxKxM) where M is the number of input variables
        K (int) is the desired order of the transfer function
    """
    length = len(Y)
    if length < K:
        warning("There is insufficient data for the specified K value.")
<<<<<<< HEAD
    M = np.hstack(
        [
            np.hstack([Y[n : length - K + n] for n in range(1, K + 1)]),
            np.hstack([U[n : length - K + n] for n in range(K + 1)]),
        ]
    )
=======
    M = np.hstack([np.hstack([Y[n:length - K + n] for n in range(1, K + 1)]),
                   np.hstack([U[n:length - K + n] for n in range(K + 1)])])
>>>>>>> 32700148

    Y, M = look_ahead(M, Y, K, l)
    x = np.linalg.lstsq(M, Y)[0]

    if debug_enabled:
        print(np.hstack([M, Y[K + 1 :]]), file=sys.stderr)
        print(x.transpose(), file=sys.stderr)

    return x, Y, M


def plot_results(Y, U, K):
    """Plot the predicted vs actual results when model is trained on first 75% of data, and tested on last 25%. Use a
    lookahead value of 3."""
    l = 3

    # Split into train and test
    train_size = int(len(Y) * 0.75)
    Y_train = Y[:train_size]
    Y_test = Y[train_size:]
    U_train = np.hstack(U)[:train_size, :]
    U_test = np.hstack(U)[train_size:, :]

    # Calculate x vector and M for train set
    x_train, Y_train, M_train = identify(Y_train, U_train, K, l)

    # Calculate x vector and M for test set
    x_test, Y_test, M_test = identify(Y_test, U_test, K, l)

    # Use the train x vector on the test M to calculate predicted y
    Y_pred = np.matmul(M_test, x_train)
    Y_pred_df = pd.DataFrame(
        Y_pred, columns=[f"{n}hr_ahead_pred" for n in range(1, l + 1)]
    )
    Y_test_df = pd.DataFrame(
        Y_test, columns=[f"{n}hr_ahead_actual" for n in range(1, l + 1)]
    )

    # Plot
    colors = [
        "tab:blue",
        "tab:orange",
        "tab:green",
        "tab:blue",
        "tab:orange",
        "tab:green",
    ]
    styles = ["-", "-", "-", ":", ":", ":"]
    Y_test_df.join(Y_pred_df).plot(color=colors, style=styles)


if __name__ == "__main__":

    basename = os.path.basename(sys.argv[0]).replace(".py", "")

    K = 24
    inputs = None
    outputs = None
    glmname = "/dev/stdout"
    modulename = None
    classname = None
    objname = None
    playername = None
    recordername = None
    verbose_enabled = False
    warning_enabled = True
    debug_enabled = False
    quiet_enabled = False
    init_time = None
    constraint = None
    resolution = None
    with_hour = False
    with_day = False
    with_weekend = False
    with_month = False
    with_year = False
    by_hour = False
    by_day = False
    by_month = False
    by_year = False

    # exit codes
    E_OK = 0  # no error
    E_INPUT = 1  # input file error
    E_OUTPUT = 2  # output file error
    E_INVALID = 3  # invalid arguments
    E_CONFIG = 4  # invalid configuration
    E_OPTION = 5  # invalid options

    def error(msg, code=None):
        if not quiet_enabled:
            print(f"ERROR [{basename}]: {msg}", file=sys.stderr)
        if not debug_enabled and code != None:
            exit(code)
        elif debug_enabled:
            raise

    def syntax(code=0):
        if code == 0:
            print(__doc__, file=sys.stderr)
        else:
            print(
                f"Syntax: {basename} [-f | --file = DATACSV] [-i | --input = INPUTCOL(S)] [-o | --output = OUTPUTCOL] "
                f"[-l | --lookahead = LOOKAHEAD] [-k | --order] [-g | --glm = GLMNAME] [-I | --init = ISODATETIME] ["
                f"-M | --module = MODULENAME] [-C | --class =CLASSNAME][-N | --name=OBJNAME] [-P | --player["
                f"=PLAYERCSV]][-R | --recorder=RECORDERCSV] [--{{by, with}}_{{hour, day, month, year}}] [-v | "
                f"--verbose][-w | --warning][-q | --quiet][-d | --debug] [-h | --help | help]"
            )
        exit(code)

    def verbose(msg):
        if verbose_enabled:
            print(f"VERBOSE [{basename}]: {msg}", file=sys.stderr)

    def warning(msg):
        if warning_enabled:
            print(f"WARNINGS [{basename}]: {msg}", file=sys.stderr)

    class converters:
        def real(x):
            try:
                return float(x)
            except:
                return float("NAN")

        def datetime(x):
            return datetime.strptime(x, "%Y-%m-%d %H:%M:%S")

        cols = {"START_TIME_LOCAL": datetime, "MW": real, "LMP": real}

    for arg in sys.argv[1:]:
        args = arg.split("=")
        if type(args) is list and len(args) > 1:
            token = args[0]
            value = "=".join(args[1:])
        elif type(args) is list:
            token = args[0]
            value = None
        else:
            token = args
            value = None
        if token in ["-h", "--help", "help"]:
            syntax()
        elif token in ["-B", "--bits"]:
            resolution = int(value)
        elif token in ["-C", "--class"]:
            classname = value
        elif token in ["-f", "--file"]:
            data_file = value
        elif token in ["-d", "--debug"]:
            debug_enabled = not debug_enabled
        elif token in ["-i", "--input"]:
            inputs = value.split(",")
        elif token in ["-I", "--init"]:
            init_time = datetime.fromisoformat(value)
        elif token in ["-g", "--glm"]:
            glmname = value
        elif token in ["-k", "--order"]:
            K = int(value)
        elif token in ["-l", "--lookahead"]:
            lookahead = int(value)
        elif token in ["-M", "--module"]:
            modulename = value
        elif token in ["-N", "--name"]:
            objname = value
        elif token in ["-o", "--output"]:
            outputs = value.split(",")
        elif token in ["-P", "--player"]:
            playername = value
        elif token in ["-q", "--quiet"]:
            quiet_enabled = not quiet_enabled
        elif token in ["-R", "--recorder"]:
            recordername = value
        elif token in ["-t", "--type"]:
            modeltype = value
        elif token in ["-v", "--verbose"]:
            verbose_enabled = not verbose_enabled
        elif token in ["-w", "--warning"]:
            warning_enabled = not warning_enabled
        elif token in ["--stdev"]:
            constraint = int(value)
        elif token in ["--with_hour"]:
            with_hour = True
        elif token in ["--with_day"]:
            with_day = True
        elif token in ["--with_weekend"]:
            with_weekend = True
        elif token in ["--with_month"]:
            with_month = True
        elif token in ["--with_year"]:
            with_year = True
        elif token in ["--by_hour"]:
            by_hour = True
        elif token in ["--by_weekday"]:
            by_day = True
        elif token in ["--by_month"]:
            by_month = True
        elif token in ["--by_year"]:
            by_year = True
        else:
            error(f"option '{token}' is not valid", E_OPTION)

    # processing requirements met
    if inputs and outputs:

        # set output
        if glmname != "/dev/stdout":
            if not glmname.endswith(".glm"):
                error(
                    f"output file '{glmname}' is not a supported file format", E_INVALID
                )
            try:
                sys.stdout = open(glmname, "w")
            except Exception as err:
                error(err, E_OUTPUT)

        # load data
        try:
            original_data = pd.read_csv(
                data_file, usecols=converters.cols.keys(), converters=converters.cols
            )
            outputs.insert(0, "START_TIME_LOCAL")
            output_data = original_data[outputs]
            output_names = output_data.columns[1:]
            ndx = list(
                map(
                    lambda t: datetime(t.year, t.month, t.day, t.hour),
                    pd.DatetimeIndex(output_data[output_data.columns[0]]),
                )
            )
            data = pd.DataFrame(output_data.groupby(ndx)[output_data.columns[1]].mean())
            verbose(data)

            inputs.insert(0, "START_TIME_LOCAL")
            input_data = original_data[inputs]
            col0 = input_data.columns[0]
            if with_day:
                weekdays = list(map(lambda x: x.weekday(), input_data[col0]))
                for weekday in set(weekdays):
                    input_data[f"weekday{weekday}"] = list(
                        map(lambda x: int(x == weekday), weekdays)
                    )
            if with_weekend:
                weekdays = list(map(lambda x: x.weekday(), input_data[col0]))
                input_data["weekday"] = list(map(lambda x: int(x < 5), weekdays))
            if with_hour:
                hours = list(map(lambda x: x.hour, input_data[col0]))
                for hour in set(hours):
                    input_data[f"hour{hour}"] = list(
                        map(lambda x: int(x == hour), hours)
                    )
            if with_month:
                months = list(map(lambda x: x.month, input_data[col0]))
                for month in set(months):
                    input_data[f"month{month}"] = list(
                        map(lambda x: int(x == month), months)
                    )
            input_names = input_data.columns[1:]
            ndx = list(
                map(
                    lambda t: datetime(t.year, t.month, t.day, t.hour),
                    pd.DatetimeIndex(input_data[input_data.columns[0]]),
                )
            )
            data = input_data.groupby(ndx).mean().join(data).dropna()
            data = data.sort_index(ascending=False)
            verbose(data)

        except Exception as err:

            print(f"#error {basename} {err}")
            error(err, E_INPUT)

        if init_time:
            back_time = init_time - timedelta(hours=K + 1)
            print(
                f"\n// initial input and state vector from {back_time} to {init_time}"
            )
            U0 = data[input_names][back_time : init_time - timedelta(hours=1)].to_dict(
                "list"
            )
            for name in input_names:
                print(
                    f"#define U0_{name}={','.join(list(map(lambda z: str(z), U0[name])))}"
                )
                print(f"#define T0_{name}={data.index[0]}")
                print(f"#define TN_{name}={data.index[-1]}")
            X0 = data[output_names][back_time : init_time - timedelta(hours=1)].to_dict(
                "list"
            )
            for name in output_names:
                print(
                    f"#define X0_{name}={','.join(list(map(lambda z: str(z), X0[name])))}"
                )
                print(f"#define T0_{name}={data.index[0]}")
                print(f"#define TN_{name}={data.index[-1]}")

        for output_name in output_names:

            # perform model fit
            try:

                Y = np.matrix(data[output_name]).transpose()
                U = []
                for input_name in input_names:
                    U.append(np.matrix(data[input_name]).transpose())
                x, Y, M = identify(Y, np.hstack(U), K, lookahead)

            except Exception as err:

                print(f"#error {basename} {err}")
                error(err, E_INVALID)

            if debug_enabled:
                print("")
                print(f"// input = {M}".replace("\n", "\n//         "))
                print(f"// output = {Y[K + 1:]}".replace("\n", "\n//          "))
                print(
                    f"\n// model = [{','.join(list(map(lambda z: str(z), x.transpose().round(2).tolist()[0])))}]"
                )

            opts = ["0"]
            if resolution:
                opts.append(f"resolution={resolution}")
            if constraint:
                mean = data[output_name].mean()
                std = data[output_name].std()
                opts.append(
                    f"minimum={mean - constraint * std},maximum={mean + constraint * std}"
                )

            n_inputs = len(data.columns) - 1
            for n in range(n_inputs):
                # TODO: Review formulas
                print(f"\n// {data.columns[n]} --> {output_name}")
                print(
                    f"filter {output_name}_{data.columns[n]}(z,1h,{','.join(opts)}) = (",
                    end="",
                )
                for k in range(0, K + 1):
                    print(f"{x[-k * n_inputs - 1, 0]:+f}z^{K - k:.0f}", end="")
                print(f"{x[K + n, 0]:+f} ) / (z^{K:.0f}", end="")
                for k in range(1, K):
                    print(f"{-x[K - k, 0]:+f}z^{K - k:.0f}", end="")
                print(f"{-x[0, 0]:+f})", end=";\n")

            if playername:
                print("module tape;")
                print("class", "input", "{")
                for name in input_names:
                    print("   ", "double", name, end=";\n")
                print("}")
                input_object = f"input_{random.randint(1e15, 1e16):x}"
                print("#define", f"INPUTNAME={input_object}")
                print("object input {")
                print("   ", "name", input_object, end=";\n")
                print("   ", "object", "player", "{")
                print("   ", "   ", "file", f'"{playername}"', end=";\n")
                print("   ", "}", end=";\n")
                print("}")

                if classname:
                    if modulename:
                        print("module", modulename, end=";\n")
                    print("class", classname, "{")
                    for name in output_names:
                        print("   ", "double", name, end=";\n")
                    print("}")

                    if not objname:
                        objname = f"{classname}_{random.randint(1e15, 1e16):x}"

                    print("#define", f"OUTPUTNAME={objname}")
                    print("object", classname, "{")
                    print("   ", "name", f"{objname}", end=";\n")
                    for input_name in input_names:
                        print(
                            "   ",
                            output_name,
                            f"{output_name}_{input_name}({input_object}:{input_name},:U0_{input_name},:X0_{output_name})",
                            end=";\n",
                        )
                    if recordername:
                        print("   ", "object", "recorder", "{")
                        print("   ", "    ", "file", recordername, end=";\n")
                        print(
                            "   ", "    ", "property", ",".join(output_names), end=";\n"
                        )
                        print("   ", "    ", "interval", -1, end=";\n")
                        print("   ", "}", end=";\n")
                    print("}")

    else:
        syntax(1)<|MERGE_RESOLUTION|>--- conflicted
+++ resolved
@@ -121,17 +121,13 @@
     length = len(Y)
     if length < K:
         warning("There is insufficient data for the specified K value.")
-<<<<<<< HEAD
+
     M = np.hstack(
         [
             np.hstack([Y[n : length - K + n] for n in range(1, K + 1)]),
             np.hstack([U[n : length - K + n] for n in range(K + 1)]),
         ]
     )
-=======
-    M = np.hstack([np.hstack([Y[n:length - K + n] for n in range(1, K + 1)]),
-                   np.hstack([U[n:length - K + n] for n in range(K + 1)])])
->>>>>>> 32700148
 
     Y, M = look_ahead(M, Y, K, l)
     x = np.linalg.lstsq(M, Y)[0]

#
# Syntax: build_number <top_srcdir> <path-to-core/build.h>
#
<<<<<<< HEAD
if [ -d .git ]; then

	# git info is available
	if [ -f "$2" ]; then
		LAST_STAMP=$(head -n 1 < $2 | cut -f3- -d' ')
	fi
	THIS_STAMP=$(git log --max-count=1 --pretty=format:"%ai")
	if [ "${LAST_STAMP:-none}" != "$THIS_STAMP" ]; then
		cd $1
		echo "// $2 $THIS_STAMP" > $2
		echo "#define BUILDNUM $(echo $THIS_STAMP | cut -c3,4,6,7,9,10)" >> $2
		echo "#define BRANCH \"$(git rev-parse --abbrev-ref HEAD)\"" >> $2
		echo "#define REV_YEAR $(date '+%Y')" >> $2
		echo "#define BUILD_NAME \"$(git remote | head -n 1)\"" >> $2
		echo "#define BUILD_URL \"$(git remote -v | head -n 1 | cut -f1 -d' ' | cut -f2 | sed -e 's/\.git//')\"" >> $2
		echo "#define BUILD_BRANCH \"$(git rev-parse --abbrev-ref HEAD)\"" >> $2
		echo "#define BUILD_SYSTEM \"$(uname -s)\"" >> $2
		echo "#define BUILD_RELEASE \"$(uname -sr)\"" >> $2
		echo "#define BUILD_ID \"$(git log -n 1 | sed -n '1s/^commit //p')\"" >> $2
		echo "#define BUILD_OPTIONS \"$(./customize status | grep Enabled: | cut -f2 -d' ')\"" >> $2
		echo "#define BUILD_STATUS $(git status -b --porcelain | sed -e 's/^/\"/g;s/$/\\n\"\\/g';echo \"\")" >> $2
		cd -
	fi

else

	# no git info available
	if [ -f "$2" ]; then
		LAST_STAMP=$(head -n 1 < $2 | cut -f3- -d' ')
	fi
	THIS_STAMP=$(date '+%Y-%m-%d %H:%M:%S %z')
	if [ "${LAST_STAMP:-none}" != "$THIS_STAMP" ]; then
		cd $1
		echo "// $2 $THIS_STAMP" > $2
		echo "#define BUILDNUM $(echo $THIS_STAMP | cut -c3,4,6,7,9,10)" >> $2
		echo "#define BRANCH \"<unknown>\"" >> $2
		echo "#define REV_YEAR $(date '+%Y')" >> $2
		echo "#define BUILD_NAME \"download\"" >> $2
		echo "#define BUILD_URL \"http://gridlabd.org/\"" >> $2
		echo "#define BUILD_BRANCH \"<unknown>\"" >> $2
		echo "#define BUILD_SYSTEM \"$(uname -s)\"" >> $2
		echo "#define BUILD_RELEASE \"$(uname -sr)\"" >> $2
		echo "#define BUILD_ID \"<unknown>\"" >> $2
		echo "#define BUILD_OPTIONS \"$(./customize status | grep Enabled: | cut -f2 -d' ')\"" >> $2
		echo "#define BUILD_STATUS \"\"" >> $2
		cd -
	fi

=======
if [ -f "$2" ]; then
	LAST_STAMP=$(head -n 1 < $2 | cut -f3- -d' ')
fi
THIS_STAMP=$(git log --max-count=1 --pretty=format:"%ai")
#echo "LAST_STAMP='$LAST_STAMP'"
#echo "THIS_STAMP='$THIS_STAMP'"
#ls -l $2
if [ "${LAST_STAMP:-none}" != "$THIS_STAMP" ]; then
	cd $1
	echo "// $2 $THIS_STAMP" > $2
	echo "#define BUILDNUM $(echo $THIS_STAMP | cut -c3,4,6,7,9,10)" >> $2
	echo "#define BRANCH \"$(git rev-parse --abbrev-ref HEAD)\"" >> $2
	echo "#define REV_YEAR $(date '+%Y')" >> $2
	echo "#define BUILD_NAME \"$(git remote | head -n 1)\"" >> $2
	echo "#define BUILD_URL \"$(git remote -v | head -n 1 | cut -f1 -d' ' | cut -f2 -d'	' | sed -e 's/\.git//')\"" >> $2
	echo "#define BUILD_BRANCH \"$(git rev-parse --abbrev-ref HEAD)\"" >> $2
	echo "#define BUILD_SYSTEM \"$(uname -s)\"" >> $2
	echo "#define BUILD_RELEASE \"$(uname -sr)\"" >> $2
	echo "#define BUILD_ID \"$(git log -n 1 | sed -n '1s/^commit //p')\"" >> $2
	echo "#define BUILD_OPTIONS \"$(./customize status | grep Enabled: | cut -f2 -d' ')\"" >> $2
	echo "#define BUILD_STATUS $(git status -b --porcelain | sed -e 's/^/\"/g;s/$/\\n\"\\/g';echo \"\")" >> $2
	cd -
>>>>>>> d6d679bf
fi<|MERGE_RESOLUTION|>--- conflicted
+++ resolved
@@ -1,7 +1,6 @@
 #
 # Syntax: build_number <top_srcdir> <path-to-core/build.h>
 #
-<<<<<<< HEAD
 if [ -d .git ]; then
 
 	# git info is available
@@ -50,28 +49,4 @@
 		cd -
 	fi
 
-=======
-if [ -f "$2" ]; then
-	LAST_STAMP=$(head -n 1 < $2 | cut -f3- -d' ')
-fi
-THIS_STAMP=$(git log --max-count=1 --pretty=format:"%ai")
-#echo "LAST_STAMP='$LAST_STAMP'"
-#echo "THIS_STAMP='$THIS_STAMP'"
-#ls -l $2
-if [ "${LAST_STAMP:-none}" != "$THIS_STAMP" ]; then
-	cd $1
-	echo "// $2 $THIS_STAMP" > $2
-	echo "#define BUILDNUM $(echo $THIS_STAMP | cut -c3,4,6,7,9,10)" >> $2
-	echo "#define BRANCH \"$(git rev-parse --abbrev-ref HEAD)\"" >> $2
-	echo "#define REV_YEAR $(date '+%Y')" >> $2
-	echo "#define BUILD_NAME \"$(git remote | head -n 1)\"" >> $2
-	echo "#define BUILD_URL \"$(git remote -v | head -n 1 | cut -f1 -d' ' | cut -f2 -d'	' | sed -e 's/\.git//')\"" >> $2
-	echo "#define BUILD_BRANCH \"$(git rev-parse --abbrev-ref HEAD)\"" >> $2
-	echo "#define BUILD_SYSTEM \"$(uname -s)\"" >> $2
-	echo "#define BUILD_RELEASE \"$(uname -sr)\"" >> $2
-	echo "#define BUILD_ID \"$(git log -n 1 | sed -n '1s/^commit //p')\"" >> $2
-	echo "#define BUILD_OPTIONS \"$(./customize status | grep Enabled: | cut -f2 -d' ')\"" >> $2
-	echo "#define BUILD_STATUS $(git status -b --porcelain | sed -e 's/^/\"/g;s/$/\\n\"\\/g';echo \"\")" >> $2
-	cd -
->>>>>>> d6d679bf
 fi
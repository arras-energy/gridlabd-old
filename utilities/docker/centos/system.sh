echo '
#####################################
# DOCKER BUILD
#   system
#####################################
'

# Install needed system tools
yum update -y ; yum clean all
yum install systemd -y ; yum clean all
yum groupinstall "Development Tools" -y
yum install cmake -y 
yum install ncurses-devel -y
yum install epel-release -y
yum install which -y
<<<<<<< HEAD
yum --disablerepo="*" --enablerepo="epel" install python36 -y
yum install python36-devel -y
[ -f /usr/bin/python3 ] || ln -s /usr/bin/python3.6 /usr/bin/python3
=======

# python3 support needed as of 4.2
yum --disablerepo="*" --enablerepo="epel" install python36 -y
yum install python36 python36-devel python36-pip python36-tkinter -y
[ -f /usr/bin/python3 ] || ln -s /usr/bin/python3.6 /usr/bin/python3
pip3 install matplotlib
>>>>>>> e45744bc
<|MERGE_RESOLUTION|>--- conflicted
+++ resolved
@@ -13,15 +13,9 @@
 yum install ncurses-devel -y
 yum install epel-release -y
 yum install which -y
-<<<<<<< HEAD
-yum --disablerepo="*" --enablerepo="epel" install python36 -y
-yum install python36-devel -y
-[ -f /usr/bin/python3 ] || ln -s /usr/bin/python3.6 /usr/bin/python3
-=======
 
 # python3 support needed as of 4.2
 yum --disablerepo="*" --enablerepo="epel" install python36 -y
 yum install python36 python36-devel python36-pip python36-tkinter -y
 [ -f /usr/bin/python3 ] || ln -s /usr/bin/python3.6 /usr/bin/python3
-pip3 install matplotlib
->>>>>>> e45744bc
+pip3 install matplotlib